RT is an enterprise-grade issue tracking system. It allows organizations
to keep track of what needs to get done, who is working on which tasks,
what's already been done, and when tasks were (or weren't) completed.

RT doesn't cost anything to use, no matter how much you use it; it is
freely available under the terms of Version 2 of the GNU General Public
License.

RT is commercially-supported software. To purchase support, training,
custom development, or professional services, please get in touch with
us at <sales@bestpractical.com>.


REQUIRED PACKAGES
-----------------

o   Perl 5.10.1 or later (http://www.perl.org).

        RT won't start on versions of Perl older than 5.10.1.

o   A supported SQL database

        Currently supported:  MySQL 5.1 or later with InnoDB support.
                              Postgres 8.4 or later; 9.0 or later suggested
                              Oracle 9iR2 or later.
                              SQLite 3.0 or later; for testing only, no
                                           upgrade path guaranteed

o   Apache version 1.3.x or 2.x (http://httpd.apache.org)
        with mod_perl -- (http://perl.apache.org)
        or with FastCGI -- (http://www.fastcgi.com)
        or another webserver with FastCGI support

        RT's FastCGI handler needs to access RT's configuration file.

o   Various and sundry perl modules

        A tool included with RT takes care of the installation of most
        of these automatically during the install process.

        The tool supplied with RT uses Perl's CPAN (http://www.cpan.org)
        to install modules. Some operating systems package all or some
        of the modules required, and you may be better off installing
        the modules that way.


GENERAL INSTALLATION
--------------------

 1) Unpack this distribution other than where you want to install RT.
    To do this cleanly, run the following command:

        tar xzvf rt.tar.gz -C /tmp

 2) Run the "configure" script.  To see the list of options, run:

        ./configure --help

    Peruse the options, then rerun ./configure with the flags you want.

    RT defaults to installing in /opt/rt4 with MySQL as its database. It
    tries to guess which of www-data, www, apache or nobody your
    webserver will run as, but you can override that behavior.  Note
    that the default install directory in /opt/rt4 does not work under
    SELinux's default configuration.

    If you are upgrading from a previous version of RT, please review
    the upgrade notes for the appropriate versions, which can be found
    in docs/UPGRADING-* If you are coming from 4.0.x to 4.2.x you should
    review both the UPGRADING-4.0 and UPGRADING-4.2 files.  Similarly, if
    you were coming from 3.8.x, you would want to review the UPGRADING-3.8,
    UPGRADING-4.0 and UPGRADING-4.2 documents.

    Any upgrade steps given in version-specific UPGRADING files should
    be run after the rest of the steps below; however, please read the
    relevant documentation before beginning the upgrade, so as to be
    aware of important changes.

    RT stores the arguments given to ./configure at the top of the
    etc/RT_Config.pm file in case you need to recreate your previous use
    of ./configure.

 3) Make sure that RT has the Perl and system libraries it needs to run.
    Check for missing dependencies by running:

        make testdeps

 4) If the script reports any missing dependencies, install them by
    hand, or run the following command as a user who has permission to
    install perl modules on your system:

        make fixdeps

    Some modules require user input or environment variables to install
    correctly, so it may be necessary to install them manually.

    If you are having trouble installing GD, refer to "Installing GD libraries"
    in docs/charts.pod.  Ticket relationship graphing requires the graphviz
    library which you should install using your distribution's package manager.

 5) Check to make sure everything was installed properly.

        make testdeps

    It might sometimes be necessary to run "make fixdeps" several times
    to install all necessary perl modules.

6a) If this is a NEW installation (not an upgrade):

      As a user with permission to install RT in your chosen directory,
      type:

          make install

      To configure RT with the web installer, run:

          /opt/rt4/sbin/rt-server

      and follow the instructions.  Once completed, you should now have a
      working RT instance running with the standalone rt-server.  Press
      Ctrl-C to stop it, and proceed to Step 7 to configure a recommended
      deployment environment for production.

      To configure RT manually, you must setup etc/RT_SiteConfig.pm in
      your RT installation directory.  You'll need to add any values you
      need to change from the defaults in etc/RT_Config.pm

      As a user with permission to read RT's configuration file, type:

          make initialize-database

      If the make fails, type:

          make dropdb

      and re-run 'make initialize-database'.

6b) If you are UPGRADING from a previous installation:

      Before upgrading, always ensure that you have a complete current
      backup. If you don't have a current backup, upgrading your database
      could accidentally damage it and lose data, or worse.

      If you are using MySQL, please read the instructions in
      docs/UPGRADING.mysql as well to ensure that you do not corrupt
      existing data.

      First, stop your webserver.  You may also wish to put incoming email
      into a hold queue, to avoid temporary delivery failure messages if
      your upgrade is expected to take several hours.

      Next, install new binaries, config files and libraries by running:

          make upgrade

      This will also prompt you to upgrade your database by running:

          make upgrade-database

      You should back up your database before running this command.
      When you run it, you will be prompted for your previous version of
      RT (such as 4.0.23) so that the appropriate set of database
      upgrades can be applied.

      If 'make upgrade-database' completes without error, your upgrade
      has been successful; you should now run any commands that were
      supplied in version-specific UPGRADING documentation.  You should
      then restart your webserver.

 7) Configure the web server, as described in docs/web_deployment.pod,
    and the email gateway, as described below.

    NOTE: The default credentials for RT are:
        User: root
        Pass: password
    Not changing the root password from the default is a SECURITY risk!

    Once you've set up the web interface, consider setting up automatic
    logout for inactive sessions. For more information about how to do
    that, run:

        perldoc /opt/rt4/sbin/rt-clean-sessions

 8) Set up users, groups, queues, scrips and access control.

    Until you do this, RT will not be able to send or receive email, nor
    will it be more than marginally functional.  This is not an optional
    step.

 9) Set up automated recurring tasks (cronjobs):

    To generate email digest messages, you must arrange for the provided
    utility to be run once daily, and once weekly. You may also want
    to arrange for the rt-email-dashboards utility to be run hourly. If
    you choose to use the external storage feature, that must process
    new attachments on a regular basis.

    If your task scheduler is cron, you can configure it by
    adding the following lines as /etc/cron.d/rt:

        0 0 * * * root /opt/rt4/sbin/rt-email-digest -m daily
        0 0 * * 0 root /opt/rt4/sbin/rt-email-digest -m weekly
        0 * * * * root /opt/rt4/sbin/rt-email-dashboards
        0 0 * * * root /opt/rt4/sbin/rt-externalize-attachments

10) Configure the RT email gateway.  To let email flow to your RT
    server, you need to add a few lines of configuration to your mail
    server's "aliases" file. These lines "pipe" incoming email messages
    from your mail server to RT.

    Add the following lines to /etc/aliases (or your local equivalent)
    on your mail server:

        rt:         "|/opt/rt4/bin/rt-mailgate --queue general --action correspond --url http://rt.example.com/"
        rt-comment: "|/opt/rt4/bin/rt-mailgate --queue general --action comment --url http://rt.example.com/"

    You'll need to add similar lines for each queue you want to be able to
    send email to. To find out more about how to configure RT's email
    gateway, type:

           perldoc /opt/rt4/bin/rt-mailgate

<<<<<<< HEAD
11) Set up full text search

    Full text search (FTS) without database indexing is a very slow operation,
    and is thus disabled by default. You'll need to follow the instructions in
    docs/full_text_indexing.pod to enable FTS.
=======
11) Set up automatic backups for RT and its data as described in
    the docs/backups.pod document.
>>>>>>> 71089801


GETTING HELP
------------

If RT is mission-critical for you or if you use it heavily, we recommend
that you purchase a commercial support contract.  Details on support
contracts are available at http://www.bestpractical.com or by writing to
<sales@bestpractical.com>.

If you're interested in having RT extended or customized or would like
more information about commercial support options, please send email to
<sales@bestpractical.com> to discuss rates and availability.


MAILING LISTS AND WIKI
----------------------

To keep up to date on the latest RT tips, techniques and extensions, you
may wish to join the rt-users mailing list.  Send a message to:

      rt-users-request@lists.bestpractical.com

with the body of the message consisting of only the word:

     subscribe

If you're interested in hacking on RT, you'll want to subscribe to
<rt-devel@lists.bestpractical.com>.  Subscribe to it with instructions
similar to those above.  Address questions about the stable release to
the rt-users list, and questions about the development version to the
rt-devel list.

The RT wiki, at http://requesttracker.wikia.com/ , is also a potential
resource.


SECURITY
--------

If you believe you've discovered a security issue in RT, please send an
email to <security@bestpractical.com> with a detailed description of the
issue, and a secure means to respond to you (such as your PGP public
key).  You can find our PGP key and fingerprint at
http://bestpractical.com/security/


BUGS
----

RT's a pretty complex application, and as you get up to speed, you might
run into some trouble. Generally, it's best to ask about things you run
into on the rt-users mailinglist (or pick up a commercial support
contract from Best Practical). But, sometimes people do run into
bugs. In the exceedingly unlikely event that you hit a bug in RT, please
report it! We'd love to hear about problems you have with RT, so we can
fix them.  To report a bug, send email to <rt-bugs@bestpractical.com>.


# BEGIN BPS TAGGED BLOCK {{{
#
# COPYRIGHT:
#
# This software is Copyright (c) 1996-2015 Best Practical Solutions, LLC
#                                          <sales@bestpractical.com>
#
# (Except where explicitly superseded by other copyright notices)
#
#
# LICENSE:
#
# This work is made available to you under the terms of Version 2 of
# the GNU General Public License. A copy of that license should have
# been provided with this software, but in any event can be snarfed
# from www.gnu.org.
#
# This work is distributed in the hope that it will be useful, but
# WITHOUT ANY WARRANTY; without even the implied warranty of
# MERCHANTABILITY or FITNESS FOR A PARTICULAR PURPOSE.  See the GNU
# General Public License for more details.
#
# You should have received a copy of the GNU General Public License
# along with this program; if not, write to the Free Software
# Foundation, Inc., 51 Franklin Street, Fifth Floor, Boston, MA
# 02110-1301 or visit their web page on the internet at
# http://www.gnu.org/licenses/old-licenses/gpl-2.0.html.
#
#
# CONTRIBUTION SUBMISSION POLICY:
#
# (The following paragraph is not intended to limit the rights granted
# to you to modify and distribute this software under the terms of
# the GNU General Public License and is only of importance to you if
# you choose to contribute your changes and enhancements to the
# community by submitting them to Best Practical Solutions, LLC.)
#
# By intentionally submitting any modifications, corrections or
# derivatives to this work, or any other work intended for use with
# Request Tracker, to Best Practical Solutions, LLC, you confirm that
# you are the copyright holder for those contributions and you grant
# Best Practical Solutions,  LLC a nonexclusive, worldwide, irrevocable,
# royalty-free, perpetual, license to use, copy, create derivative
# works based on those contributions, and sublicense and distribute
# those contributions and any derivatives thereof.
#
# END BPS TAGGED BLOCK }}}<|MERGE_RESOLUTION|>--- conflicted
+++ resolved
@@ -220,17 +220,14 @@
 
            perldoc /opt/rt4/bin/rt-mailgate
 
-<<<<<<< HEAD
 11) Set up full text search
 
     Full text search (FTS) without database indexing is a very slow operation,
     and is thus disabled by default. You'll need to follow the instructions in
     docs/full_text_indexing.pod to enable FTS.
-=======
-11) Set up automatic backups for RT and its data as described in
+
+12) Set up automatic backups for RT and its data as described in
     the docs/backups.pod document.
->>>>>>> 71089801
-
 
 GETTING HELP
 ------------
