--- conflicted
+++ resolved
@@ -503,7 +503,7 @@
   LastUpdated datetime default NULL,
   PRIMARY KEY  (id)
 ) ENGINE=InnoDB DEFAULT CHARSET=utf8;
-<<<<<<< HEAD
+
 CREATE TABLE Assets (
     id                int(11)         NOT NULL AUTO_INCREMENT,
     Name              varchar(255)    NOT NULL DEFAULT '',
@@ -536,7 +536,6 @@
 
 CREATE INDEX CatalogsName ON Catalogs (Name);
 CREATE INDEX CatalogsDisabled ON Catalogs (Disabled);
-=======
 
 CREATE TABLE CustomRoles (
   id INTEGER NOT NULL  AUTO_INCREMENT,
@@ -566,5 +565,4 @@
   PRIMARY KEY (id)
 ) ENGINE=InnoDB CHARACTER SET utf8;
 
-CREATE UNIQUE INDEX ObjectCustomRoles1 ON ObjectCustomRoles (ObjectId, CustomRole);
->>>>>>> d4a2fc6a
+CREATE UNIQUE INDEX ObjectCustomRoles1 ON ObjectCustomRoles (ObjectId, CustomRole);