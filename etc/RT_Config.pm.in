--- conflicted
+++ resolved
@@ -590,7 +590,7 @@
 
 # RT-3.4 backward compatibility setting. Add/Delete Link used to record one
 # transaction and run one scrip. Set this value to 1 if you want
-# only one link transactions to have a scrip run.
+# only one of the link transactions to have scrips run.
 Set($LinkTransactionsRun1Scrip , 0);
 
 # Set $PreviewScripMessages to 1 if the scrips preview on the ticket
@@ -601,16 +601,9 @@
 # simultaneously, instead of as two transactions, unaware of each
 # others' existence.
 
-<<<<<<< HEAD
 # Set @CustomFieldValuesSources to a list of class names which extend
 # RT::CustomFieldValues::External.  This can be used to pull lists of
 # custom field values from external sources at runtime.
-=======
-# Backward compatability setting. Add/Delete Link used to record one
-# transaction and run one scrip. Set this value to 1 if you want
-# only one of the link transactions to have scrips run.
-Set($LinkTransactionsRun1Scrip , 0);
->>>>>>> b0150a76
 
 # }}}
 
