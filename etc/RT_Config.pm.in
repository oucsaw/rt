--- conflicted
+++ resolved
@@ -1470,7 +1470,6 @@
 
 =item C<$MessageBoxIncludeSignature>
 
-<<<<<<< HEAD
 Should your users' signatures (from their Preferences page) be
 included in Comments and Replies.
 
@@ -1479,30 +1478,6 @@
 Set($MessageBoxIncludeSignature, 1);
 
 =item C<$MessageBoxIncludeSignatureOnComment>
-=======
-C<$WebSessionClass> is the class you wish to use for managing Sessions.
-On mysql and Pg it defaults to use your database, in other cases
-sessions are stored in files using L<Apache::Session::File>. Other
-installed Apache:Session::* modules can be used to store sessions.
-
-=cut
-
-Set($WebSessionClass, undef);
-# Set($WebSessionClass , 'Apache::Session::File');
-
-=item C<%WebSessionProperties>
-
-C<%WebSessionProperties> is the hash to configure class L</$WebSessionClass>
-in case custom class is used. By default it's empty and values are picked
-depending on the class. Make sure that it's empty if you're using DB as session
-backend.
-
-=cut
-
-Set( %WebSessionProperties );
-
-=item C<$AutoLogoff>
->>>>>>> 92427d64
 
 Should your users' signatures (from their Preferences page) be
 included in Comments. Setting this to false overrides
@@ -1841,14 +1816,27 @@
 
 =item C<$WebSessionClass>
 
-C<$WebSessionClass> is the class you wish to use for managing
-Sessions.  It defaults to use your SQL database, but if you are using
-MySQL 3.x and plans to use non-ascii Queue names, uncomment and add
-this line to F<RT_SiteConfig.pm> to prevent session corruption.
-
-=cut
-
-# Set($WebSessionClass, "Apache::Session::File");
+C<$WebSessionClass> is the class you wish to use for managing Sessions.
+On mysql and Pg it defaults to use your database, in other cases
+sessions are stored in files using L<Apache::Session::File>. Other
+installed Apache:Session::* modules can be used to store sessions.
+
+    Set($WebSessionClass, "Apache::Session::File");
+
+=cut
+
+Set($WebSessionClass, undef);
+
+=item C<%WebSessionProperties>
+
+C<%WebSessionProperties> is the hash to configure class L</$WebSessionClass>
+in case custom class is used. By default it's empty and values are picked
+depending on the class. Make sure that it's empty if you're using DB as session
+backend.
+
+=cut
+
+Set( %WebSessionProperties );
 
 =item C<$AutoLogoff>
 
