#
# WARNING: NEVER EDIT RT_Config.pm. Instead, copy any sections you want to change to RT_SiteConfig.pm
# and edit them there.
#

package RT;

=head1 NAME

RT::Config

=for testing

use RT::Config;

=cut

# {{{ Base Configuration

# $rtname is the string that RT will look for in mail messages to
# figure out what ticket a new piece of mail belongs to

# Your domain name is recommended, so as not to pollute the namespace.
# once you start using a given tag, you should probably never change it.
# (otherwise, mail for existing tickets won't get put in the right place

Set($rtname , "example.com");


# This regexp controls what subject tags RT recognizes as its own.
# If you're not dealing with historical $rtname values, you'll likely
# never have to enable this feature.
#
# Be VERY CAREFUL with it. Note that it overrides $rtname for subject
# token matching and that you should use only "non-capturing" parenthesis
# grouping. For example:
#
# 	Set($EmailSubjectTagRegex, qr/(?:example.com|example.org)/i );
#
# and NOT
# 
# 	Set($EmailSubjectTagRegex, qr/(example.com|example.org)/i );
#
# This setting would make RT behave exactly as it does without the 
# setting enabled.
#
# Set($EmailSubjectTagRegex, qr/\Q$rtname\E/i );



# You should set this to your organization's DNS domain. For example,
# fsck.com or asylum.arkham.ma.us. It's used by the linking interface to
# guarantee that ticket URIs are unique and easy to construct.

Set($Organization , "example.com");

# $MinimumPasswordLength defines the minimum length for user
# passwords. Setting it to 0 disables this check
Set($MinimumPasswordLength , "5");

# $Timezone is used to convert times entered by users into GMT and back again
# It should be set to a timezone recognized by your local unix box.
Set($Timezone , 'US/Eastern');

# }}}

# {{{ Database Configuration

# Database driver being used; case matters.  Valid types are "mysql",
# "Oracle" and "Pg"

Set($DatabaseType , '@DB_TYPE@');

# The domain name of your database server
# If you're running mysql and it's on localhost,
# leave it blank for enhanced performance
Set($DatabaseHost   , '@DB_HOST@');
Set($DatabaseRTHost , '@DB_RT_HOST@');

# The port that your database server is running on.  Ignored unless it's
# a positive integer. It's usually safe to leave this blank
Set($DatabasePort , '@DB_PORT@');

#The name of the database user (inside the database)
Set($DatabaseUser , '@DB_RT_USER@');

# Password the DatabaseUser should use to access the database
Set($DatabasePassword , '@DB_RT_PASS@');

# The name of the RT's database on your database server
Set($DatabaseName , '@DB_DATABASE@');

# If you're using Postgres and have compiled in SSL support,
# set DatabaseRequireSSL to 1 to turn on SSL communication
Set($DatabaseRequireSSL , undef);

# }}}

# {{{ Incoming mail gateway configuration

# OwnerEmail is the address of a human who manages RT. RT will send
# errors generated by the mail gateway to this address.  This address
# should _not_ be an address that's managed by your RT instance.

Set($OwnerEmail , 'root');

# If $LoopsToRTOwner is defined, RT will send mail that it believes
# might be a loop to $OwnerEmail

Set($LoopsToRTOwner , 1);

# If $StoreLoops is defined, RT will record messages that it believes
# to be part of mail loops.
# As it does this, it will try to be careful not to send mail to the
# sender of these messages

Set($StoreLoops , undef);

# $MaxAttachmentSize sets the maximum size (in bytes) of attachments stored
# in the database.

# For mysql and oracle, we set this size at 10 megabytes.
# If you're running a postgres version earlier than 7.1, you will need
# to drop this to 8192. (8k)

Set($MaxAttachmentSize , 10000000);

# $TruncateLongAttachments: if this is set to a non-undef value,
# RT will truncate attachments longer than MaxAttachmentSize.

Set($TruncateLongAttachments , undef);

# $DropLongAttachments: if this is set to a non-undef value,
# RT will silently drop attachments longer than MaxAttachmentSize.

Set($DropLongAttachments , undef);

# If $ParseNewMessageForTicketCcs is true, RT will attempt to divine
# Ticket 'Cc' watchers from the To and Cc lines of incoming messages
# Be forewarned that if you have _any_ addresses which forward mail to
# RT automatically and you enable this option without modifying
# "RTAddressRegexp" below, you will get yourself into a heap of trouble.

Set($ParseNewMessageForTicketCcs , undef);

# RTAddressRegexp is used to make sure RT doesn't add itself as a ticket CC if
# the setting above is enabled.

Set($RTAddressRegexp , '^rt\@example.com$');

# RT provides functionality which allows the system to rewrite
# incoming email addresses.  In its simplest form,
# you can substitute the value in CanonicalizeEmailAddressReplace
# for the value in CanonicalizeEmailAddressMatch
# (These values are passed to the CanonicalizeEmailAddress subroutine in RT/User.pm)
# By default, that routine performs a s/$Match/$Replace/gi on any address passed to it

#Set($CanonicalizeEmailAddressMatch , '@subdomain\.example\.com$');
#Set($CanonicalizeEmailAddressReplace , '@example.com');

# set this to true and the create new user page will use the values that you
# enter in the form but use the function CanonicalizeUserInfo in User_Local.pm
Set($CanonicalizeOnCreate , 0);

# If $SenderMustExistInExternalDatabase is true, RT will refuse to
# create non-privileged accounts for unknown users if you are using
# the "LookupSenderInExternalDatabase" option.
# Instead, an error message will be mailed and RT will forward the
# message to $RTOwner.
#
# If you are not using $LookupSenderInExternalDatabase, this option
# has no effect.
#
# If you define an AutoRejectRequest template, RT will use this
# template for the rejection message.

Set($SenderMustExistInExternalDatabase , undef);

# @MailPlugins is a list of auth plugins for L<RT::Interface::Email>
# to use; see L<rt-mailgate>

# $UnsafeEmailCommands, if set to true, enables 'take' and 'resolve'
# as possible actions via the mail gateway.  As its name implies, this
# is very unsafe, as it allows email with a forged sender to possibly
# resolve arbitrary tickets!


# }}}

# {{{ Outgoing mail configuration

# $MailCommand defines which method RT will use to try to send mail.
# We know that 'sendmailpipe' works fairly well.  If 'sendmailpipe'
# doesn't work well for you, try 'sendmail'.  Other options are 'smtp'
# or 'qmail'.
#
# Note that you should remove the '-t' from $SendmailArguments
# if you use 'sendmail' rather than 'sendmailpipe'

Set($MailCommand , 'sendmailpipe');

# {{{ Sendmail Configuration
# These options only take effect if $MailCommand is 'sendmail' or
# 'sendmailpipe'

# $SendmailArguments defines what flags to pass to $SendmailPath
# If you picked 'sendmailpipe', you MUST add a -t flag to $SendmailArguments
# These options are good for most sendmail wrappers and workalikes
Set($SendmailArguments , "-oi -t");
# These arguments are good for sendmail brand sendmail 8 and newer
#Set($SendmailArguments,"-oi -t -ODeliveryMode=b -OErrorMode=m");

# $SendmailBounceArguments defines what flags to pass to $Sendmail
# assuming RT needs to send an error (ie. bounce).
Set($SendmailBounceArguments , '-f "<>"');
# If you selected 'sendmailpipe' above, you MUST specify the path to
# your sendmail binary in $SendmailPath.
Set($SendmailPath , "/usr/sbin/sendmail");

# }}}

# {{{ SMTP configuration
# These options only take effect if $MailCommand is 'smtp'

# $SMTPServer should be set to the hostname of the SMTP server to use
Set($SMTPServer, undef);
# $SMTPFrom should be set to the 'From' address to use, if not the
# email's 'From'
Set($SMTPFrom, undef);
# $SMTPDebug should be set to true to debug SMTP mail sending
Set($SMTPDebug, 0);
# }}}

# {{{ Other mailer configuration
# @MailParams defines a list of options passed to $MailCommand if it
# is not 'sendmailpipe', 'sendmail', or 'smtp'
Set(@MailParams, ());
# }}}

# RT is designed such that any mail which already has a ticket-id associated
# with it will get to the right place automatically.

# $CorrespondAddress and $CommentAddress are the default addresses
# that will be listed in From: and Reply-To: headers of correspondence
# and comment mail tracked by RT, unless overridden by a queue-specific
# address.

Set($CorrespondAddress , 'RT_CorrespondAddressNotSet');

Set($CommentAddress , 'RT_CommentAddressNotSet');

# By default, RT sets the outgoing mail's "From:" header to
# "SenderName via RT".  Setting this option to 0 disables it.

Set($UseFriendlyFromLine , 1);

# sprintf() format of the friendly 'From:' header; its arguments
# are SenderName and SenderEmailAddress.
Set($FriendlyFromLineFormat , "\"%s via RT\" <%s>");

# RT can optionally set a "Friendly" 'To:' header when sending messages to
# Ccs or AdminCcs (rather than having a blank 'To:' header.

# This feature DOES NOT WORK WITH SENDMAIL[tm] BRAND SENDMAIL
# If you are using sendmail, rather than postfix, qmail, exim or some other MTA,
# you _must_ disable this option.

Set($UseFriendlyToLine , 0);

# sprintf() format of the friendly 'From:' header; its arguments
# are WatcherType and TicketId.
Set($FriendlyToLineFormat, "\"%s of ". RT->Config->Get('rtname') ." Ticket #%s\":;");

# By default, RT doesn't notify the person who performs an update, as they
# already know what they've done. If you'd like to change this behaviour,
# Set $NotifyActor to 1

Set($NotifyActor, 0);

# By default, RT records each message it sends out to its own internal database.
# To change this behavior, set $RecordOutgoingEmail to 0 

Set($RecordOutgoingEmail, 1);

# VERP support (http://cr.yp.to/proto/verp.txt)
# uncomment the following two directives to generate envelope senders
# of the form ${VERPPrefix}${originaladdress}@${VERPDomain}
# (i.e. rt-jesse=fsck.com@rt.example.com ) This currently only works
# with sendmail and sendmailppie.
# Set($VERPPrefix, 'rt-');
# Set($VERPDomain, $RT::Organization);

# }}}

# {{{ Logging

# Logging.  The default is to log anything except debugging
# information to syslog.  Check the Log::Dispatch POD for
# information about how to get things by syslog, mail or anything
# else, get debugging info in the log, etc.

# It might generally make sense to send error and higher by email to
# some administrator.  If you do this, be careful that this email
# isn't sent to this RT instance.  Mail loops will generate a critical
# log message.

# The minimum level error that will be logged to the specific device.
# From lowest to highest priority, the levels are:
#  debug info notice warning error critical alert emergency
Set($LogToSyslog    , 'debug');
Set($LogToScreen    , 'error');

# Logging to a standalone file is also possible, but note that the
# file should needs to both exist and be writable by all direct users
# of the RT API.  This generally include the web server, whoever
# rt-crontool runs as.  Note that as rt-mailgate and the RT CLI go
# through the webserver, so their users do not need to have write
# permissions to this file. If you expect to have multiple users of
# the direct API, Best Practical recommends using syslog instead of
# direct file logging.

Set($LogToFile      , undef);
Set($LogDir, '@RT_LOG_PATH@');
Set($LogToFileNamed , "rt.log");    #log to rt.log

# If set to true, any file and screen logging will include stack
# traces; syslog never includes stack traces.

Set($LogStackTraces , 0);

# On Solaris or UnixWare, set to ( socket => 'inet' ).  Options here
# override any other options RT passes to Log::Dispatch::Syslog.
# Other interesting flags include facility and logopt.  (See the
# Log::Dispatch::Syslog documentation for more information.)  (Maybe
# ident too, if you have multiple RT installations.)

Set(@LogToSyslogConf, ());

# RT has rudimentary SQL statement logging support if you have
# DBIx-SearchBuilder 1.31_1 or higher; simply set $StatementLog to be
# the level that you wish SQL statements to be logged at.
Set($StatementLog, undef);

# }}}

# {{{ Web interface configuration

# This determines the default stylesheet the RT web interface will use.
# RT ships with two valid values by default:
#
#   3.5-default     The totally new, default layout for RT 3.5
#   3.4-compat      A 3.4 compatibility stylesheet to make RT 3.5 look
#                   (mostly) like 3.4
#
# This value actually specifies a directory in share/html/NoAuth/css/
# from which RT will try to load the file main.css (which should
# @import any other files the stylesheet needs).  This allows you to
# easily and cleanly create your own stylesheets to apply to RT.  This
# option can be overridden by users in their preferences.
Set($WebDefaultStylesheet, '3.5-default');

# Define the directory name to be used for images in rt web
# documents.

# If you're putting the web ui somewhere other than at the root of
# your server, you should set $WebPath to the path you'll be 
# serving RT at.
# $WebPath requires a leading / but no trailing /.
#
# In most cases, you should leave $WebPath set to '' (an empty value).

Set($WebPath, "");

# If we're running as a superuser, run on port 80
# Otherwise, pick a high port for this user.

Set($WebPort, 80);# + ($< * 7274) % 32766 + ($< && 1024));

# This is the Scheme, server and port for constructing urls to webrt
# $WebBaseURL doesn't need a trailing /

Set($WebBaseURL, "http://localhost:". RT->Config->Get('WebPort'));

Set($WebURL, RT->Config->Get('WebBaseURL') . RT->Config->Get('WebPath') . "/");

# $WebImagesURL points to the base URL where RT can find its images.

Set($WebImagesURL, RT->Config->Get('WebPath') . "/NoAuth/images/");

# $LogoURL points to the URL of the RT logo displayed in the web UI

Set($LogoURL, $Config->Get('WebImagesURL') . "bplogo.gif");

# WebNoAuthRegex - What portion of RT's URLspace should not require
# authentication.
Set($WebNoAuthRegex, qr{^ (?:/+NoAuth/ | /+REST/\d+\.\d+/NoAuth/) }x );

# For message boxes, set the entry box width, height and what type of
# wrapping to use.  These options can be overridden by users in their
# preferences.
#
# Default width: 72, height: 15
Set($MessageBoxWidth, 72);
Set($MessageBoxHeight, 15);

# Default wrapping: "HARD"  (choices "SOFT", "HARD")
Set($MessageBoxWrap, "HARD");

# Support implicit links in WikiText custom fields?  A true value
# causes InterCapped or ALLCAPS words in WikiText fields to
# automatically become links to searches for those words.  If used on
# RTFM articles, it links to the RTFM article with that name.
Set($WikiImplicitLinks, 0);

# if TrustHTMLAttachments is not defined, we will display them
# as text. This prevents malicious HTML and javascript from being
# sent in a request (although there is probably more to it than that)
Set($TrustHTMLAttachments , undef);

# Should RT redistribute correspondence that it identifies as
# machine generated? A true value will do so; setting this to '0'
# will cause no such messages to be redistributed.
# You can also use 'privileged' (the default), which will redistribute
# only to privileged users. This helps to protect against malformed
# bounces and loops caused by autocreated requestors with bogus addresses.
Set($RedistributeAutoGeneratedMessages, 'privileged');

# If PreferRichText is set to a true value, RT will show HTML/Rich text
# messages in preference to their plaintext alternatives. RT "scrubs" the 
# html to show only a minimal subset of HTML to avoid possible contamination
# by cross-site-scripting attacks.
Set($PreferRichText, undef);

# If $WebExternalAuth is defined, RT will defer to the environment's
# REMOTE_USER variable.

Set($WebExternalAuth , undef);

# If $WebFallbackToInternalAuth is undefined, the user is allowed a chance
# of fallback to the login screen, even if REMOTE_USER failed.

Set($WebFallbackToInternalAuth , undef);

# $WebExternalGecos means to match 'gecos' field as the user identity);
# useful with mod_auth_pwcheck and IIS Integrated Windows logon.

Set($WebExternalGecos , undef);

# $WebExternalAuto will create users under the same name as REMOTE_USER
# upon login, if it's missing in the Users table.

Set($WebExternalAuto , undef);

# $AutoCreate is a custom set of attributes to create the user with,
# if they are created using $WebExternalAuto

Set($AutoCreate, undef);

# $WebSessionClass is the class you wish to use for managing Sessions.
# It defaults to use your SQL database, but if you are using MySQL 3.x and
# plans to use non-ascii Queue names, uncomment and add this line to
# RT_SiteConfig.pm will prevent session corruption.

# Set($WebSessionClass , 'Apache::Session::File');

<<<<<<< HEAD
# By default, RT hold session unless user close browser application, with
# $AutoLogoff option you can setup session lifetime in minutes. User
# would be logged out if he doesn't send any requests to RT for the
# defined time.

Set($AutoLogoff, 0);
=======

# By default, RT's session cookie isn't marked as "secure" Some web browsers 
# will treat secure cookies more carefully than non-secure ones, being careful
# not to write them to disk, only send them over an SSL secured connection 
# and so on. To enable this behaviour, set # $WebSecureCookies to a true value. 
# NOTE: You probably don't want to turn this on _unless_ users are only connecting
# via SSL encrypted HTTP connections.

Set($WebSecureCookies, 0);

>>>>>>> 262fe5a2

# By default, RT clears its database cache after every page view.
# This ensures that you've always got the most current information 
# when working in a multi-process (mod_perl or FastCGI) Environment
# Setting $WebFlushDbCacheEveryRequest to '0' will turn this off,
# which will speed RT up a bit, at the expense of a tiny bit of data 
# accuracy.

Set($WebFlushDbCacheEveryRequest, '1');


# $MaxInlineBody is the maximum attachment size that we want to see
# inline when viewing a transaction.  RT will inline any text if value
# is undefined or 0.  This option can be overridden by users in their
# preferences.

Set($MaxInlineBody, 12000);

# By default, RT shows newest transactions at the bottom of the ticket
# history page, if you want see them at the top set this to '0'.  This
# option can be overridden by users in their preferences.

Set($OldestTransactionsFirst, '1');

# $DefaultSummaryRows is default number of rows displayed in for search
# results on the frontpage.

Set($DefaultSummaryRows, 10);

# By default, RT shows newest transactions at the bottom of the ticket
# history page, if you want see them at the top set this to '0'.

Set($OldestTransactionsFirst, '1');

# By default, RT shows images attached to incoming (and outgoing) ticket updates
# inline. Set this variable to 0 if you'd like to disable that behaviour

Set($ShowTransactionImages, 1);


# $HomepageComponents is an arrayref of allowed components on a user's
# customized homepage ("RT at a glance").

Set($HomepageComponents, [qw(QuickCreate Quicksearch MyAdminQueues MySupportQueues MyReminders  RefreshHomepage)]);

# @MasonParameters is the list of parameters for the constructor of
# HTML::Mason's Apache or CGI Handler.  This is normally only useful
# for debugging, eg. profiling individual components with:
#     use MasonX::Profiler; # available on CPAN
#     @MasonParameters = (preamble => 'my $p = MasonX::Profiler->new($m, $r);');

Set(@MasonParameters, ());

# $DefaultSearchResultFormat is the default format for RT search results
Set ($DefaultSearchResultFormat, qq{
   '<B><A HREF="__WebPath__/Ticket/Display.html?id=__id__">__id__</a></B>/TITLE:#',
   '<B><A HREF="__WebPath__/Ticket/Display.html?id=__id__">__Subject__</a></B>/TITLE:Subject',
   Status,
   QueueName, 
   OwnerName, 
   Priority, 
   '__NEWLINE__',
   '', 
   '<small>__Requestors__</small>',
   '<small>__CreatedRelative__</small>',
   '<small>__ToldRelative__</small>',
   '<small>__LastUpdatedRelative__</small>',
   '<small>__TimeLeft__</small>'});

# If $SuppressInlineTextFiles is set to a true value, then uploaded
# text files (text-type attachments with file names) are prevented
# from being displayed in-line when viewing a ticket's history.

Set($SuppressInlineTextFiles, undef);

# If $DontSearchFileAttachments is set to a true value, then uploaded
# files (attachments with file names) are not searched during full-content
# ticket searches.

Set($DontSearchFileAttachments, undef);


# MakeClicky detects various formats of data in headers and email
# messages, and extends them with supporting links.  By default, RT
# provides two formats:
#
# * 'httpurl': detects http:// and https:// URLs and adds '[Open URL]'
#   link after the URL.
#
# * 'httpurl_overwrite': also detects URLs as 'httpurl' format, but
#   replace URL with link and *adds spaces* into text if it's longer
#   then 30 chars. This allow browser to wrap long URLs and avoid
#   horizontal scrolling.
#
# See html/Elements/MakeClicky for documentation on how to add your own.
Set(@Active_MakeClicky, qw());

# }}}

# {{{ RT UTF-8 Settings

# An array that contains languages supported by RT's internationalization
# interface.  Defaults to all *.po lexicons; setting it to qw(en ja) will make
# RT bilingual instead of multilingual, but will save some memory.

Set(@LexiconLanguages, qw(*));

# An array that contains default encodings used to guess which charset
# an attachment uses if not specified.  Must be recognized by
# Encode::Guess.

Set(@EmailInputEncodings, qw(utf-8 iso-8859-1 us-ascii));

# The charset for localized email.  Must be recognized by Encode.

Set($EmailOutputEncoding , 'utf-8');

# }}}

# {{{ RT Date Handling Options

# You can choose date and time format.  See "Output formatters"
# section in perldoc lib/RT/Date.pm for more options.  This option can
# be overridden by users in their preferences.
# Some examples:
#Set($DateTimeFormat, { Format => 'ISO', Seconds => 0 });
#Set($DateTimeFormat, 'RFC2822');
#Set($DateTimeFormat, { Format => 'RFC2822', Seconds => 0, DayOfWeek => 0 });
Set($DateTimeFormat, 'DefaultFormat');

# Next two options are for Time::ParseDate
# Set this to 1 if your local date convention looks like "dd/mm/yy"
# instead of "mm/dd/yy".

Set($DateDayBeforeMonth , 1);

# Should "Tuesday" default to meaning "Next Tuesday" or "Last Tuesday"?
# Set to 0 for "Next" or 1 for "Last".

Set($AmbiguousDayInPast , 1);

# }}}

# {{{ Miscellaneous RT Settings

# You can define new statuses and even reorder existing statuses here.
# WARNING. DO NOT DELETE ANY OF THE DEFAULT STATUSES. If you do, RT
# will break horribly. The statuses you add must be no longer than
# 10 characters.

Set(@ActiveStatus, qw(new open stalled));
Set(@InactiveStatus, qw(resolved rejected deleted));

# RT-3.4 backward compatibility setting. Add/Delete Link used to record one
# transaction and run one scrip. Set this value to 1 if you want
# only one of the link transactions to have scrips run.
Set($LinkTransactionsRun1Scrip , 0);

# When this feature is enabled an user need ModifyTicket right on both
# tickets to link them together, otherwise he can have right on any of
# two.
Set($StrictLinkACL, 1);

# Set $PreviewScripMessages to 1 if the scrips preview on the ticket
# reply page should include the content of the messages to be sent.

# Set $UseTransactionBatch to 1 to execute transactions in batches,
# such that a resolve and comment (for example) would happen
# simultaneously, instead of as two transactions, unaware of each
# others' existence.

# Set @CustomFieldValuesSources to a list of class names which extend
# RT::CustomFieldValues::External.  This can be used to pull lists of
# custom field values from external sources at runtime.

# }}}


# {{{ Development Mode
#
# RT comes with a "Development mode" setting. 
# This setting, as a convenience for developers, turns on 
# all sorts of development options that you most likely don't want in 
# production:
#
# * Turns off Mason's 'static_source' directive. By default, you can't 
#   edit RT's web ui components on the fly and have RT magically pick up
#   your changes. (It's a big performance hit)
#
#  * More to come
#

Set($DevelMode, '@RT_DEVEL_MODE@');

# }}}

# {{{ Deprecated options

# $AlwaysUseBase64 - Encode blobs as base64 in DB (?)
# $TicketBaseURI - Base URI to tickets in this system; used when loading (?)
# $UseCodeTickets - This option is exists for backwards compatibility.  Don't use it.

# }}}

1;<|MERGE_RESOLUTION|>--- conflicted
+++ resolved
@@ -463,14 +463,12 @@
 
 # Set($WebSessionClass , 'Apache::Session::File');
 
-<<<<<<< HEAD
 # By default, RT hold session unless user close browser application, with
 # $AutoLogoff option you can setup session lifetime in minutes. User
 # would be logged out if he doesn't send any requests to RT for the
 # defined time.
 
 Set($AutoLogoff, 0);
-=======
 
 # By default, RT's session cookie isn't marked as "secure" Some web browsers 
 # will treat secure cookies more carefully than non-secure ones, being careful
@@ -481,7 +479,6 @@
 
 Set($WebSecureCookies, 0);
 
->>>>>>> 262fe5a2
 
 # By default, RT clears its database cache after every page view.
 # This ensures that you've always got the most current information 
@@ -500,19 +497,14 @@
 
 Set($MaxInlineBody, 12000);
 
+# $DefaultSummaryRows is default number of rows displayed in for search
+# results on the frontpage.
+
+Set($DefaultSummaryRows, 10);
+
 # By default, RT shows newest transactions at the bottom of the ticket
 # history page, if you want see them at the top set this to '0'.  This
 # option can be overridden by users in their preferences.
-
-Set($OldestTransactionsFirst, '1');
-
-# $DefaultSummaryRows is default number of rows displayed in for search
-# results on the frontpage.
-
-Set($DefaultSummaryRows, 10);
-
-# By default, RT shows newest transactions at the bottom of the ticket
-# history page, if you want see them at the top set this to '0'.
 
 Set($OldestTransactionsFirst, '1');
 
