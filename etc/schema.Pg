------------------------------------------------------------------
-- My2Pg 1.23 translated dump
--
------------------------------------------------------------------



--
-- Sequences for table ATTACHMENTS
--

CREATE SEQUENCE attachments_id_seq;



CREATE TABLE Attachments (
  id INTEGER DEFAULT nextval('attachments_id_seq'),
  TransactionId integer NOT NULL  ,
  Parent integer NOT NULL DEFAULT 0  ,
  MessageId varchar(160) NULL  ,
  Subject varchar(255) NULL  ,
  Filename varchar(255) NULL  ,
  ContentType varchar(80) NULL  ,
  ContentEncoding varchar(80) NULL  ,
  Content text NULL  ,
  Headers text NULL  ,
  Creator integer NOT NULL DEFAULT 0  ,
  Created TIMESTAMP NULL  ,
  PRIMARY KEY (id)

);

CREATE INDEX Attachments1 ON Attachments (Parent) ;
CREATE INDEX Attachments2 ON Attachments (TransactionId) ;
CREATE INDEX Attachments3 ON Attachments (Parent, TransactionId) ;





--
-- Sequences for table QUEUES
--

CREATE SEQUENCE queues_id_seq;

CREATE TABLE Queues (
  id INTEGER DEFAULT nextval('queues_id_seq'),
  Name varchar(200) NOT NULL  ,
  Description varchar(255) NULL  ,
  CorrespondAddress varchar(120) NULL  ,
  CommentAddress varchar(120) NULL  ,
<<<<<<< HEAD
  SubjectTag varchar(120) NULL  ,
=======
  Lifecycle varchar(32) NULL,
>>>>>>> 7e2c3a72
  InitialPriority integer NOT NULL DEFAULT 0  ,
  FinalPriority integer NOT NULL DEFAULT 0  ,
  DefaultDueIn integer NOT NULL DEFAULT 0  ,
  Creator integer NOT NULL DEFAULT 0  ,
  Created TIMESTAMP NULL  ,
  LastUpdatedBy integer NOT NULL DEFAULT 0  ,
  LastUpdated TIMESTAMP NULL  ,
  Disabled integer NOT NULL DEFAULT 0 ,
  PRIMARY KEY (id)

);
CREATE UNIQUE INDEX Queues1 ON Queues (Name) ;







--
-- Sequences for table LINKS
--

CREATE SEQUENCE links_id_seq;

CREATE TABLE Links (
  id INTEGER DEFAULT nextval('links_id_seq'),
  Base varchar(240) NULL  ,
  Target varchar(240) NULL  ,
  Type varchar(20) NOT NULL  ,
  LocalTarget integer NOT NULL DEFAULT 0  ,
  LocalBase integer NOT NULL DEFAULT 0  ,
  LastUpdatedBy integer NOT NULL DEFAULT 0  ,
  LastUpdated TIMESTAMP NULL  ,
  Creator integer NOT NULL DEFAULT 0  ,
  Created TIMESTAMP NULL  ,
  PRIMARY KEY (id)

);
CREATE UNIQUE INDEX Links1 ON Links (Base, Target, Type) ;
CREATE INDEX Links4 ON Links(Type,LocalBase);







--
-- Sequences for table PRINCIPALS
--

CREATE SEQUENCE principals_id_seq;

CREATE TABLE Principals (
        id INTEGER DEFAULT nextval('principals_id_seq') not null,
        PrincipalType VARCHAR(16) not null,
        ObjectId integer, 
        Disabled integer NOT NULL DEFAULT 0 ,
        PRIMARY KEY (id)

);

CREATE INDEX Principals2 ON Principals (ObjectId);








--
-- Sequences for table GROUPS
--

CREATE SEQUENCE groups_id_seq;

CREATE TABLE Groups (
  id INTEGER DEFAULT nextval('groups_id_seq'),
  Name varchar(200) NULL  ,
  Description varchar(255) NULL  ,
  Domain varchar(64),
  Type varchar(64),
  Instance integer,
  Creator integer NOT NULL DEFAULT 0  ,
  Created TIMESTAMP NULL  ,
  LastUpdatedBy integer NOT NULL DEFAULT 0  ,
  LastUpdated TIMESTAMP NULL  ,
  PRIMARY KEY (id)

);
CREATE UNIQUE INDEX Groups1 ON Groups (Domain,Instance,Type,id, Name);
CREATE INDEX Groups2 On Groups  (Type, Instance, Domain);








--
-- Sequences for table SCRIPCONDITIONS
--

CREATE SEQUENCE scripconditions_id_seq;

CREATE TABLE ScripConditions (
  id INTEGER DEFAULT nextval('scripconditions_id_seq'),
  Name varchar(200) NULL  ,
  Description varchar(255) NULL  ,
  ExecModule varchar(60) NULL  ,
  Argument varchar(255) NULL  ,
  ApplicableTransTypes varchar(60) NULL  ,

  Creator integer NOT NULL DEFAULT 0  ,
  Created TIMESTAMP NULL  ,
  LastUpdatedBy integer NOT NULL DEFAULT 0  ,
  LastUpdated TIMESTAMP NULL  ,
  PRIMARY KEY (id)

);






--
-- Sequences for table TRANSACTIONS
--

CREATE SEQUENCE transactions_id_seq;

CREATE TABLE Transactions (
  id INTEGER DEFAULT nextval('transactions_id_seq'),
  ObjectType varchar(255) NOT NULL  ,
  ObjectId integer NOT NULL DEFAULT 0  ,
  TimeTaken integer NOT NULL DEFAULT 0  ,
  Type varchar(20) NULL  ,
  Field varchar(40) NULL  ,
  OldValue varchar(255) NULL  ,
  NewValue varchar(255) NULL  ,
  ReferenceType varchar(255) NULL,
  OldReference integer NULL  ,
  NewReference integer NULL  ,
  Data varchar(255) NULL  ,

  Creator integer NOT NULL DEFAULT 0  ,
  Created TIMESTAMP NULL  ,
  PRIMARY KEY (id)

);
CREATE INDEX Transactions1 ON Transactions (ObjectType, ObjectId);







--
-- Sequences for table SCRIPS
--

CREATE SEQUENCE scrips_id_seq;

CREATE TABLE Scrips (
  id INTEGER DEFAULT nextval('scrips_id_seq'),
  Description varchar(255),
  ScripCondition integer NOT NULL DEFAULT 0  ,
  ScripAction integer NOT NULL DEFAULT 0  ,
  ConditionRules text NULL  ,
  ActionRules text NULL  ,
  CustomIsApplicableCode text NULL  ,
  CustomPrepareCode text NULL  ,
  CustomCommitCode text NULL  ,
  Stage varchar(32) NULL  ,
  Queue integer NOT NULL DEFAULT 0  ,
  Template integer NOT NULL DEFAULT 0  ,
  Creator integer NOT NULL DEFAULT 0  ,
  Created TIMESTAMP NULL  ,
  LastUpdatedBy integer NOT NULL DEFAULT 0  ,
  LastUpdated TIMESTAMP NULL  ,
  PRIMARY KEY (id)

);






--
-- Sequences for table ACL
--

CREATE SEQUENCE acl_id_seq;

CREATE TABLE ACL (
  id INTEGER DEFAULT nextval('acl_id_seq'),
  PrincipalType varchar(25) NOT NULL, 

  PrincipalId integer NOT NULL  , 
  RightName varchar(25) NOT NULL  ,
  ObjectType varchar(25) NOT NULL  ,
  ObjectId integer NOT NULL DEFAULT 0,
  Creator integer NOT NULL DEFAULT 0  ,
  Created TIMESTAMP NULL  ,
  LastUpdatedBy integer NOT NULL DEFAULT 0  ,
  LastUpdated TIMESTAMP NULL  ,
  PRIMARY KEY (id)

);

CREATE INDEX  ACL1 on ACL(RightName, ObjectType, ObjectId,PrincipalType,PrincipalId);








--
-- Sequences for table GROUPMEMBERS
--

CREATE SEQUENCE groupmembers_id_seq;

CREATE TABLE GroupMembers (
  id INTEGER DEFAULT nextval('groupmembers_id_seq'),
  GroupId integer NOT NULL DEFAULT 0,
  MemberId integer NOT NULL DEFAULT 0,  
  Creator integer NOT NULL DEFAULT 0  ,
  Created TIMESTAMP NULL  ,
  LastUpdatedBy integer NOT NULL DEFAULT 0  ,
  LastUpdated TIMESTAMP NULL  ,
  PRIMARY KEY (id)

);

CREATE UNIQUE INDEX GroupMembers1 ON GroupMembers(GroupId, MemberId);







--
-- Sequences for table CACHEDGROUPMEMBERS
--

CREATE SEQUENCE cachedgroupmembers_id_seq;

CREATE TABLE CachedGroupMembers (
        id int DEFAULT nextval('cachedgroupmembers_id_seq'),
        GroupId int, 
        MemberId int, 
        Via int, 
        ImmediateParentId int, 
        Disabled integer NOT NULL DEFAULT 0 , 
        PRIMARY KEY (id)

);

CREATE INDEX CachedGroupMembers2 on CachedGroupMembers (MemberId);
CREATE INDEX CachedGroupMembers3 on CachedGroupMembers (GroupId);
CREATE INDEX DisGrouMem  on CachedGroupMembers (GroupId,MemberId,Disabled); 







--
-- Sequences for table USERS
--

CREATE SEQUENCE users_id_seq;

CREATE TABLE Users (
  id INTEGER DEFAULT nextval('users_id_seq'),
  Name varchar(200) NOT NULL  ,
  Password varchar(40) NULL  ,
  AuthToken varchar(16) NULL  ,
  Comments text NULL  ,
  Signature text NULL  ,
  EmailAddress varchar(120) NULL  ,
  FreeformContactInfo text NULL  ,
  Organization varchar(200) NULL  ,
  RealName varchar(120) NULL  ,
  NickName varchar(16) NULL  ,
  Lang varchar(16) NULL  ,
  EmailEncoding varchar(16) NULL  ,
  WebEncoding varchar(16) NULL  ,
  ExternalContactInfoId varchar(100) NULL  ,
  ContactInfoSystem varchar(30) NULL  ,
  ExternalAuthId varchar(100) NULL  ,
  AuthSystem varchar(30) NULL  ,
  Gecos varchar(16) NULL  ,
  HomePhone varchar(30) NULL  ,
  WorkPhone varchar(30) NULL  ,
  MobilePhone varchar(30) NULL  ,
  PagerPhone varchar(30) NULL  ,
  Address1 varchar(200) NULL  ,
  Address2 varchar(200) NULL  ,
  City varchar(100) NULL  ,
  State varchar(100) NULL  ,
  Zip varchar(16) NULL  ,
  Country varchar(50) NULL  ,
  Timezone varchar(50) NULL  ,
  PGPKey text NULL,

  Creator integer NOT NULL DEFAULT 0  ,
  Created TIMESTAMP NULL  ,
  LastUpdatedBy integer NOT NULL DEFAULT 0  ,
  LastUpdated TIMESTAMP NULL  ,
  PRIMARY KEY (id)

);


CREATE UNIQUE INDEX Users1 ON Users (Name) ;
CREATE INDEX Users3 ON Users (id, EmailAddress);
CREATE INDEX Users4 ON Users (EmailAddress);








--
-- Sequences for table TICKETS
--

CREATE SEQUENCE tickets_id_seq;

CREATE TABLE Tickets (
  id INTEGER DEFAULT nextval('tickets_id_seq'),
  EffectiveId integer NOT NULL DEFAULT 0  ,
  Queue integer NOT NULL DEFAULT 0  ,
  Type varchar(16) NULL  ,
  IssueStatement integer NOT NULL DEFAULT 0  ,
  Resolution integer NOT NULL DEFAULT 0  ,
  Owner integer NOT NULL DEFAULT 0  ,
  Subject varchar(200) NULL DEFAULT '[no subject]' ,
  InitialPriority integer NOT NULL DEFAULT 0  ,
  FinalPriority integer NOT NULL DEFAULT 0  ,
  Priority integer NOT NULL DEFAULT 0  ,
  TimeEstimated integer NOT NULL DEFAULT 0  ,
  TimeWorked integer NOT NULL DEFAULT 0  ,
  Status varchar(64) NULL  ,
  TimeLeft integer NOT NULL DEFAULT 0  ,
  Told TIMESTAMP NULL  ,
  Starts TIMESTAMP NULL  ,
  Started TIMESTAMP NULL  ,
  Due TIMESTAMP NULL  ,
  Resolved TIMESTAMP NULL  ,


  LastUpdatedBy integer NOT NULL DEFAULT 0  ,
  LastUpdated TIMESTAMP NULL  ,
  Creator integer NOT NULL DEFAULT 0  ,
  Created TIMESTAMP NULL  ,
  Disabled integer NOT NULL DEFAULT 0 ,
  PRIMARY KEY (id)

);

CREATE INDEX Tickets1 ON Tickets (Queue, Status) ;
CREATE INDEX Tickets2 ON Tickets (Owner) ;
CREATE INDEX Tickets3 ON Tickets (EffectiveId) ;
CREATE INDEX Tickets4 ON Tickets (id, Status) ;
CREATE INDEX Tickets5 ON Tickets (id, EffectiveId) ;







--
-- Sequences for table SCRIPACTIONS
--

CREATE SEQUENCE scripactions_id_seq;

CREATE TABLE ScripActions (
  id INTEGER DEFAULT nextval('scripactions_id_seq'),
  Name varchar(200) NULL  ,
  Description varchar(255) NULL  ,
  ExecModule varchar(60) NULL  ,
  Argument varchar(255) NULL  ,
  Creator integer NOT NULL DEFAULT 0  ,
  Created TIMESTAMP NULL  ,
  LastUpdatedBy integer NOT NULL DEFAULT 0  ,
  LastUpdated TIMESTAMP NULL  ,
  PRIMARY KEY (id)

);







--
-- Sequences for table TEMPLATES
--

CREATE SEQUENCE templates_id_seq;

CREATE TABLE Templates (
  id INTEGER DEFAULT nextval('templates_id_seq'),
  Queue integer NOT NULL DEFAULT 0 ,
  Name varchar(200) NOT NULL  ,
  Description varchar(255) NULL  ,
  Type varchar(16) NULL  ,
  Language varchar(16) NULL  ,
  TranslationOf integer NOT NULL DEFAULT 0  ,
  Content text NULL  ,
  LastUpdated TIMESTAMP NULL  ,
  LastUpdatedBy integer NOT NULL DEFAULT 0  ,
  Creator integer NOT NULL DEFAULT 0  ,
  Created TIMESTAMP NULL  ,
  PRIMARY KEY (id)

);







--
-- Sequences for table TICKETCUSTOMFIELDVALUES
--

CREATE SEQUENCE objectcustomfieldvalues_id_s;

CREATE TABLE ObjectCustomFieldValues (
  id INTEGER DEFAULT nextval('objectcustomfieldvalues_id_s'),
  CustomField int NOT NULL  ,
  ObjectType varchar(255) NULL  ,
  ObjectId int NOT NULL  ,
  SortOrder integer NOT NULL DEFAULT 0  ,

  Content varchar(255) NULL  ,
  LargeContent text NULL,
  ContentType varchar(80) NULL,
  ContentEncoding varchar(80) NULL  ,

  Creator integer NOT NULL DEFAULT 0  ,
  Created TIMESTAMP NULL  ,
  LastUpdatedBy integer NOT NULL DEFAULT 0  ,
  LastUpdated TIMESTAMP NULL  ,
  Disabled integer NOT NULL DEFAULT 0 ,
  PRIMARY KEY (id)

);

CREATE INDEX ObjectCustomFieldValues1 ON ObjectCustomFieldValues (CustomField,ObjectType,ObjectId,Content); 
CREATE INDEX ObjectCustomFieldValues2 ON ObjectCustomFieldValues (CustomField,ObjectType,ObjectId); 







--
-- Sequences for table CUSTOMFIELDS
--

CREATE SEQUENCE customfields_id_seq;

CREATE TABLE CustomFields (
  id INTEGER DEFAULT nextval('customfields_id_seq'),
  Name varchar(200) NULL  ,
  Type varchar(200) NULL  ,
  RenderType varchar(64) NULL  ,
  MaxValues integer NOT NULL DEFAULT 0  ,
  Repeated integer NOT NULL DEFAULT 0 , 
  ValuesClass varchar(64) NULL  ,
  BasedOn integer NULL, 
  Pattern varchar(65536) NULL  ,
  LookupType varchar(255) NOT NULL  ,
  Description varchar(255) NULL  ,
  SortOrder integer NOT NULL DEFAULT 0  ,

  Creator integer NOT NULL DEFAULT 0  ,
  Created TIMESTAMP NULL  ,
  LastUpdatedBy integer NOT NULL DEFAULT 0  ,
  LastUpdated TIMESTAMP NULL  ,
  Disabled integer NOT NULL DEFAULT 0 ,
  PRIMARY KEY (id)

);





CREATE SEQUENCE objectcustomfields_id_s;

CREATE TABLE ObjectCustomFields (
  id INTEGER DEFAULT nextval('objectcustomfields_id_s'),
  CustomField integer NOT NULL,
  ObjectId integer NOT NULL,
  SortOrder integer NOT NULL DEFAULT 0  ,

  Creator integer NOT NULL DEFAULT 0  ,
  Created TIMESTAMP NULL  ,
  LastUpdatedBy integer NOT NULL DEFAULT 0  ,
  LastUpdated TIMESTAMP NULL  ,
  PRIMARY KEY (id)

);







--
-- Sequences for table CUSTOMFIELDVALUES
--

CREATE SEQUENCE customfieldvalues_id_seq;

CREATE TABLE CustomFieldValues (
  id INTEGER DEFAULT nextval('customfieldvalues_id_seq'),
  CustomField int NOT NULL  ,
  Name varchar(200) NULL  ,
  Description varchar(255) NULL  ,
  SortOrder integer NOT NULL DEFAULT 0  ,
  Category varchar(255) NULL  ,

  Creator integer NOT NULL DEFAULT 0  ,
  Created TIMESTAMP NULL  ,
  LastUpdatedBy integer NOT NULL DEFAULT 0  ,
  LastUpdated TIMESTAMP NULL  ,
  PRIMARY KEY (id)

);

CREATE INDEX CustomFieldValues1 ON CustomFieldValues (CustomField);






CREATE SEQUENCE attributes_id_seq;

CREATE TABLE Attributes (
  id INTEGER DEFAULT nextval('attributes_id_seq'),
  Name varchar(255) NOT NULL  ,
  Description varchar(255) NULL  ,
  Content text,
  ContentType varchar(16),
  ObjectType varchar(64),
  ObjectId integer, 
  Creator integer NOT NULL DEFAULT 0  ,
  Created TIMESTAMP NULL  ,
  LastUpdatedBy integer NOT NULL DEFAULT 0  ,
  LastUpdated TIMESTAMP NULL  ,
  PRIMARY KEY (id)

);

CREATE INDEX Attributes1 on Attributes(Name);
CREATE INDEX Attributes2 on Attributes(ObjectType, ObjectId);





-- sessions is used by Apache::Session to keep sessions in the database.
-- We should have a reaper script somewhere.

CREATE TABLE sessions (
    id char(32) NOT NULL,
    a_session bytea,
    LastUpdated TIMESTAMP not null default current_timestamp,
    PRIMARY KEY (id)

);


<|MERGE_RESOLUTION|>--- conflicted
+++ resolved
@@ -50,11 +50,8 @@
   Description varchar(255) NULL  ,
   CorrespondAddress varchar(120) NULL  ,
   CommentAddress varchar(120) NULL  ,
-<<<<<<< HEAD
+  Lifecycle varchar(32) NULL,
   SubjectTag varchar(120) NULL  ,
-=======
-  Lifecycle varchar(32) NULL,
->>>>>>> 7e2c3a72
   InitialPriority integer NOT NULL DEFAULT 0  ,
   FinalPriority integer NOT NULL DEFAULT 0  ,
   DefaultDueIn integer NOT NULL DEFAULT 0  ,
