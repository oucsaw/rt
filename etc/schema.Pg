------------------------------------------------------------------
-- My2Pg 1.23 translated dump
--
------------------------------------------------------------------



--
-- Sequences for table ATTACHMENTS
--

CREATE SEQUENCE attachments_id_seq;



CREATE TABLE Attachments (
  id INTEGER DEFAULT nextval('attachments_id_seq'),
  TransactionId integer NOT NULL  ,
  Parent integer NOT NULL DEFAULT 0  ,
  MessageId varchar(160) NULL  ,
  Subject varchar(255) NULL  ,
  Filename varchar(255) NULL  ,
  ContentType varchar(80) NULL  ,
  ContentEncoding varchar(80) NULL  ,
  Content text NULL  ,
  Headers text NULL  ,
  Creator integer NOT NULL DEFAULT 0  ,
  Created TIMESTAMP NULL  ,
  PRIMARY KEY (id)

);

CREATE INDEX Attachments1 ON Attachments (Parent) ;
CREATE INDEX Attachments2 ON Attachments (TransactionId) ;
CREATE INDEX Attachments3 ON Attachments (Parent, TransactionId) ;





--
-- Sequences for table QUEUES
--

CREATE SEQUENCE queues_id_seq;

CREATE TABLE Queues (
  id INTEGER DEFAULT nextval('queues_id_seq'),
  Name varchar(200) NOT NULL  ,
  Description varchar(255) NULL  ,
  CorrespondAddress varchar(120) NULL  ,
  CommentAddress varchar(120) NULL  ,
  Lifecycle varchar(32) NULL,
  SubjectTag varchar(120) NULL  ,
  SortOrder integer NOT NULL DEFAULT 0 ,
  Creator integer NOT NULL DEFAULT 0  ,
  Created TIMESTAMP NULL  ,
  LastUpdatedBy integer NOT NULL DEFAULT 0  ,
  LastUpdated TIMESTAMP NULL  ,
  SLADisabled integer NOT NULL DEFAULT 1 ,
  Disabled integer NOT NULL DEFAULT 0 ,
  PRIMARY KEY (id)

);
CREATE UNIQUE INDEX Queues1 ON Queues (LOWER(Name)) ;







--
-- Sequences for table LINKS
--

CREATE SEQUENCE links_id_seq;

CREATE TABLE Links (
  id INTEGER DEFAULT nextval('links_id_seq'),
  Base varchar(240) NULL  ,
  Target varchar(240) NULL  ,
  Type varchar(20) NOT NULL  ,
  LocalTarget integer NOT NULL DEFAULT 0  ,
  LocalBase integer NOT NULL DEFAULT 0  ,
  LastUpdatedBy integer NOT NULL DEFAULT 0  ,
  LastUpdated TIMESTAMP NULL  ,
  Creator integer NOT NULL DEFAULT 0  ,
  Created TIMESTAMP NULL  ,
  PRIMARY KEY (id)

);
CREATE UNIQUE INDEX Links1 ON Links (Base, Target, Type) ;
CREATE INDEX Links4 ON Links(Type,LocalBase);







--
-- Sequences for table PRINCIPALS
--

CREATE SEQUENCE principals_id_seq;

CREATE TABLE Principals (
        id INTEGER DEFAULT nextval('principals_id_seq') not null,
        PrincipalType VARCHAR(16) not null,
        Disabled integer NOT NULL DEFAULT 0 ,
        PRIMARY KEY (id)

);








--
-- Sequences for table GROUPS
--

CREATE SEQUENCE groups_id_seq;

CREATE TABLE Groups (
  id INTEGER DEFAULT nextval('groups_id_seq'),
  Name varchar(200) NULL  ,
  Description varchar(255) NULL  ,
  Domain varchar(64),
  Instance integer,
  Creator integer NOT NULL DEFAULT 0  ,
  Created TIMESTAMP NULL  ,
  LastUpdatedBy integer NOT NULL DEFAULT 0  ,
  LastUpdated TIMESTAMP NULL  ,
  PRIMARY KEY (id)

);
CREATE INDEX Groups1 ON Groups (LOWER(Domain), LOWER(Name), Instance);
CREATE INDEX Groups2 On Groups (Instance);








--
-- Sequences for table SCRIPCONDITIONS
--

CREATE SEQUENCE scripconditions_id_seq;

CREATE TABLE ScripConditions (
  id INTEGER DEFAULT nextval('scripconditions_id_seq'),
  Name varchar(200) NULL  ,
  Description varchar(255) NULL  ,
  ExecModule varchar(60) NULL  ,
  Argument varchar(255) NULL  ,
  ApplicableTransTypes varchar(60) NULL  ,

  Creator integer NOT NULL DEFAULT 0  ,
  Created TIMESTAMP NULL  ,
  LastUpdatedBy integer NOT NULL DEFAULT 0  ,
  LastUpdated TIMESTAMP NULL  ,
  PRIMARY KEY (id)

);






--
-- Sequences for table TRANSACTIONS
--

CREATE SEQUENCE transactions_id_seq;

CREATE TABLE Transactions (
  id INTEGER DEFAULT nextval('transactions_id_seq'),
  ObjectType varchar(255) NOT NULL  ,
  ObjectId integer NOT NULL DEFAULT 0  ,
  TimeTaken integer NOT NULL DEFAULT 0  ,
  Type varchar(20) NULL  ,
  Field varchar(40) NULL  ,
  OldValue varchar(255) NULL  ,
  NewValue varchar(255) NULL  ,
  ReferenceType varchar(255) NULL,
  OldReference integer NULL  ,
  NewReference integer NULL  ,
  Data varchar(255) NULL  ,

  Creator integer NOT NULL DEFAULT 0  ,
  Created TIMESTAMP NULL  ,
  PRIMARY KEY (id)

);
CREATE INDEX Transactions1 ON Transactions (ObjectType, ObjectId);







--
-- Sequences for table SCRIPS
--

CREATE SEQUENCE scrips_id_seq;

CREATE TABLE Scrips (
  id INTEGER DEFAULT nextval('scrips_id_seq'),
  Description varchar(255),
  ScripCondition integer NOT NULL DEFAULT 0  ,
  ScripAction integer NOT NULL DEFAULT 0  ,
  CustomIsApplicableCode text NULL  ,
  CustomPrepareCode text NULL  ,
  CustomCommitCode text NULL  ,
  Disabled integer NOT NULL DEFAULT 0 ,
  Template varchar(200) NOT NULL,
  Creator integer NOT NULL DEFAULT 0  ,
  Created TIMESTAMP NULL  ,
  LastUpdatedBy integer NOT NULL DEFAULT 0  ,
  LastUpdated TIMESTAMP NULL  ,
  PRIMARY KEY (id)

);


CREATE SEQUENCE objectscrips_id_seq;

CREATE TABLE ObjectScrips (
  id INTEGER DEFAULT nextval('objectscrips_id_seq'),
  Scrip integer NOT NULL,
  Stage varchar(32) NOT NULL DEFAULT 'TransactionCreate' ,
  ObjectId integer NOT NULL,
  SortOrder integer NOT NULL DEFAULT 0  ,

  Creator integer NOT NULL DEFAULT 0  ,
  Created TIMESTAMP NULL  ,
  LastUpdatedBy integer NOT NULL DEFAULT 0  ,
  LastUpdated TIMESTAMP NULL  ,
  PRIMARY KEY (id)

);

CREATE UNIQUE INDEX ObjectScrips1 ON ObjectScrips (ObjectId, Scrip);



--
-- Sequences for table ACL
--

CREATE SEQUENCE acl_id_seq;

CREATE TABLE ACL (
  id INTEGER DEFAULT nextval('acl_id_seq'),
  PrincipalType varchar(25) NOT NULL, 

  PrincipalId integer NOT NULL  , 
  RightName varchar(25) NOT NULL  ,
  ObjectType varchar(25) NOT NULL  ,
  ObjectId integer NOT NULL DEFAULT 0,
  Creator integer NOT NULL DEFAULT 0  ,
  Created TIMESTAMP NULL  ,
  LastUpdatedBy integer NOT NULL DEFAULT 0  ,
  LastUpdated TIMESTAMP NULL  ,
  PRIMARY KEY (id)

);

CREATE INDEX  ACL1 on ACL(RightName, ObjectType, ObjectId,PrincipalType,PrincipalId);








--
-- Sequences for table GROUPMEMBERS
--

CREATE SEQUENCE groupmembers_id_seq;

CREATE TABLE GroupMembers (
  id INTEGER DEFAULT nextval('groupmembers_id_seq'),
  GroupId integer NOT NULL DEFAULT 0,
  MemberId integer NOT NULL DEFAULT 0,  
  Creator integer NOT NULL DEFAULT 0  ,
  Created TIMESTAMP NULL  ,
  LastUpdatedBy integer NOT NULL DEFAULT 0  ,
  LastUpdated TIMESTAMP NULL  ,
  PRIMARY KEY (id)

);

CREATE UNIQUE INDEX GroupMembers1 ON GroupMembers(GroupId, MemberId);







--
-- Sequences for table CACHEDGROUPMEMBERS
--

CREATE SEQUENCE cachedgroupmembers_id_seq;

CREATE TABLE CachedGroupMembers (
        id int DEFAULT nextval('cachedgroupmembers_id_seq'),
        GroupId int, 
        MemberId int, 
        Via int, 
        ImmediateParentId int, 
        Disabled integer NOT NULL DEFAULT 0 , 
        PRIMARY KEY (id)

);

CREATE INDEX CachedGroupMembers2 on CachedGroupMembers (MemberId, GroupId, Disabled);
CREATE INDEX DisGrouMem  on CachedGroupMembers (GroupId,MemberId,Disabled);
CREATE INDEX CachedGroupMembers3  on CachedGroupMembers (MemberId,ImmediateParentId);







--
-- Sequences for table USERS
--

CREATE SEQUENCE users_id_seq;

CREATE TABLE Users (
  id INTEGER DEFAULT nextval('users_id_seq'),
  Name varchar(200) NOT NULL  ,
  Password varchar(256) NULL  ,
  AuthToken varchar(16) NULL  ,
  Comments text NULL  ,
  Signature text NULL  ,
  EmailAddress varchar(120) NULL  ,
  FreeformContactInfo text NULL  ,
  Organization varchar(200) NULL  ,
  RealName varchar(120) NULL  ,
  NickName varchar(16) NULL  ,
  Lang varchar(16) NULL  ,
  EmailEncoding varchar(16) NULL  ,
  WebEncoding varchar(16) NULL  ,
  ExternalContactInfoId varchar(100) NULL  ,
  ContactInfoSystem varchar(30) NULL  ,
  ExternalAuthId varchar(100) NULL  ,
  AuthSystem varchar(30) NULL  ,
  Gecos varchar(16) NULL  ,
  HomePhone varchar(30) NULL  ,
  WorkPhone varchar(30) NULL  ,
  MobilePhone varchar(30) NULL  ,
  PagerPhone varchar(30) NULL  ,
  Address1 varchar(200) NULL  ,
  Address2 varchar(200) NULL  ,
  City varchar(100) NULL  ,
  State varchar(100) NULL  ,
  Zip varchar(16) NULL  ,
  Country varchar(50) NULL  ,
  Timezone varchar(50) NULL  ,
  PGPKey text NULL,
  SMIMECertificate text NULL,

  Creator integer NOT NULL DEFAULT 0  ,
  Created TIMESTAMP NULL  ,
  LastUpdatedBy integer NOT NULL DEFAULT 0  ,
  LastUpdated TIMESTAMP NULL  ,
  PRIMARY KEY (id)

);


CREATE UNIQUE INDEX Users1 ON Users (LOWER(Name)) ;
CREATE INDEX Users4 ON Users (EmailAddress);








--
-- Sequences for table TICKETS
--

CREATE SEQUENCE tickets_id_seq;

CREATE TABLE Tickets (
  id INTEGER DEFAULT nextval('tickets_id_seq'),
  EffectiveId integer NOT NULL DEFAULT 0  ,
  IsMerged smallint NULL DEFAULT NULL ,
  Queue integer NOT NULL DEFAULT 0  ,
  Type varchar(16) NULL  ,
  IssueStatement integer NOT NULL DEFAULT 0  ,
  Resolution integer NOT NULL DEFAULT 0  ,
  Owner integer NOT NULL DEFAULT 0  ,
  Subject varchar(200) NULL DEFAULT '[no subject]' ,
  InitialPriority integer NOT NULL DEFAULT 0  ,
  FinalPriority integer NOT NULL DEFAULT 0  ,
  Priority integer NOT NULL DEFAULT 0  ,
  TimeEstimated integer NOT NULL DEFAULT 0  ,
  TimeWorked integer NOT NULL DEFAULT 0  ,
  Status varchar(64) NULL  ,
  SLA varchar(64) NULL  ,
  TimeLeft integer NOT NULL DEFAULT 0  ,
  Told TIMESTAMP NULL  ,
  Starts TIMESTAMP NULL  ,
  Started TIMESTAMP NULL  ,
  Due TIMESTAMP NULL  ,
  Resolved TIMESTAMP NULL  ,


  LastUpdatedBy integer NOT NULL DEFAULT 0  ,
  LastUpdated TIMESTAMP NULL  ,
  Creator integer NOT NULL DEFAULT 0  ,
  Created TIMESTAMP NULL  ,
  PRIMARY KEY (id)

);

CREATE INDEX Tickets1 ON Tickets (Queue, Status) ;
CREATE INDEX Tickets2 ON Tickets (Owner) ;
CREATE INDEX Tickets3 ON Tickets (EffectiveId) ;


--
-- Sequences for table SCRIPACTIONS
--

CREATE SEQUENCE scripactions_id_seq;

CREATE TABLE ScripActions (
  id INTEGER DEFAULT nextval('scripactions_id_seq'),
  Name varchar(200) NULL  ,
  Description varchar(255) NULL  ,
  ExecModule varchar(60) NULL  ,
  Argument varchar(255) NULL  ,
  Creator integer NOT NULL DEFAULT 0  ,
  Created TIMESTAMP NULL  ,
  LastUpdatedBy integer NOT NULL DEFAULT 0  ,
  LastUpdated TIMESTAMP NULL  ,
  PRIMARY KEY (id)

);







--
-- Sequences for table TEMPLATES
--

CREATE SEQUENCE templates_id_seq;

CREATE TABLE Templates (
  id INTEGER DEFAULT nextval('templates_id_seq'),
  Queue integer NOT NULL DEFAULT 0 ,
  Name varchar(200) NOT NULL  ,
  Description varchar(255) NULL  ,
  Type varchar(16) NULL  ,
  Content text NULL  ,
  LastUpdated TIMESTAMP NULL  ,
  LastUpdatedBy integer NOT NULL DEFAULT 0  ,
  Creator integer NOT NULL DEFAULT 0  ,
  Created TIMESTAMP NULL  ,
  PRIMARY KEY (id)

);







--
-- Sequences for table TICKETCUSTOMFIELDVALUES
--

CREATE SEQUENCE objectcustomfieldvalues_id_s;

CREATE TABLE ObjectCustomFieldValues (
  id INTEGER DEFAULT nextval('objectcustomfieldvalues_id_s'),
  CustomField int NOT NULL  ,
  ObjectType varchar(255) NULL  ,
  ObjectId int NOT NULL  ,
  SortOrder integer NOT NULL DEFAULT 0  ,

  Content varchar(255) NULL  ,
  LargeContent text NULL,
  ContentType varchar(80) NULL,
  ContentEncoding varchar(80) NULL  ,

  Creator integer NOT NULL DEFAULT 0  ,
  Created TIMESTAMP NULL  ,
  LastUpdatedBy integer NOT NULL DEFAULT 0  ,
  LastUpdated TIMESTAMP NULL  ,
  Disabled integer NOT NULL DEFAULT 0 ,
  PRIMARY KEY (id)

);

CREATE INDEX ObjectCustomFieldValues1 ON ObjectCustomFieldValues (CustomField,ObjectType,ObjectId,Content); 
CREATE INDEX ObjectCustomFieldValues2 ON ObjectCustomFieldValues (CustomField,ObjectType,ObjectId); 







--
-- Sequences for table CUSTOMFIELDS
--

CREATE SEQUENCE customfields_id_seq;

CREATE TABLE CustomFields (
  id INTEGER DEFAULT nextval('customfields_id_seq'),
  Name varchar(200) NULL  ,
  Type varchar(200) NULL  ,
  RenderType varchar(64) NULL  ,
  MaxValues integer NOT NULL DEFAULT 0  ,
  ValuesClass varchar(64) NULL  ,
  BasedOn integer NULL, 
  Pattern varchar(65536) NULL  ,
  LookupType varchar(255) NOT NULL  ,
  EntryHint varchar(255) NULL,
  Description varchar(255) NULL  ,
  SortOrder integer NOT NULL DEFAULT 0  ,

  Creator integer NOT NULL DEFAULT 0  ,
  Created TIMESTAMP NULL  ,
  LastUpdatedBy integer NOT NULL DEFAULT 0  ,
  LastUpdated TIMESTAMP NULL  ,
  Disabled integer NOT NULL DEFAULT 0 ,
  PRIMARY KEY (id)

);





CREATE SEQUENCE objectcustomfields_id_s;

CREATE TABLE ObjectCustomFields (
  id INTEGER DEFAULT nextval('objectcustomfields_id_s'),
  CustomField integer NOT NULL,
  ObjectId integer NOT NULL,
  SortOrder integer NOT NULL DEFAULT 0  ,

  Creator integer NOT NULL DEFAULT 0  ,
  Created TIMESTAMP NULL  ,
  LastUpdatedBy integer NOT NULL DEFAULT 0  ,
  LastUpdated TIMESTAMP NULL  ,
  PRIMARY KEY (id)

);







--
-- Sequences for table CUSTOMFIELDVALUES
--

CREATE SEQUENCE customfieldvalues_id_seq;

CREATE TABLE CustomFieldValues (
  id INTEGER DEFAULT nextval('customfieldvalues_id_seq'),
  CustomField int NOT NULL  ,
  Name varchar(200) NULL  ,
  Description varchar(255) NULL  ,
  SortOrder integer NOT NULL DEFAULT 0  ,
  Category varchar(255) NULL  ,

  Creator integer NOT NULL DEFAULT 0  ,
  Created TIMESTAMP NULL  ,
  LastUpdatedBy integer NOT NULL DEFAULT 0  ,
  LastUpdated TIMESTAMP NULL  ,
  PRIMARY KEY (id)

);

CREATE INDEX CustomFieldValues1 ON CustomFieldValues (CustomField);






CREATE SEQUENCE attributes_id_seq;

CREATE TABLE Attributes (
  id INTEGER DEFAULT nextval('attributes_id_seq'),
  Name varchar(255) NOT NULL  ,
  Description varchar(255) NULL  ,
  Content text,
  ContentType varchar(16),
  ObjectType varchar(64),
  ObjectId integer, 
  Creator integer NOT NULL DEFAULT 0  ,
  Created TIMESTAMP NULL  ,
  LastUpdatedBy integer NOT NULL DEFAULT 0  ,
  LastUpdated TIMESTAMP NULL  ,
  PRIMARY KEY (id)

);

CREATE INDEX Attributes1 on Attributes(Name);
CREATE INDEX Attributes2 on Attributes(ObjectType, ObjectId);





-- sessions is used by Apache::Session to keep sessions in the database.
-- We should have a reaper script somewhere.

CREATE TABLE sessions (
    id char(32) NOT NULL,
    a_session bytea,
    LastUpdated TIMESTAMP not null default current_timestamp,
    PRIMARY KEY (id)

);


CREATE TABLE Classes (
id SERIAL,
Name varchar(255) NOT NULL DEFAULT '',
Description varchar(255) NOT NULL DEFAULT '',
SortOrder integer NOT NULL DEFAULT 0,
Disabled smallint NOT NULL DEFAULT 0,
Creator integer NOT NULL DEFAULT 0,
Created TIMESTAMP NULL,
LastUpdatedBy integer NOT NULL DEFAULT 0,
LastUpdated TIMESTAMP NULL,
HotList smallint NOT NULL DEFAULT 0,
PRIMARY KEY (id)
);

CREATE TABLE Articles (
id SERIAL,
Name varchar(255) NOT NULL DEFAULT '',
Summary varchar(255) NOT NULL DEFAULT '',
SortOrder integer NOT NULL DEFAULT 0,
Class integer NOT NULL DEFAULT 0,
Parent integer NOT NULL DEFAULT 0,
URI varchar(255),
Disabled smallint NOT NULL DEFAULT 0,
Creator integer NOT NULL DEFAULT 0,
Created TIMESTAMP NULL,
LastUpdatedBy integer NOT NULL DEFAULT 0,
LastUpdated TIMESTAMP NULL,
PRIMARY KEY (id)
);


CREATE TABLE Topics (
id SERIAL,
Parent integer NOT NULL DEFAULT 0,
Name varchar(255) NOT NULL DEFAULT '',
Description varchar(255) NOT NULL DEFAULT '',
ObjectType varchar(64) NOT NULL DEFAULT '',
ObjectId integer NOT NULL,
PRIMARY KEY (id)
);


CREATE TABLE ObjectTopics (
id SERIAL,
Topic integer NOT NULL,
ObjectType varchar(64) NOT NULL DEFAULT '',
ObjectId integer NOT NULL,
PRIMARY KEY (id)
);


CREATE TABLE ObjectClasses (
id SERIAL,
Class integer NOT NULL,
ObjectType varchar(255) NOT NULL DEFAULT '',
ObjectId integer NOT NULL,
Creator integer NOT NULL DEFAULT 0,
Created TIMESTAMP NULL,
LastUpdatedBy integer NOT NULL DEFAULT 0,
LastUpdated TIMESTAMP NULL,
PRIMARY KEY (id)
);

<<<<<<< HEAD
CREATE SEQUENCE assets_id_seq;
CREATE TABLE Assets (
    id                integer                  DEFAULT nextval('assets_id_seq'),
    Name              varchar(255)    NOT NULL DEFAULT '',
    Catalog           integer         NOT NULL DEFAULT 0,
    Status            varchar(64)     NOT NULL DEFAULT '',
    Description       varchar(255)    NOT NULL DEFAULT '',
    Creator           integer         NOT NULL DEFAULT 0,
    Created           timestamp                DEFAULT NULL,
    LastUpdatedBy     integer         NOT NULL DEFAULT 0,
    LastUpdated       timestamp                DEFAULT NULL,
    PRIMARY KEY (id)
);

CREATE INDEX AssetsName ON Assets (LOWER(Name));
CREATE INDEX AssetsStatus ON Assets (Status);
CREATE INDEX AssetsCatalog ON Assets (Catalog);

CREATE SEQUENCE catalogs_id_seq;
CREATE TABLE Catalogs (
    id                integer                  DEFAULT nextval('catalogs_id_seq'),
    Name              varchar(255)    NOT NULL DEFAULT '',
    Lifecycle         varchar(32)     NOT NULL DEFAULT 'assets',
    Description       varchar(255)    NOT NULL DEFAULT '',
    Disabled          integer         NOT NULL DEFAULT 0,
    Creator           integer         NOT NULL DEFAULT 0,
    Created           timestamp                DEFAULT NULL,
    LastUpdatedBy     integer         NOT NULL DEFAULT 0,
    LastUpdated       timestamp                DEFAULT NULL,
    PRIMARY KEY (id)
);

CREATE INDEX CatalogsName ON Catalogs (LOWER(Name));
CREATE INDEX CatalogsDisabled ON Catalogs (Disabled);
=======

CREATE SEQUENCE customroles_id_seq;

CREATE TABLE CustomRoles (
  id INTEGER DEFAULT nextval('customroles_id_seq'),
  Name varchar(200) NULL  ,
  Description varchar(255) NULL  ,
  MaxValues integer NOT NULL DEFAULT 0  ,
  EntryHint varchar(255) NULL  ,

  Creator integer NOT NULL DEFAULT 0  ,
  Created TIMESTAMP NULL  ,
  LastUpdatedBy integer NOT NULL DEFAULT 0  ,
  LastUpdated TIMESTAMP NULL  ,
  Disabled integer NOT NULL DEFAULT 0 ,
  PRIMARY KEY (id)

);

CREATE SEQUENCE objectcustomroles_id_seq;

CREATE TABLE ObjectCustomRoles (
  id INTEGER DEFAULT nextval('objectscrips_id_seq'),
  CustomRole integer NOT NULL,
  ObjectId integer NOT NULL,
  SortOrder integer NOT NULL DEFAULT 0  ,

  Creator integer NOT NULL DEFAULT 0  ,
  Created TIMESTAMP NULL  ,
  LastUpdatedBy integer NOT NULL DEFAULT 0  ,
  LastUpdated TIMESTAMP NULL  ,
  PRIMARY KEY (id)

);

CREATE UNIQUE INDEX ObjectCustomRoles1 ON ObjectCustomRoles (ObjectId, CustomRole);
>>>>>>> d4a2fc6a
<|MERGE_RESOLUTION|>--- conflicted
+++ resolved
@@ -715,7 +715,6 @@
 PRIMARY KEY (id)
 );
 
-<<<<<<< HEAD
 CREATE SEQUENCE assets_id_seq;
 CREATE TABLE Assets (
     id                integer                  DEFAULT nextval('assets_id_seq'),
@@ -750,7 +749,6 @@
 
 CREATE INDEX CatalogsName ON Catalogs (LOWER(Name));
 CREATE INDEX CatalogsDisabled ON Catalogs (Disabled);
-=======
 
 CREATE SEQUENCE customroles_id_seq;
 
@@ -786,5 +784,4 @@
 
 );
 
-CREATE UNIQUE INDEX ObjectCustomRoles1 ON ObjectCustomRoles (ObjectId, CustomRole);
->>>>>>> d4a2fc6a
+CREATE UNIQUE INDEX ObjectCustomRoles1 ON ObjectCustomRoles (ObjectId, CustomRole);