--- conflicted
+++ resolved
@@ -58,17 +58,14 @@
         ObjectTopics
         objectclasses_id_seq
         ObjectClasses
-<<<<<<< HEAD
         catalogs_id_seq
         Catalogs
         assets_id_seq
         Assets
-=======
         customroles_id_seq
         CustomRoles
         objectcustomroles_id_seq
         ObjectCustomRoles
->>>>>>> d4a2fc6a
     );
 
     my $db_user = RT->Config->Get('DatabaseUser');
