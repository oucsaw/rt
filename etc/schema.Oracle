
CREATE SEQUENCE ATTACHMENTS_seq;
CREATE TABLE Attachments (
        id              NUMBER(11,0) 
                        CONSTRAINT Attachments_Key PRIMARY KEY,
        TransactionId   NUMBER(11,0) NOT NULL,
        Parent          NUMBER(11,0) DEFAULT 0 NOT NULL, 
        MessageId       VARCHAR2(160),
        Subject         VARCHAR2(255),
        Filename        VARCHAR2(255),
        ContentType     VARCHAR2(80),
        ContentEncoding VARCHAR2(80),
        Content         CLOB,
        Headers         CLOB,
        Creator         NUMBER(11,0) DEFAULT 0 NOT NULL,
        Created         DATE
);
CREATE INDEX Attachments2 ON Attachments (TransactionId);
CREATE INDEX Attachments3 ON Attachments (Parent, TransactionId);


CREATE SEQUENCE QUEUES_seq;
CREATE TABLE Queues (
        id                      NUMBER(11,0) 
                CONSTRAINT Queues_Key PRIMARY KEY,
        Name                    VARCHAR2(200) CONSTRAINT Queues_Name_Unique UNIQUE NOT NULL,
        Description             VARCHAR2(255),
        CorrespondAddress       VARCHAR2(120),
        CommentAddress          VARCHAR2(120),
        Lifecycle               VARCHAR2(32),
        SubjectTag              VARCHAR2(120),
        SortOrder               NUMBER(11,0) DEFAULT 0 NOT NULL,
        Creator                 NUMBER(11,0) DEFAULT 0 NOT NULL,
        Created                 DATE,
        LastUpdatedBy           NUMBER(11,0) DEFAULT 0 NOT NULL,
        LastUpdated             DATE,
        SLADisabled             NUMBER(11,0) DEFAULT 1 NOT NULL,
        Disabled                NUMBER(11,0) DEFAULT 0 NOT NULL
);
CREATE UNIQUE INDEX Queues1 ON Queues (LOWER(Name));
CREATE INDEX Queues2 ON Queues (Disabled);


CREATE SEQUENCE LINKS_seq;
CREATE TABLE Links (
        id              NUMBER(11,0) 
                CONSTRAINT Links_Key PRIMARY KEY,
        Base            VARCHAR2(240),
        Target          VARCHAR2(240),
        Type            VARCHAR2(20) NOT NULL,
        LocalTarget     NUMBER(11,0) DEFAULT 0 NOT NULL,
        LocalBase       NUMBER(11,0) DEFAULT 0 NOT NULL,
        LastUpdatedBy   NUMBER(11,0) DEFAULT 0 NOT NULL,
        LastUpdated     DATE,
        Creator         NUMBER(11,0) DEFAULT 0 NOT NULL,
        Created         DATE
);
CREATE UNIQUE INDEX Links1 ON Links (Base, Target, Type);
CREATE INDEX Links2 ON Links (Base, Type);
CREATE INDEX Links3 ON Links (Target, Type);
CREATE INDEX Links4 ON Links(Type,LocalBase);


CREATE SEQUENCE PRINCIPALS_seq;
CREATE TABLE Principals (
        id              NUMBER(11,0) 
                CONSTRAINT Principals_Key PRIMARY KEY,
        PrincipalType   VARCHAR2(16),
        Disabled        NUMBER(11,0) DEFAULT 0 NOT NULL
);

CREATE SEQUENCE GROUPS_seq;
CREATE TABLE Groups (
        id              NUMBER(11,0) 
                CONSTRAINT Groups_Key PRIMARY KEY,
        Name            VARCHAR2(200),
        Description     VARCHAR2(255),
        Domain          VARCHAR2(64),
        Instance        NUMBER(11,0) DEFAULT 0, -- NOT NULL
        Creator         NUMBER(11,0) DEFAULT 0 NOT NULL,
        Created         DATE,
        LastUpdatedBy   NUMBER(11,0) DEFAULT 0 NOT NULL,
        LastUpdated     DATE
--      Instance        VARCHAR2(64)
);
CREATE INDEX Groups1 ON Groups (LOWER(Domain), LOWER(Name), Instance);
CREATE INDEX Groups2 ON Groups (Instance);


CREATE SEQUENCE SCRIPCONDITIONS_seq;
CREATE TABLE ScripConditions (
        id                      NUMBER(11, 0) 
                CONSTRAINT ScripConditions_Key PRIMARY KEY,
        Name                    VARCHAR2(200),
        Description             VARCHAR2(255),
        ExecModule              VARCHAR2(60),
        Argument                VARCHAR2(255),
        ApplicableTransTypes    VARCHAR2(60),
        Creator                 NUMBER(11,0) DEFAULT 0 NOT NULL,
        Created                 DATE,
        LastUpdatedBy           NUMBER(11,0) DEFAULT 0 NOT NULL,
        LastUpdated             DATE
);


CREATE SEQUENCE TRANSACTIONS_seq;
CREATE TABLE Transactions (
        id                      NUMBER(11,0) 
                CONSTRAINT Transactions_Key PRIMARY KEY,
        ObjectType              VARCHAR2(255),
        ObjectId                NUMBER(11,0) DEFAULT 0 NOT NULL,
        TimeTaken               NUMBER(11,0) DEFAULT 0 NOT NULL,
        Type                    VARCHAR2(20),
        Field                   VARCHAR2(40),
        OldValue                VARCHAR2(255),
        NewValue                VARCHAR2(255),
        ReferenceType           VARCHAR2(255),
        OldReference            NUMBER(11,0),
        NewReference            NUMBER(11,0),
        Data                    VARCHAR2(255),
        Creator                 NUMBER(11,0) DEFAULT 0 NOT NULL,
        Created                 DATE
);
CREATE INDEX Transactions1 ON Transactions (ObjectType, ObjectId);


CREATE SEQUENCE SCRIPS_seq;
CREATE TABLE Scrips (
        id              NUMBER(11,0) 
                CONSTRAINT Scrips_Key PRIMARY KEY,      
        Description     VARCHAR2(255),
        ScripCondition  NUMBER(11,0) DEFAULT 0 NOT NULL,
        ScripAction     NUMBER(11,0) DEFAULT 0 NOT NULL,
        CustomIsApplicableCode  CLOB,
        CustomPrepareCode       CLOB,
        CustomCommitCode        CLOB,
        Disabled        NUMBER(11,0) DEFAULT 0 NOT NULL,
        Template        VARCHAR2(200) NOT NULL,
        Creator         NUMBER(11,0) DEFAULT 0 NOT NULL,
        Created         DATE,
        LastUpdatedBy   NUMBER(11,0) DEFAULT 0 NOT NULL,
        LastUpdated     DATE  
);

CREATE SEQUENCE OBJECTSCRIPS_seq;
CREATE TABLE ObjectScrips (
        id              NUMBER(11,0)
                 CONSTRAINT ObjectScrips_Key PRIMARY KEY,
        Scrip       NUMBER(11,0)  NOT NULL,
        Stage           VARCHAR2(32) DEFAULT 'TransactionCreate' NOT NULL,
        ObjectId              NUMBER(11,0)  NOT NULL,
        SortOrder       NUMBER(11,0) DEFAULT 0 NOT NULL,
        Creator         NUMBER(11,0) DEFAULT 0 NOT NULL,
        Created         DATE,
        LastUpdatedBy   NUMBER(11,0) DEFAULT 0 NOT NULL,
        LastUpdated     DATE
);
CREATE UNIQUE INDEX ObjectScrips1 ON ObjectScrips (ObjectId, Scrip);

CREATE SEQUENCE ACL_seq;
CREATE TABLE ACL (
        id              NUMBER(11,0) 
                CONSTRAINT ACL_Key PRIMARY KEY,
        PrincipalType   VARCHAR2(25) NOT NULL,
        PrincipalId     NUMBER(11,0) NOT NULL,
        RightName       VARCHAR2(25) NOT NULL,
        ObjectType      VARCHAR2(25) NOT NULL,
        ObjectId        NUMBER(11,0) DEFAULT 0 NOT NULL,
        Creator         NUMBER(11,0) DEFAULT 0 NOT NULL,
        Created         DATE,
        LastUpdatedBy   NUMBER(11,0) DEFAULT 0 NOT NULL,
        LastUpdated     DATE
);
CREATE INDEX ACL1 ON ACL(RightName, ObjectType, ObjectId, PrincipalType, PrincipalId);


CREATE SEQUENCE GROUPMEMBERS_seq;
CREATE TABLE GroupMembers (
        id              NUMBER(11,0) 
                CONSTRAINT GroupMembers_Key PRIMARY KEY,
        GroupId         NUMBER(11,0) DEFAULT 0 NOT NULL,
        MemberId        NUMBER(11,0) DEFAULT 0 NOT NULL,
        Creator         NUMBER(11,0) DEFAULT 0 NOT NULL,
        Created         DATE,
        LastUpdatedBy   NUMBER(11,0) DEFAULT 0 NOT NULL,
        LastUpdated     DATE
);
CREATE UNIQUE INDEX GroupMembers1 ON GroupMembers (GroupId, MemberId);


CREATE SEQUENCE CachedGroupMembers_seq;
CREATE TABLE CachedGroupMembers (
        id              NUMBER(11,0) 
                CONSTRAINT CachedGroupMembers_Key PRIMARY KEY,
        GroupId         NUMBER(11,0),
        MemberId        NUMBER(11,0),
        Via             NUMBER(11,0),
        ImmediateParentId       NUMBER(11,0),
        Disabled        NUMBER(11,0) DEFAULT 0 NOT NULL
);
CREATE INDEX DisGrouMem ON CachedGroupMembers (GroupId, MemberId, Disabled);
CREATE INDEX CachedGroupMembers2 ON CachedGroupMembers (MemberId, GroupId, Disabled);
CREATE INDEX CachedGroupMembers3 on CachedGroupMembers (MemberId, ImmediateParentId);


CREATE SEQUENCE USERS_seq;
CREATE TABLE Users (
        id                      NUMBER(11,0) 
                CONSTRAINT Users_Key PRIMARY KEY,
        Name                    VARCHAR2(200) CONSTRAINT Users_Name_Unique 
                unique  NOT NULL,
        Password                VARCHAR2(256),
        AuthToken               VARCHAR2(16),
        Comments                CLOB,
        Signature               CLOB,
        EmailAddress            VARCHAR2(120),
        FreeFormContactInfo     CLOB,
        Organization            VARCHAR2(200),
        RealName                VARCHAR2(120),
        NickName                VARCHAR2(16),
        Lang                    VARCHAR2(16),
        EmailEncoding           VARCHAR2(16),
        WebEncoding             VARCHAR2(16),
        ExternalContactInfoId   VARCHAR2(100),
        ContactInfoSystem       VARCHAR2(30),
        ExternalAuthId          VARCHAR2(100),
        AuthSystem              VARCHAR2(30),
        Gecos                   VARCHAR2(16),
        HomePhone               VARCHAR2(30),
        WorkPhone               VARCHAR2(30),
        MobilePhone             VARCHAR2(30),
        PagerPhone              VARCHAR2(30),
        Address1                VARCHAR2(200),
        Address2                VARCHAR2(200),
        City                    VARCHAR2(100),
        State                   VARCHAR2(100),
        Zip                     VARCHAR2(16),
        Country                 VARCHAR2(50),
        Timezone                VARCHAR2(50),
        PGPKey                  CLOB,
        SMIMECertificate        CLOB,
        Creator                 NUMBER(11,0) DEFAULT 0 NOT NULL,
        Created                 DATE,
        LastUpdatedBy           NUMBER(11,0) DEFAULT 0 NOT NULL,
        LastUpdated             DATE
);

CREATE UNIQUE INDEX Users1 ON Users (LOWER(Name));
CREATE INDEX Users4 ON Users (LOWER(EmailAddress));


CREATE SEQUENCE TICKETS_seq;
CREATE TABLE Tickets (
       id                      NUMBER(11, 0) 
               CONSTRAINT Tickets_Key PRIMARY KEY,
        EffectiveId             NUMBER(11,0) DEFAULT 0 NOT NULL,
        IsMerged                NUMBER(11,0) DEFAULT NULL NULL,
        Queue                   NUMBER(11,0) DEFAULT 0 NOT NULL,
        Type                    VARCHAR2(16),           
        IssueStatement          NUMBER(11,0) DEFAULT 0 NOT NULL,
        Resolution              NUMBER(11,0) DEFAULT 0 NOT NULL,
        Owner                   NUMBER(11,0) DEFAULT 0 NOT NULL,
        Subject                 VARCHAR2(200) DEFAULT '[no subject]', 
        InitialPriority         NUMBER(11,0) DEFAULT 0 NOT NULL,
        FinalPriority           NUMBER(11,0) DEFAULT 0 NOT NULL,
        Priority                NUMBER(11,0) DEFAULT 0 NOT NULL,
        TimeEstimated           NUMBER(11,0) DEFAULT 0 NOT NULL,
        TimeWorked              NUMBER(11,0) DEFAULT 0 NOT NULL,
        Status                  VARCHAR2(64),           
        SLA                     VARCHAR2(64),
        TimeLeft                NUMBER(11,0) DEFAULT 0 NOT NULL,
        Told                    DATE,
        Starts                  DATE,
        Started                 DATE,
        Due                     DATE,
        Resolved                DATE,
        LastUpdatedBy           NUMBER(11,0) DEFAULT 0 NOT NULL,
        LastUpdated             DATE,
        Creator                 NUMBER(11,0) DEFAULT 0 NOT NULL,
        Created                 DATE
);
CREATE INDEX Tickets1 ON Tickets (Queue, Status);
CREATE INDEX Tickets2 ON Tickets (Owner);
CREATE INDEX Tickets6 ON Tickets (EffectiveId, Type);


CREATE SEQUENCE SCRIPACTIONS_seq;
CREATE TABLE ScripActions (
  id            NUMBER(11,0) 
                CONSTRAINT ScripActions_Key PRIMARY KEY,
  Name          VARCHAR2(200),
  Description   VARCHAR2(255),
  ExecModule    VARCHAR2(60),
  Argument      VARCHAR2(255),
  Creator       NUMBER(11,0) DEFAULT 0 NOT NULL,
  Created       DATE,
  LastUpdatedBy NUMBER(11,0) DEFAULT 0 NOT NULL,
  LastUpdated   DATE
);


CREATE SEQUENCE TEMPLATES_seq;
CREATE TABLE Templates (
        id              NUMBER(11,0) 
                CONSTRAINT Templates_Key PRIMARY KEY,
        Queue           NUMBER(11,0) DEFAULT 0 NOT NULL,
        Name            VARCHAR2(200) NOT NULL,
        Description     VARCHAR2(255),
        Type            VARCHAR2(16),
        Content         CLOB,
        LastUpdated     DATE,
        LastUpdatedBy   NUMBER(11,0) DEFAULT 0 NOT NULL,
        Creator         NUMBER(11,0) DEFAULT 0 NOT NULL,
        Created         DATE
);


CREATE SEQUENCE OBJECTCUSTOMFIELDS_seq;
CREATE TABLE ObjectCustomFields (
        id              NUMBER(11,0)
                 CONSTRAINT ObjectCustomFields_Key PRIMARY KEY,
        CustomField       NUMBER(11,0)  NOT NULL,
        ObjectId              NUMBER(11,0)  NOT NULL,
        SortOrder       NUMBER(11,0) DEFAULT 0 NOT NULL,
        Creator         NUMBER(11,0) DEFAULT 0 NOT NULL,
        Created         DATE,
        LastUpdatedBy   NUMBER(11,0) DEFAULT 0 NOT NULL,
        LastUpdated     DATE
);


CREATE SEQUENCE OBJECTCUSTOMFIELDVALUES_seq;
CREATE TABLE ObjectCustomFieldValues (
        id              NUMBER(11,0) 
                CONSTRAINT ObjectCustomFieldValues_Key PRIMARY KEY,
        CustomField     NUMBER(11,0) NOT NULL,
        ObjectType      VARCHAR2(25) NOT NULL,
        ObjectId        NUMBER(11,0) DEFAULT 0 NOT NULL,
        SortOrder       NUMBER(11,0) DEFAULT 0 NOT NULL,
        Content         VARCHAR2(255),
        LargeContent    CLOB,
        ContentType     VARCHAR2(80),
        ContentEncoding VARCHAR2(80),
        Creator         NUMBER(11,0) DEFAULT 0 NOT NULL,
        Created         DATE,
        LastUpdatedBy   NUMBER(11,0) DEFAULT 0 NOT NULL,
        LastUpdated     DATE,
        Disabled        NUMBER(11,0) DEFAULT 0 NOT NULL
);

CREATE INDEX ObjectCustomFieldValues1 ON ObjectCustomFieldValues (Content); 
CREATE INDEX ObjectCustomFieldValues2 ON ObjectCustomFieldValues (CustomField,ObjectType,ObjectId); 

CREATE SEQUENCE CUSTOMFIELDS_seq;
CREATE TABLE CustomFields (
        id              NUMBER(11,0) 
                CONSTRAINT CustomFields_Key PRIMARY KEY,
        Name            VARCHAR2(200),
        Type            VARCHAR2(200),
        RenderType      VARCHAR2(64),
        MaxValues       NUMBER(11,0) DEFAULT 0 NOT NULL,
        Pattern         CLOB,
        ValuesClass     VARCHAR2(64),
        BasedOn         NUMBER(11,0) NULL,
        Description     VARCHAR2(255),
        SortOrder       NUMBER(11,0) DEFAULT 0 NOT NULL,
        LookupType      VARCHAR2(255),
        EntryHint       VARCHAR2(255) NULL,
        Creator         NUMBER(11,0) DEFAULT 0 NOT NULL,
        Created         DATE,
        LastUpdatedBy   NUMBER(11,0) DEFAULT 0 NOT NULL,
        LastUpdated     DATE,
        Disabled        NUMBER(11,0) DEFAULT 0 NOT NULL
);


CREATE SEQUENCE CUSTOMFIELDVALUES_seq;
CREATE TABLE CustomFieldValues (
        id              NUMBER(11,0) 
                CONSTRAINT CustomFieldValues_Key PRIMARY KEY,
        CustomField     NUMBER(11,0),
        Name            VARCHAR2(200),
        Description     VARCHAR2(255),
        SortOrder       NUMBER(11,0) DEFAULT 0 NOT NULL,
    Category    VARCHAR2(255),
        Creator         NUMBER(11,0) DEFAULT 0 NOT NULL,
        Created         DATE,
        LastUpdatedBy   NUMBER(11,0) DEFAULT 0 NOT NULL,
        LastUpdated     DATE
);

CREATE INDEX CustomFieldValues1 ON CustomFieldValues (CustomField);

CREATE SEQUENCE ATTRIBUTES_seq;
CREATE TABLE Attributes (
        id                      NUMBER(11,0) PRIMARY KEY,
        Name                    VARCHAR2(255) NOT NULL,
        Description             VARCHAR2(255),
        Content         CLOB,
    ContentType VARCHAR(16),
        ObjectType      VARCHAR2(25) NOT NULL,
        ObjectId        NUMBER(11,0) DEFAULT 0 NOT NULL,
        Creator                 NUMBER(11,0) DEFAULT 0 NOT NULL,
        Created                 DATE,
        LastUpdatedBy           NUMBER(11,0) DEFAULT 0 NOT NULL,
        LastUpdated             DATE
);

CREATE INDEX Attributes1 on Attributes(Name);
CREATE INDEX Attributes2 on Attributes(ObjectType, ObjectId);


CREATE TABLE sessions (
        id              VARCHAR2(32) 
                CONSTRAINT Sessions_Key PRIMARY KEY,
        a_session       CLOB,
        LastUpdated     DATE
);

CREATE SEQUENCE Classes_seq;
CREATE TABLE Classes (
id NUMBER(11,0)
  CONSTRAINT Classes_key PRIMARY KEY,
Name varchar2(255) DEFAULT '',
Description varchar2(255) DEFAULT '',
SortOrder NUMBER(11,0) DEFAULT 0 NOT NULL,
Disabled NUMBER(11,0) DEFAULT 0 NOT NULL,
Creator NUMBER(11,0) DEFAULT 0 NOT NULL,
Created DATE,
LastUpdatedBy NUMBER(11,0) DEFAULT 0 NOT NULL,
LastUpdated DATE,
HotList NUMBER(11,0) DEFAULT 0 NOT NULL
);

CREATE SEQUENCE Articles_seq;
CREATE TABLE Articles (
id NUMBER(11,0)
  CONSTRAINT Articles_key PRIMARY KEY,
Name varchar2(255) DEFAULT '',
Summary varchar2(255) DEFAULT '',
SortOrder NUMBER(11,0) DEFAULT 0 NOT NULL,
Class NUMBER(11,0) DEFAULT 0 NOT NULL,
Parent NUMBER(11,0) DEFAULT 0 NOT NULL,
URI varchar2(255),
Disabled NUMBER(11,0) DEFAULT 0 NOT NULL,
Creator NUMBER(11,0) DEFAULT 0 NOT NULL,
Created DATE,
LastUpdatedBy NUMBER(11,0) DEFAULT 0 NOT NULL,
LastUpdated DATE
);


CREATE SEQUENCE Topics_seq;
CREATE TABLE Topics (
id NUMBER(11,0)
  CONSTRAINT Topics_key PRIMARY KEY,
Parent NUMBER(11,0) DEFAULT 0 NOT NULL,
Name varchar2(255) DEFAULT '',
Description varchar2(255) DEFAULT '',
ObjectType varchar2(64) DEFAULT '' NOT NULL,
ObjectId NUMBER(11,0) NOT NULL
);


CREATE SEQUENCE ObjectTopics_seq;
CREATE TABLE ObjectTopics (
id NUMBER(11,0)
  CONSTRAINT ObjectTopics_key PRIMARY KEY,
Topic NUMBER(11,0) NOT NULL,
ObjectType varchar2(64) DEFAULT '' NOT NULL,
ObjectId NUMBER(11,0) NOT NULL
);

CREATE SEQUENCE ObjectClasses_seq;
CREATE TABLE ObjectClasses (
id NUMBER(11,0)
  CONSTRAINT ObjectClasses_key PRIMARY KEY,
Class NUMBER(11,0) NOT NULL,
ObjectType varchar2(255) DEFAULT '' NOT NULL,
ObjectId NUMBER(11,0) NOT NULL,
Creator NUMBER(11,0) DEFAULT 0 NOT NULL,
Created DATE,
LastUpdatedBy NUMBER(11,0) DEFAULT 0 NOT NULL,
LastUpdated DATE
);
<<<<<<< HEAD
CREATE SEQUENCE Assets_seq;
CREATE TABLE Assets (
    id              NUMBER(11,0)    CONSTRAINT Assets_key PRIMARY KEY,
    Name            varchar2(255)   DEFAULT '',
    Catalog         NUMBER(11,0)    DEFAULT 0 NOT NULL,
    Status          varchar2(64)    DEFAULT '',
    Description     varchar2(255)   DEFAULT '',
    Creator         NUMBER(11,0)    DEFAULT 0 NOT NULL,
    Created         DATE,
    LastUpdatedBy   NUMBER(11,0)    DEFAULT 0 NOT NULL,
    LastUpdated     DATE
);

CREATE INDEX AssetsName ON Assets (LOWER(Name));
CREATE INDEX AssetsStatus ON Assets (Status);
CREATE INDEX AssetsCatalog ON Assets (Catalog);

CREATE SEQUENCE Catalogs_seq;
CREATE TABLE Catalogs (
    id              NUMBER(11,0)    CONSTRAINT Catalogs_key PRIMARY KEY,
    Name            varchar2(255)   DEFAULT '',
    Lifecycle       varchar2(32)    DEFAULT 'assets',
    Description     varchar2(255)   DEFAULT '',
    Disabled        NUMBER(11,0)    DEFAULT 0 NOT NULL,
    Creator         NUMBER(11,0)    DEFAULT 0 NOT NULL,
    Created         DATE,
    LastUpdatedBy   NUMBER(11,0)    DEFAULT 0 NOT NULL,
    LastUpdated     DATE
);

CREATE INDEX CatalogsName ON Catalogs (LOWER(Name));
CREATE INDEX CatalogsDisabled ON Catalogs (Disabled);
=======

CREATE SEQUENCE CUSTOMROLES_seq;
CREATE TABLE CustomRoles (
        id              NUMBER(11,0)
                CONSTRAINT CustomRoles_Key PRIMARY KEY,
        Name            VARCHAR2(200),
        Description     VARCHAR2(255),
        MaxValues       NUMBER(11,0) DEFAULT 0 NOT NULL,
        EntryHint       VARCHAR2(255),
        Creator         NUMBER(11,0) DEFAULT 0 NOT NULL,
        Created         DATE,
        LastUpdatedBy   NUMBER(11,0) DEFAULT 0 NOT NULL,
        LastUpdated     DATE,
        Disabled        NUMBER(11,0) DEFAULT 0 NOT NULL
);

CREATE SEQUENCE OBJECTCUSTOMROLES_seq;
CREATE TABLE ObjectCustomRoles (
        id              NUMBER(11,0)
                 CONSTRAINT ObjectCustomRoles_Key PRIMARY KEY,
        CustomRole       NUMBER(11,0)  NOT NULL,
        ObjectId              NUMBER(11,0)  NOT NULL,
        SortOrder       NUMBER(11,0) DEFAULT 0 NOT NULL,
        Creator         NUMBER(11,0) DEFAULT 0 NOT NULL,
        Created         DATE,
        LastUpdatedBy   NUMBER(11,0) DEFAULT 0 NOT NULL,
        LastUpdated     DATE
);
CREATE UNIQUE INDEX ObjectCustomRoles1 ON ObjectCustomRoles (ObjectId, CustomRole);
>>>>>>> d4a2fc6a
<|MERGE_RESOLUTION|>--- conflicted
+++ resolved
@@ -483,7 +483,7 @@
 LastUpdatedBy NUMBER(11,0) DEFAULT 0 NOT NULL,
 LastUpdated DATE
 );
-<<<<<<< HEAD
+
 CREATE SEQUENCE Assets_seq;
 CREATE TABLE Assets (
     id              NUMBER(11,0)    CONSTRAINT Assets_key PRIMARY KEY,
@@ -516,7 +516,6 @@
 
 CREATE INDEX CatalogsName ON Catalogs (LOWER(Name));
 CREATE INDEX CatalogsDisabled ON Catalogs (Disabled);
-=======
 
 CREATE SEQUENCE CUSTOMROLES_seq;
 CREATE TABLE CustomRoles (
@@ -545,5 +544,4 @@
         LastUpdatedBy   NUMBER(11,0) DEFAULT 0 NOT NULL,
         LastUpdated     DATE
 );
-CREATE UNIQUE INDEX ObjectCustomRoles1 ON ObjectCustomRoles (ObjectId, CustomRole);
->>>>>>> d4a2fc6a
+CREATE UNIQUE INDEX ObjectCustomRoles1 ON ObjectCustomRoles (ObjectId, CustomRole);