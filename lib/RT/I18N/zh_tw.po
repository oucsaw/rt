#
msgid ""
msgstr ""
"Project-Id-Version: RT 3.8.x\n"
"PO-Revision-Date: 2008-04-29 14:37-0400\n"
"Last-Translator: Audrey Tang <cpan@audreyt.org>\n"
"Language-Team: rt-devel <rt-devel@lists.bestpractical.com>\n"
"MIME-Version: 1.0\n"
"Content-Type: text/plain; charset=UTF-8\n"
"Content-Transfer-Encoding: 8bit\n"

#: share/html/Widgets/SavedSearch:117
#. ($self->{CurrentSearch}{Object}->Description)
msgid " %1 deleted."
msgstr " 已刪除 %1。"

#: share/html/Widgets/SavedSearch:94
#. ($self->{CurrentSearch}{Description}, $args->{SavedSearchDescription})
msgid " %1 renamed to %2."
msgstr " %1 已更名為 %2。"

#: share/html/Widgets/SavedSearch:107
#. ($args->{SavedSearchDescription})
msgid " %1 saved."
msgstr " %1 已儲存。"

#: share/html/Elements/RT__Ticket/ColumnMap:239 share/html/Elements/RT__Ticket/ColumnMap:256
msgid " (no pubkey!)"
msgstr ""

#: share/html/Elements/RT__Ticket/ColumnMap:242 share/html/Elements/RT__Ticket/ColumnMap:259
msgid " (untrusted!)"
msgstr ""

#: share/html/Dashboards/Elements/ShowDashboards:55
msgid "#"
msgstr "#"

#: NOT FOUND IN SOURCE
msgid "#%1"
msgstr "#%1"

#: share/html/Approvals/Elements/Approve:50 share/html/Approvals/Elements/ShowDependency:73 share/html/SelfService/Display.html:48 share/html/Ticket/Display.html:49 share/html/Ticket/Display.html:54
#. ($TicketObj->Id, $TicketObj->Subject)
#. ($Ticket->id, $Ticket->Subject)
#. ($ticket->Id, $ticket->Subject)
#. ($link->BaseObj->Id, $link->BaseObj->Subject)
msgid "#%1: %2"
msgstr "#%1: %2"

#: share/html/Elements/ShowSearch:116
msgid "$1"
msgstr "$1"

#: lib/RT/Date.pm:403
msgid "$DAYS_OF_WEEK[$dow]."
msgstr ""

#: lib/RT/Date.pm:418
msgid "$MONTHS[$mon]."
msgstr ""

#: lib/RT/Record.pm:906
#. ($label)
msgid "$prefix %1"
msgstr "$prefix %1"

#: NOT FOUND IN SOURCE
msgid "%*(%1,group ticket)"
msgstr "%*(%1) 件參與的申請單"

#: NOT FOUND IN SOURCE
msgid "%*(%1,ticket) due"
msgstr "%*(%1) 件限期完成的申請單"

#: NOT FOUND IN SOURCE
msgid "%*(%1,unresolved ticket)"
msgstr "%*(%1) 件尚未解決的申請單"

#: lib/RT/URI/fsck_com_rt.pm:231
#. ($self->ObjectType, $self->Object->Id)
msgid "%1 #%2"
msgstr "%1 #%2"

#: lib/RT/Date.pm:352
#. ($s, $time_unit)
msgid "%1 %2"
msgstr "%1 %2"

#: lib/RT/Tickets_Overlay.pm:1544
#. ($args{'FIELD'},        $args{'OPERATOR'}, $args{'VALUE'})
msgid "%1 %2 %3"
msgstr "%1 %2 %3"

#: lib/RT/Date.pm:573
#. ($wday,$mon,$mday,$year)
msgid "%1 %2 %3 %4"
msgstr ""

#: lib/RT/Date.pm:579
#. ($wday,$mon,$mday,$hour,$min,$sec,$year)
msgid "%1 %2 %3 %4:%5:%6 %7"
msgstr "%7-%2-%3 %4:%5:%6 %1"

#: lib/RT/Record.pm:1628 lib/RT/Transaction_Overlay.pm:636 lib/RT/Transaction_Overlay.pm:679
#. ($cf->Name, $new_content)
#. ($field, $self->NewValue)
#. ($self->Field, $principal->Object->Name)
msgid "%1 %2 added"
msgstr "%2 已新增為 %1"

#: lib/RT/Date.pm:349
#. ($s, $time_unit)
msgid "%1 %2 ago"
msgstr "%1 %2 之前"

#: lib/RT/Record.pm:1635 lib/RT/Transaction_Overlay.pm:643
#. ($cf->Name, $old_content, $new_content)
#. ($field, $self->OldValue, $self->NewValue)
msgid "%1 %2 changed to %3"
msgstr "%1 已從 %2 改為 %3"

#: lib/RT/Record.pm:1632 lib/RT/Transaction_Overlay.pm:639 lib/RT/Transaction_Overlay.pm:685
#. ($cf->Name, $old_content)
#. ($field, $self->OldValue)
#. ($self->Field, $principal->Object->Name)
msgid "%1 %2 deleted"
msgstr "%2 已自 %1 刪除"

#: NOT FOUND IN SOURCE
msgid "%1 %2 of group %3"
msgstr "%3 群組的 %1 %2"

#: share/html/Elements/RT__Scrip/ColumnMap:85 share/html/Ticket/Elements/PreviewScrips:66
#. (loc($scrip->ConditionObj->Name), loc($scrip->ActionObj->Name), loc($scrip->TemplateObj->Name))
#. ($_[0]->loc($_[0]->ConditionObj->Name),            $_[0]->loc($_[0]->ActionObj->Name),            $_[0]->loc($_[0]->TemplateObj->Name),)
msgid "%1 %2 with template %3"
msgstr "條件：%1 | 動作：%2 | 範本：%3"

#: NOT FOUND IN SOURCE
msgid "%1 (%2) %3 this ticket\\n"
msgstr "%1 (%2) %3 這份申請單\\n"

#: share/html/Ticket/Elements/ShowAttachments:75
#. ($rev->CreatedAsString, $size, $rev->CreatorObj->Name)
msgid "%1 (%2) by %3"
msgstr "%1 (%2) - %3"

#: share/html/SelfService/Update.html:62 share/html/Ticket/Elements/EditBasics:115 share/html/Ticket/Update.html:69 share/html/Ticket/Update.html:75 share/html/Tools/MyDay.html:68
#. (loc($Ticket->Status()))
#. (loc($TicketObj->Status))
#. ($TicketObj->OwnerObj->Name)
#. (loc($Ticket->Status))
msgid "%1 (Unchanged)"
msgstr "%1 (未更改)"

#: share/html/Dashboards/Elements/ShowSubscription:69
#. ($freq, $Subscription->SubValue('Dom'), $hour)
msgid "%1 (day %2) at %3"
msgstr ""

#: share/html/Dashboards/Elements/ShowSubscription:66
#. ($freq, $day, $hour)
msgid "%1 (on %2) at %3"
msgstr ""

#: NOT FOUND IN SOURCE
msgid "%1 - %2 shown"
msgstr "顯示第 %1 - %2 筆"

#: bin/rt-crontool:287 bin/rt-crontool:294 bin/rt-crontool:300
#. ("--search-arg", "--search")
#. ("--condition-arg", "--condition")
#. ("--action-arg", "--action")
msgid "%1 - An argument to pass to %2"
msgstr "%1 - 傳遞給 %2 的一個參數"

#: bin/rt-crontool:312
#. ("--verbose")
msgid "%1 - Output status updates to STDOUT"
msgstr "%1 - 將更新狀態輸出到 STDOUT"

#: bin/rt-crontool:303
#. ("--template-id")
msgid "%1 - Specify id of the template you want to use"
msgstr "%1 - 指定欲使用的範本編號"

#: NOT FOUND IN SOURCE
msgid "%1 - Specify if you want to use either 'first' or 'last' tarnsaction"
msgstr "%1 - 指定欲使用的更動為 'first' (第一項) 或 'last' (最後一項)"

#: bin/rt-crontool:306
#. ("--transaction")
msgid "%1 - Specify if you want to use either 'first', 'last' or 'all' transactions"
msgstr ""

#: bin/rt-crontool:297
#. ("--action")
msgid "%1 - Specify the action module you want to use"
msgstr "%1 - 指定欲使用的動作模組"

#: bin/rt-crontool:309
#. ("--transaction-type")
msgid "%1 - Specify the comma separated list of transactions' types you want to use"
msgstr ""

#: bin/rt-crontool:291
#. ("--condition")
msgid "%1 - Specify the condition module you want to use"
msgstr "%1 - 指定欲使用的條件模組"

#: bin/rt-crontool:284
#. ("--search")
msgid "%1 - Specify the search module you want to use"
msgstr "%1 - 指定欲使用的查詢模組"

#: NOT FOUND IN SOURCE
msgid "%1 - Specify the type of a transaction you want to use"
msgstr "%1 - 指定欲使用的更動類別"

#: share/html/Dashboards/Elements/ShowDashboards:48
#. ($Type)
msgid "%1 Dashboards"
msgstr ""

#: share/html/Elements/Footer:59
#. ('&#187;&#124;&#171;', $RT::VERSION, '2008', '<a href="http://www.bestpractical.com?rt='.$RT::VERSION.'">Best Practical Solutions, LLC</a>',)
msgid "%1 RT %2 Copyright 1996-%3 %4."
msgstr "%1 RT %2 版，%4 版權所有，1996-%3。"

#: lib/RT/ScripAction_Overlay.pm:148
#. ($self->Id)
msgid "%1 ScripAction loaded"
msgstr "載入手續 %1"

#: NOT FOUND IN SOURCE
msgid "%1 Total"
msgstr "共 %1 筆"

#: lib/RT/Record.pm:1663
#. ($args{'Value'}, $cf->Name)
msgid "%1 added as a value for %2"
msgstr "新增 %1 作為 %2 的值"

#: NOT FOUND IN SOURCE
msgid "%1 aliases require a TicketId to work on"
msgstr "別名 %1 需要可用的申請單編號"

#: NOT FOUND IN SOURCE
msgid "%1 aliases require a TicketId to work on "
msgstr "別名 %1 需要可用的申請單編號 "

#: NOT FOUND IN SOURCE
msgid "%1 aliases require a TicketId to work on (from %2) %3"
msgstr "別名 %1 需要可用的申請單編號以處理 %3(出自 %2)"

#: lib/RT/Link_Overlay.pm:134 lib/RT/Link_Overlay.pm:142
#. ($args{'Base'})
#. ($args{'Target'})
msgid "%1 appears to be a local object, but can't be found in the database"
msgstr "%1 看來是個本地物件，卻不在資料庫裡"

#: share/html/Dashboards/Elements/ShowSubscription:72
#. ($freq, $hour)
msgid "%1 at %2"
msgstr ""

#: lib/RT/SharedSetting.pm:107
#. (ucfirst($self->ObjectName))
msgid "%1 attribute load failure"
msgstr ""

#: lib/RT/Transaction_Overlay.pm:531 share/html/Ticket/Elements/ShowDates:80
#. ($Ticket->LastUpdatedAsString, $Ticket->LastUpdatedByObj->Name)
#. ($self->BriefDescription , $self->CreatorObj->Name)
msgid "%1 by %2"
msgstr "%1 (%2)"

#: lib/RT/Record.pm:502 lib/RT/Transaction_Overlay.pm:587 lib/RT/Transaction_Overlay.pm:777 lib/RT/Transaction_Overlay.pm:786 lib/RT/Transaction_Overlay.pm:789
#. ($args{'Field'},            ( $old_val ? "'$old_val'" : $self->loc("(no value)") ),            '"' . $self->__Value( $args{'Field'}) . '"')
#. ($self->Field,                ( $self->OldValue ? "'" . $self->OldValue . "'" : $no_value ),                "'" . $self->NewValue . "'")
#. ($self->Field , $q1->Name , $q2->Name)
#. ($self->Field, $t2->AsString, $t1->AsString)
#. ($self->Field, ($self->OldValue? "'".$self->OldValue ."'" : $self->loc("(no value)")) , "'". $self->NewValue."'")
msgid "%1 changed from %2 to %3"
msgstr "%1 的值從 %2 改為 %3"

#: share/html/Search/Elements/ResultViews:64
#. ($m->scomp('SelectChartType', Name => 'ChartStyle'), $m->scomp('SelectGroupBy', Name => 'PrimaryGroupBy', Query => $Query))
msgid "%1 chart by %2"
msgstr ""

#: share/html/Search/Elements/EditSearches:189
#. ($SavedSearch->{'Object'}->Description)
msgid "%1 copy"
msgstr "%1 複製"

#: lib/RT/Record.pm:910
msgid "%1 could not be set to %2."
msgstr "無法將 %1 設定為 %2。"

#: NOT FOUND IN SOURCE
msgid "%1 couldn't init a transaction (%2)\\n"
msgstr "%1 無法初始更新 (%2)\\n"

#: lib/RT/Ticket_Overlay.pm:2494
#. ($self)
msgid "%1 couldn't set status to resolved. RT's Database may be inconsistent."
msgstr "%1 無法將現況設成已解決。RT 資料庫內容可能不一致。"

#: lib/RT/Transaction_Overlay.pm:560
#. ($obj_type)
msgid "%1 created"
msgstr "已建立 %1"

#: lib/RT/Transaction_Overlay.pm:565
#. ($obj_type)
msgid "%1 deleted"
msgstr "已刪除 %1"

#: etc/initialdata:652
msgid "%1 highest priority tickets I own"
msgstr "前 %1 份待處理申請單"

#: NOT FOUND IN SOURCE
msgid "%1 highest priority tickets I own..."
msgstr "前 %1 份待處理申請單..."

#: NOT FOUND IN SOURCE
msgid "%1 highest priority tickets I requested..."
msgstr "前 %1 份送出的申請單..."

#: NOT FOUND IN SOURCE
msgid "%1 highest priority tickets pending my approval..."
msgstr "前 %1 份待簽核申請單..."

#: bin/rt-crontool:279
#. ($0)
msgid "%1 is a tool to act on tickets from an external scheduling tool, such as cron."
msgstr "%1 是從外部排程程式(如 cron)來對申請單進行操作的工具。"

#: sbin/rt-email-digest:69
#. ($0)
msgid "%1 is a utility, meant to be run from cron, that dispatches all deferred RT notifications as a per-user digest."
msgstr ""

#: lib/RT/Queue_Overlay.pm:921
#. ($principal->Object->Name, $args{'Type'})
msgid "%1 is no longer a %2 for this queue."
msgstr "%1 已不再是此表單的 %2。"

#: lib/RT/Ticket_Overlay.pm:1266
#. ($principal->Object->Name,                         $args{'Type'})
msgid "%1 is no longer a %2 for this ticket."
msgstr "%1 已不再是此申請單的 %2。"

#: lib/RT/Record.pm:1720
#. ($TransactionObj->OldValue, $cf->Name)
msgid "%1 is no longer a value for custom field %2"
msgstr "%1 已不再是自訂欄位 %2 的值。"

#: NOT FOUND IN SOURCE
msgid "%1 isn't a valid Queue id."
msgstr "%1 不是一個合法的表單編號。"

#: share/html/Ticket/Elements/ShowTime:49 share/html/Ticket/Elements/ShowTime:51
#. ($minutes)
msgid "%1 min"
msgstr "%1 分鐘"

#: etc/initialdata:663
msgid "%1 newest unowned tickets"
msgstr "前 %1 份待認領的申請單"

#: NOT FOUND IN SOURCE
msgid "%1 not shown"
msgstr "沒有顯示 %1"

#: lib/RT/CustomField_Overlay.pm:793
msgid "%1 objects"
msgstr "%1 物件"

#: NOT FOUND IN SOURCE
msgid "%1 recent tickets I own..."
msgstr "最新 %1 份待處理申請單..."

#: NOT FOUND IN SOURCE
msgid "%1 recent tickets I requested..."
msgstr "最新 %1 份送出的申請單..."

#: NOT FOUND IN SOURCE
msgid "%1 result(s) found"
msgstr "找到 %1 項結果"

#: share/html/User/Elements/DelegateRights:99
#. (loc($ObjectType =~ /^RT::(.*)$/))
msgid "%1 rights"
msgstr "%1權限"

#: NOT FOUND IN SOURCE
msgid "%1 succeeded\\n"
msgstr "%1 完成\\n"

#: lib/RT/SharedSetting.pm:214
#. (ucfirst($self->ObjectName), $msg)
msgid "%1 update: %2"
msgstr ""

#: lib/RT/SharedSetting.pm:207
#. (ucfirst($self->ObjectName))
msgid "%1 update: Nothing changed"
msgstr ""

#: lib/RT/SharedSetting.pm:211
msgid "%1 updated"
msgstr ""

#: NOT FOUND IN SOURCE
msgid "%1 was created without a CurrentUser\\n"
msgstr "%1 新增時未指定現行使用者"

#: lib/RT/Action/ResolveMembers.pm:64
#. (ref $self)
msgid "%1 will resolve all members of a resolved group ticket."
msgstr "%1 會解決在已解決群組裡成員的申請單。"

#: NOT FOUND IN SOURCE
msgid "%1 will stall a [local] BASE if it's dependent [or member] of a linked up request."
msgstr "如果 %1 起始申請單依賴於某個鏈結，或是某個鏈結的成員，它將會被延宕。"

#: lib/RT/CustomField_Overlay.pm:794
msgid "%1's %2 objects"
msgstr "%1 內的 %2 物件"

#: lib/RT/CustomField_Overlay.pm:795
msgid "%1's %2's %3 objects"
msgstr "%1 內的 %2 的 %3 物件"

#: share/html/Dashboards/Elements/SelectPrivacy:57
#. ($object->Name)
msgid "%1's dashboards"
msgstr ""

#: share/html/Search/Elements/SearchPrivacy:54 share/html/Search/Elements/SelectSearchObject:65 share/html/Search/Elements/SelectSearchesForObjects:59
#. ($Object->Name)
#. ($object->Name)
msgid "%1's saved searches"
msgstr "%1 的預存查詢"

#: lib/RT/Transaction_Overlay.pm:495
#. ($self)
msgid "%1: no attachment specified"
msgstr "%1：未指定附件"

#: lib/RT/Date.pm:576
#. ($hour,$min,$sec)
msgid "%1:%2:%3"
msgstr ""

#: share/html/Ticket/Elements/ShowTransactionAttachments:193 share/html/Ticket/Elements/ShowTransactionAttachments:199
#. (int( $size / 1024 / 102.4 ) / 10)
#. ($size)
msgid "%1b"
msgstr "%1 位元組"

#: share/html/Ticket/Elements/ShowTransactionAttachments:196
#. (int( $size / 102.4 ) / 10)
msgid "%1k"
msgstr "%1k 位元組"

#: share/html/Ticket/Elements/ShowTime:51
#. (sprintf("%.1f",$minutes / 60))
msgid "%quant(%1,hour)"
msgstr "%1 小時"

#: NOT FOUND IN SOURCE
msgid "%quant(%1,result) found"
msgstr "找到 %1 項結果"

#: lib/RT/Ticket_Overlay.pm:878
#. ($args{'Status'})
msgid "'%1' is an invalid value for status"
msgstr "'%1' 不是一個合法的狀態值"

#: NOT FOUND IN SOURCE
msgid "'%1' not a recognized action. "
msgstr "'%1'為無法辨識的動作。 "

#: NOT FOUND IN SOURCE
msgid "(Check box to delete group member)"
msgstr "(點選欲刪除的成員)"

#: NOT FOUND IN SOURCE
msgid "(Check box to delete scrip)"
msgstr "(點選欲刪除的手續)"

#: share/html/Admin/Elements/EditCustomFieldValues:80 share/html/Admin/Elements/EditQueueWatchers:66 share/html/Admin/Elements/EditScrips:67 share/html/Admin/Elements/EditTemplates:69 share/html/Admin/Groups/Members.html:106 share/html/Elements/EditLinks:112 share/html/Ticket/Elements/EditPeople:69 share/html/User/Groups/Members.html:78
msgid "(Check box to delete)"
msgstr "(點選欲刪除的項目)"

#: NOT FOUND IN SOURCE
msgid "(Check boxes to delete)"
msgstr "(點選欲刪除的項目)"

#: share/html/Ticket/Elements/PreviewScrips:61
msgid "(Check boxes to disable notifications to the listed recipients)"
msgstr "(點選欲停用通知的收件人)"

#: share/html/Ticket/Elements/PreviewScrips:86
msgid "(Check boxes to enable notifications to the listed recipients)"
msgstr "(點選欲啟用通知的收件人)"

#: share/html/Ticket/Create.html:228
msgid "(Enter ticket ids or URLs, separated with spaces)"
msgstr "(鍵入申請單編號或網址，以空白分隔)"

#: share/html/Admin/Queues/Modify.html:76 share/html/Admin/Queues/Modify.html:79
#. (RT->Config->Get('CorrespondAddress'))
#. (RT->Config->Get('CommentAddress'))
msgid "(If left blank, will default to %1)"
msgstr "(如果留白, 則預設為 %1)"

#: NOT FOUND IN SOURCE
msgid "(No Value)"
msgstr "(沒有值)"

#: share/html/Admin/Elements/EditCustomFields:76 share/html/Admin/Elements/ListGlobalCustomFields:55
msgid "(No custom fields)"
msgstr "(沒有自訂欄位)"

#: share/html/Admin/Groups/Members.html:73 share/html/User/Groups/Members.html:76
msgid "(No members)"
msgstr "(沒有成員)"

#: share/html/Admin/Elements/EditScrips:69 share/html/Admin/Elements/ListGlobalScrips:49
msgid "(No scrips)"
msgstr "(沒有手續)"

#: share/html/Admin/Elements/EditTemplates:54
msgid "(No templates)"
msgstr "沒有範本"

#: NOT FOUND IN SOURCE
msgid "(No workflows)"
msgstr "沒有流程"

#: share/html/Admin/Elements/PickCustomFields:49 share/html/Admin/Elements/PickObjects:49
msgid "(None)"
msgstr "(無)"

#: NOT FOUND IN SOURCE
msgid "(Sends a blind carbon-copy of this update to a comma-delimited list of email addresses. Does <b>not</b> change who will receive future updates.)"
msgstr "(送出本份更新的密件副本給名單上以逗號隔開的電子郵件位址。這<b>不會</b>更改後續的收件者名單。)"

#: NOT FOUND IN SOURCE
msgid "(Sends a blind carbon-copy of this update to a comma-delimited list of email addresses. Does <b>not</b> change who will recieve future updates.)"
msgstr "(送出本份更新的密件副本給名單上以逗號隔開的電子郵件位址。這<b>不會</b>更改後續的收件者名單。)"

#: NOT FOUND IN SOURCE
msgid "(Sends a blind carbon-copy of this update to a comma-delimited list of email addresses. Does <strong>not</strong> change who will receive future updates.)"
msgstr "(送出本份更新的密件副本給名單上以逗號隔開的電子郵件位址。這<strong>不會</strong>更改後續的收件者名單。)"

#: NOT FOUND IN SOURCE
msgid "(Sends a carbon-copy of this update to a comma-delimited list of administrative email addresses. These people <b>will</b> receive future updates.)"
msgstr "(送出本份更新的副本給名單上以逗號隔開的管理員電子郵件位址。這<b>將會</b>更改後續的收件者名單。)"

#: share/html/Ticket/Create.html:105
msgid "(Sends a carbon-copy of this update to a comma-delimited list of administrative email addresses. These people <strong>will</strong> receive future updates.)"
msgstr "(送出本份更新的副本給名單上以逗號隔開的管理員電子郵件位址。這<strong>將會</strong>更改後續的收件者名單。)"

#: NOT FOUND IN SOURCE
msgid "(Sends a carbon-copy of this update to a comma-delimited list of email addresses. Does <b>not</b> change who will receive future updates.)"
msgstr "(送出本份更新的副本給名單上以逗號隔開的電子郵件位址。這<b>不會</b>更改後續的收件者名單。)"

#: NOT FOUND IN SOURCE
msgid "(Sends a carbon-copy of this update to a comma-delimited list of email addresses. Does <b>not</b> change who will recieve future updates.)"
msgstr "(送出本份更新的副本給名單上以逗號隔開的電子郵件位址。這<b>不會</b>更改後續的收件者名單。)"

#: NOT FOUND IN SOURCE
msgid "(Sends a carbon-copy of this update to a comma-delimited list of email addresses. Does <strong>not</strong> change who will receive future updates.)"
msgstr "(送出本份更新的副本給名單上以逗號隔開的電子郵件位址。這<strong>不會</strong>更改後續的收件者名單。)"

#: NOT FOUND IN SOURCE
msgid "(Sends a carbon-copy of this update to a comma-delimited list of email addresses. These people <b>will</b> receive future updates.)"
msgstr "(送出本份更新的副本給名單上以逗號隔開的電子郵件位址。這<b>將會</b>更改後續的收件者名單。)"

#: share/html/Ticket/Create.html:96
msgid "(Sends a carbon-copy of this update to a comma-delimited list of email addresses. These people <strong>will</strong> receive future updates.)"
msgstr "(送出本份更新的副本給名單上以逗號隔開的電子郵件位址。這<strong>將會</strong>更改後續的收件者名單。)"

#: share/html/Admin/Elements/EditScrip:99
msgid "(Use these fields when you choose 'User Defined' for a condition or action)"
msgstr "(當條件或動作設為「使用者自訂」時，請填入這些欄位)"

#: share/html/Ticket/Elements/EditWatchers:63 share/html/Ticket/Elements/ShowUserEntry:50
msgid "(Will not be sent email)"
msgstr "(不會收到郵件)"

#: share/html/Admin/CustomFields/index.html:79
msgid "(any)"
msgstr ""

#: NOT FOUND IN SOURCE
msgid "(default delegate)"
msgstr "(預設代理人)"

#: NOT FOUND IN SOURCE
msgid "(delete)"
msgstr "(刪除)"

#: NOT FOUND IN SOURCE
msgid "(displaying new and open tickets for %1)"
msgstr "(顯示 %1 名下新建立及開啟中的申請單)"

#: share/html/User/Groups/index.html:56
msgid "(empty)"
msgstr "(空白)"

#: NOT FOUND IN SOURCE
msgid "(new)"
msgstr "(新增)"

#: NOT FOUND IN SOURCE
msgid "(no name listed)"
msgstr "(沒有列出姓名)"

#: NOT FOUND IN SOURCE
msgid "(no subject)"
msgstr "(沒有主題)"

#: lib/RT/Transaction_Overlay.pm:580 share/html/Admin/Elements/SelectRights:74 share/html/Elements/EditCustomFieldSelect:71 share/html/Elements/SelectCustomFieldValue:53 share/html/Elements/ShowCustomFields:56 share/html/Search/Chart:134 share/html/Search/Elements/Chart:78
msgid "(no value)"
msgstr "(無)"

#: share/html/Admin/Elements/EditCustomFieldValues:49
msgid "(no values)"
msgstr "(沒有值)"

#: share/html/Elements/EditLinks:133 share/html/Ticket/Elements/BulkLinks:51
msgid "(only one ticket)"
msgstr "(僅能指定一份申請單)"

#: share/html/Elements/RT__Ticket/ColumnMap:109
#. ($count)
msgid "(pending %quant(%1,other ticket))"
msgstr ""

#: share/html/Elements/RT__Ticket/ColumnMap:106
msgid "(pending approval)"
msgstr "(等待簽核)"

#: NOT FOUND IN SOURCE
msgid "(pending other Collection)"
msgstr "(等待其他集合)"

#: NOT FOUND IN SOURCE
msgid "(pending other tickets)"
msgstr "(等待其他申請單)"

#: NOT FOUND IN SOURCE
msgid "(requestor's group)"
msgstr "(申請人所屬)"

#: share/html/Admin/Users/Modify.html:73
msgid "(required)"
msgstr "(必填)"

#: share/html/Elements/GnuPG/SelectKeyForEncryption:53
#. ($key->{'TrustTerse'})
msgid "(trust: %1)"
msgstr ""

#: share/html/Ticket/Elements/ShowTransactionAttachments:61
msgid "(untitled)"
msgstr "(未命名)"

#: NOT FOUND IN SOURCE
msgid "(yyyy/mm/dd)"
msgstr "(yyyy/mm/dd)"

#: NOT FOUND IN SOURCE
msgid "*"
msgstr "★"

#: share/html/Elements/EditCustomFieldSelect:59
msgid "-"
msgstr "-"

#: NOT FOUND IN SOURCE
msgid "--transaction argument could be only 'first' or 'last'"
msgstr "--transaction 的值僅能為 'first' 或 'last'"

#: bin/rt-crontool:120
msgid "--transaction argument could be only 'first', 'last' or 'all'"
msgstr ""

#: lib/RT/Config.pm:180
msgid "1995-11-25 21:59:12"
msgstr ""

#: lib/RT/Config.pm:181
msgid "1995-11-25T21:59:12Z"
msgstr ""

#: NOT FOUND IN SOURCE
msgid ":"
msgstr "："

#: share/html/Ticket/Elements/ShowBasics:55
msgid "<% $Ticket->Status%>"
msgstr "<% $Ticket->Status%>"

#: share/html/Elements/SelectTicketTypes:50
msgid "<% $_ %>"
msgstr "<% $_ %>"

#: share/html/Search/Elements/SelectLinks:50
msgid "<%$_%>"
msgstr "<%$_%>"

#: share/html/Search/Elements/DisplayOptions:70
msgid "<%$field%>"
msgstr "<%$field%>"

#: NOT FOUND IN SOURCE
msgid "<blank>"
msgstr "<留空>"

#: share/html/Elements/CreateTicket:49
#. ($m->scomp('/Elements/SelectNewTicketQueue', OnChange => 'document.CreateTicketInQueue.submit()'))
msgid "<input type=\"submit\" class=\"button\" value=\"New ticket in\" />&nbsp;%1"
msgstr "<input type=\"submit\" class=\"button\" value=\"提出申請單\" />&nbsp;%1"

#: docs/design_docs/string-extraction-guide.txt:54 lib/RT/StyleGuide.pod:779
#. ($m->scomp('/Elements/SelectNewTicketQueue'))
msgid "<input type=\"submit\" value=\"New ticket in\">&nbsp;%1"
msgstr "<input type=\"submit\" value=\"提出申請單\">&nbsp;%1"

#: share/html/User/Prefs.html:182
msgid "<p>All iCal feeds embed a secret token which authorizes you.  If the URL one of your iCal feeds got exposed to the outside world, you can get a new secret, <b>breaking all existing iCal feeds</b> below.</p>"
msgstr ""

#: etc/initialdata:187
msgid "A blank template"
msgstr "空白範本"

#: share/html/Admin/Users/Modify.html:377
msgid "A password was not set, so user won't be able to login."
msgstr "密碼沒有設定，因此該使用者將無法登入。"

#: NOT FOUND IN SOURCE
msgid "ACE Deleted"
msgstr "ACE 已刪除"

#: NOT FOUND IN SOURCE
msgid "ACE Loaded"
msgstr "ACE 已載入"

#: NOT FOUND IN SOURCE
msgid "ACE could not be deleted"
msgstr "無法刪除 ACE"

#: NOT FOUND IN SOURCE
msgid "ACE could not be found"
msgstr "找不到 ACE"

#: lib/RT/ACE_Overlay.pm:163 lib/RT/Principal_Overlay.pm:219
msgid "ACE not found"
msgstr "找不到 ACE 設定"

#: lib/RT/ACE_Overlay.pm:617
msgid "ACEs can only be created and deleted."
msgstr "祇能新增或刪除 ACE 設定。"

#: NOT FOUND IN SOURCE
msgid "ACLEquivalence"
msgstr "ACLEquivalence"

#: share/html/Search/Elements/SelectAndOr:48
msgid "AND"
msgstr "AND"

#: NOT FOUND IN SOURCE
msgid "Aborting to avoid unintended ticket modifications.\\n"
msgstr "離開以免不小心更改到申請單。\\n"

#: NOT FOUND IN SOURCE
msgid "About Me"
msgstr "個人資訊"

#: share/html/User/Elements/Tabs:61
msgid "About me"
msgstr "個人資訊"

#: NOT FOUND IN SOURCE
msgid "Access Right"
msgstr "系統使用登錄權限"

#: share/html/Admin/Users/Modify.html:108
msgid "Access control"
msgstr "存取權限"

#: share/html/Admin/Elements/EditScrip:68
msgid "Action"
msgstr "動作"

#: NOT FOUND IN SOURCE
msgid "Action %1 not found"
msgstr "動作 %1 找不到"

#: lib/RT/Scrip_Overlay.pm:136
#. ($args{'ScripAction'})
msgid "Action '%1' not found"
msgstr ""

#: NOT FOUND IN SOURCE
msgid "Action committed."
msgstr "動作執行完畢"

#: bin/rt-crontool:214
msgid "Action committed.\\n"
msgstr "動作執行完畢。\\n"

#: lib/RT/Scrip_Overlay.pm:132
msgid "Action is mandatory argument"
msgstr "動作為必填欄位"

#: bin/rt-crontool:210
msgid "Action prepared..."
msgstr "動作準備完畢..."

#: NOT FOUND IN SOURCE
msgid "Activated Date"
msgstr "申請啟動時間"

#: NOT FOUND IN SOURCE
msgid "Add"
msgstr "新增"

#: share/html/Search/Bulk.html:97
msgid "Add AdminCc"
msgstr "新增管理員副本收件人"

#: share/html/Ticket/Elements/Bookmark:75
msgid "Add Bookmark"
msgstr ""

#: share/html/Search/Bulk.html:93
msgid "Add Cc"
msgstr "新增副本收件人"

#: share/html/Search/Elements/EditFormat:51
msgid "Add Columns"
msgstr "新增欄位"

#: share/html/Search/Elements/PickCriteria:48
msgid "Add Criteria"
msgstr "新增條件"

#: NOT FOUND IN SOURCE
msgid "Add Entry"
msgstr "新增列"

#: share/html/Ticket/Create.html:149 share/html/Ticket/Update.html:122
msgid "Add More Files"
msgstr "新增更多附件"

#: NOT FOUND IN SOURCE
msgid "Add Next State"
msgstr "新增下一項關卡"

#: share/html/Search/Bulk.html:89
msgid "Add Requestor"
msgstr "新增申請人"

#: share/html/Admin/Elements/AddCustomFieldValue:48
msgid "Add Value"
msgstr "新增欄位值"

#: NOT FOUND IN SOURCE
msgid "Add a Scrip to this queue"
msgstr "新增此表單的手續"

#: NOT FOUND IN SOURCE
msgid "Add a Scrip which will apply to all queues"
msgstr "新增適用於所有表單的手續"

#: NOT FOUND IN SOURCE
msgid "Add a keyword selection to this queue"
msgstr "新增此表單的關鍵字"

#: NOT FOUND IN SOURCE
msgid "Add a new a global scrip"
msgstr "新增全域手續"

#: NOT FOUND IN SOURCE
msgid "Add a scrip to this queue"
msgstr "新增一道手續到此表單"

#: share/html/Admin/Global/Scrip.html:85
msgid "Add a scrip which will apply to all queues"
msgstr "新增一道用於所有表單的手續"

#: NOT FOUND IN SOURCE
msgid "Add additional criteria"
msgstr "新增查詢條件"

#: NOT FOUND IN SOURCE
msgid "Add and Search"
msgstr "新增並開始查詢"

#: share/html/Search/Bulk.html:129
msgid "Add comments or replies to selected tickets"
msgstr "新增評論或回覆到指定的申請單"

#: share/html/Admin/Groups/Members.html:65 share/html/User/Groups/Members.html:62
msgid "Add members"
msgstr "新增成員"

#: share/html/Admin/Queues/People.html:89 share/html/Ticket/Elements/AddWatchers:51
msgid "Add new watchers"
msgstr "新增視察員"

#: share/html/Search/Build.html:87
msgid "Add these terms"
msgstr "將這些條件加進查詢內"

#: share/html/Search/Build.html:88
msgid "Add these terms and Search"
msgstr ""

#: share/html/Search/Bulk.html:166
msgid "Add values"
msgstr "新增值"

#: lib/RT/CustomField_Overlay.pm:114
msgid "Add, delete and modify custom field values for objects"
msgstr "新增、刪除及修改物件的自訂欄位值"

#: NOT FOUND IN SOURCE
msgid "AddNextState"
msgstr "新增下一項關卡"

#: lib/RT/Queue_Overlay.pm:804
#. ($args{'Type'})
msgid "Added principal as a %1 for this queue"
msgstr "單位已新增為此表單的 %1"

#: lib/RT/Ticket_Overlay.pm:1138
#. ($self->loc($args{'Type'}))
msgid "Added principal as a %1 for this ticket"
msgstr "單位已新增為此申請單的 %1"

#: NOT FOUND IN SOURCE
msgid "Additional Hints"
msgstr "額外提示"

#: share/html/Admin/Users/Modify.html:149 share/html/User/Prefs.html:139
msgid "Address1"
msgstr "住址"

#: share/html/Admin/Users/Modify.html:154 share/html/User/Prefs.html:143
msgid "Address2"
msgstr "住址(續)"

#: NOT FOUND IN SOURCE
msgid "Adjust Blinking Rate"
msgstr "調整閃爍速度快慢"

#: NOT FOUND IN SOURCE
msgid "Admin"
msgstr "管理員"

#: share/html/Ticket/Create.html:101
msgid "Admin Cc"
msgstr "管理員副本"

#: etc/initialdata:264
msgid "Admin Comment"
msgstr "管理員評論"

#: etc/initialdata:243
msgid "Admin Correspondence"
msgstr "管理員回覆"

#: NOT FOUND IN SOURCE
msgid "Admin Rights"
msgstr "管理員權限"

#: share/html/Admin/Queues/index.html:48 share/html/Admin/Queues/index.html:51
msgid "Admin queues"
msgstr "表單管理"

#: NOT FOUND IN SOURCE
msgid "Admin users"
msgstr "使用者管理"

#: share/html/Admin/Global/index.html:49 share/html/Admin/Global/index.html:51
msgid "Admin/Global configuration"
msgstr "管理/全域設定"

#: NOT FOUND IN SOURCE
msgid "Admin/Groups"
msgstr "管理/群組"

#: NOT FOUND IN SOURCE
msgid "Admin/Queue/Basics"
msgstr "管理/表單/基本資訊"

#: NOT FOUND IN SOURCE
msgid "AdminAddress"
msgstr "管理員 Email"

#: NOT FOUND IN SOURCE
msgid "AdminAllPersonalGroups"
msgstr "管理所有代理人群組"

#: lib/RT/ACE_Overlay.pm:102 share/html/Ticket/Elements/ShowPeople:62
msgid "AdminCc"
msgstr "管理員副本"

#: NOT FOUND IN SOURCE
msgid "AdminCc.EmailAddress"
msgstr "管理員副本: 電子郵件信箱"

#: NOT FOUND IN SOURCE
msgid "AdminComment"
msgstr "管理員評論"

#: NOT FOUND IN SOURCE
msgid "AdminCorrespondence"
msgstr "管理員回覆"

#: lib/RT/CustomField_Overlay.pm:113
msgid "AdminCustomField"
msgstr "管理自訂欄位"

#: NOT FOUND IN SOURCE
msgid "AdminCustomFields"
msgstr "管理自訂欄位"

#: lib/RT/Group_Overlay.pm:87
msgid "AdminGroup"
msgstr "管理群組"

#: NOT FOUND IN SOURCE
msgid "AdminGroupDescription"
msgstr "管理群組描述"

#: lib/RT/Group_Overlay.pm:89
msgid "AdminGroupMembership"
msgstr "管理群組成員"

#: NOT FOUND IN SOURCE
msgid "AdminGroupName"
msgstr "管理群組名稱"

#: NOT FOUND IN SOURCE
msgid "AdminGroupPermission"
msgstr "管理群組權限"

#: NOT FOUND IN SOURCE
msgid "AdminGroupStatus"
msgstr "管理群組狀態"

#: lib/RT/System.pm:84
msgid "AdminOwnPersonalGroups"
msgstr "管理代理人群組"

#: lib/RT/Queue_Overlay.pm:92
msgid "AdminQueue"
msgstr "管理表單"

#: lib/RT/System.pm:85
msgid "AdminUsers"
msgstr "管理使用者"

#: NOT FOUND IN SOURCE
msgid "Administrative"
msgstr "行政類"

#: share/html/Admin/Queues/People.html:71 share/html/Ticket/Elements/EditPeople:77
msgid "Administrative Cc"
msgstr "管理員副本"

#: NOT FOUND IN SOURCE
msgid "Admins"
msgstr "主管"

#: share/html/Ticket/Elements/Tabs:268
msgid "Advanced"
msgstr "進階"

#: NOT FOUND IN SOURCE
msgid "Advanced Search"
msgstr "進階查詢"

#: NOT FOUND IN SOURCE
msgid "Advanced Search Criteria"
msgstr "進階查詢條件"

#: NOT FOUND IN SOURCE
msgid "Age"
msgstr "經歷時間"

#: share/html/Search/Elements/PickCriteria:59
msgid "Aggregator"
msgstr "結合方式"

#: NOT FOUND IN SOURCE
msgid "Alias"
msgstr "執行其他流程"

#: NOT FOUND IN SOURCE
msgid "Alias for"
msgstr "相當於"

#: NOT FOUND IN SOURCE
msgid "All"
msgstr "全部"

#: etc/initialdata:332
msgid "All Approvals Passed"
msgstr "完成全部簽核"

#: NOT FOUND IN SOURCE
msgid "All Condition"
msgstr "所有條件"

#: NOT FOUND IN SOURCE
msgid "All Custom Fields"
msgstr "所有自訂欄位"

#: share/html/Admin/Queues/index.html:82
msgid "All Queues"
msgstr "所有表單"

#: NOT FOUND IN SOURCE
msgid "All Users"
msgstr "全體員工"

#: NOT FOUND IN SOURCE
msgid "All done!  Now you can proceed to %1."
msgstr "處理完畢！您現在可以繼續進行 %1。"

#: NOT FOUND IN SOURCE
msgid "Allowance Request"
msgstr "福利補助申請"

#: lib/RT/Attachment_Overlay.pm:627
msgid "Already encrypted"
msgstr ""

#: NOT FOUND IN SOURCE
msgid "Always sends a message to the requestors independent of message sender"
msgstr "無論寄件來源為何，一律寄信給申請人"

#: NOT FOUND IN SOURCE
msgid "Amount"
msgstr "數額"

#: share/html/Search/Elements/EditQuery:60
msgid "And/Or"
msgstr "AND/OR"

#: NOT FOUND IN SOURCE
msgid "Any Condition"
msgstr "任意條件"

#: NOT FOUND IN SOURCE
msgid "Applies To"
msgstr "套用於"

#: share/html/Admin/CustomFields/Modify.html:79 share/html/Admin/Elements/CustomFieldTabs:85
msgid "Applies to"
msgstr "套用於"

#: share/html/Search/Edit.html:70
msgid "Apply"
msgstr "套用"

#: NOT FOUND IN SOURCE
msgid "Apply Template"
msgstr "引用範本"

#: share/html/Search/Edit.html:70
msgid "Apply your changes"
msgstr "套用更動"

#: share/html/Elements/Tabs.orig:80 share/html/Elements/Tabs:80
msgid "Approval"
msgstr "簽核"

#: share/html/Approvals/Display.html:67 share/html/Approvals/Elements/ShowDependency:65 share/html/Approvals/index.html:88
#. ($Ticket->Id, $Ticket->Subject)
#. ($ticket->id, $msg)
#. ($link->BaseObj->Id, $link->BaseObj->Subject)
msgid "Approval #%1: %2"
msgstr "簽核單 #%1：%2"

#: share/html/Approvals/index.html:77
#. ($ticket->Id)
msgid "Approval #%1: Notes not recorded due to a system error"
msgstr "簽核單 #%1：系統錯誤，記錄失敗"

#: share/html/Approvals/index.html:75
#. ($ticket->Id)
msgid "Approval #%1: Notes recorded"
msgstr "簽核單 #%1：記錄完畢"

#: NOT FOUND IN SOURCE
msgid "Approval Details"
msgstr "簽核細節"

#: NOT FOUND IN SOURCE
msgid "Approval Due"
msgstr "簽核時限"

#: NOT FOUND IN SOURCE
msgid "Approval Notes"
msgstr "簽核意見"

#: etc/initialdata:320
msgid "Approval Passed"
msgstr "完成某項簽核"

#: etc/initialdata:343
msgid "Approval Rejected"
msgstr "駁回某項簽核"

#: NOT FOUND IN SOURCE
msgid "Approval Result"
msgstr "簽核結果"

#: NOT FOUND IN SOURCE
msgid "Approval Status"
msgstr "核准結果"

#: NOT FOUND IN SOURCE
msgid "Approval Type"
msgstr "簽核種類"

#: NOT FOUND IN SOURCE
msgid "Approval diagram"
msgstr "簽核流程"

#: share/html/Approvals/Elements/Approve:71
msgid "Approve"
msgstr "核准"

#: NOT FOUND IN SOURCE
msgid "Approver"
msgstr "簽核人"

#: NOT FOUND IN SOURCE
msgid "Approver Setting"
msgstr "執行簽核人設定"

#: etc/initialdata:565 etc/initialdata:567
#. (# loc	    $note)
msgid "Approver's notes: %1"
msgstr "簽核備註：%1"

#: lib/RT/Date.pm:91
msgid "Apr"
msgstr "四月"

#: NOT FOUND IN SOURCE
msgid "Apr."
msgstr "04"

#: share/html/CalPopup.html:92
msgid "April"
msgstr "四月"

#: NOT FOUND IN SOURCE
msgid "Are you sure to delete checked items?"
msgstr "您確定要刪除？"

#: share/html/Search/Elements/DisplayOptions:78
msgid "Asc"
msgstr "遞增"

#: share/html/Elements/SelectSortOrder:58
msgid "Ascending"
msgstr "遞增"

#: lib/RT/Queue_Overlay.pm:96
msgid "Assign and remove custom fields"
msgstr "指派及移除自訂欄位"

#: lib/RT/Queue_Overlay.pm:96
msgid "AssignCustomFields"
msgstr "指派自訂欄位"

#: share/html/Search/Bulk.html:147 share/html/SelfService/Update.html:89 share/html/Ticket/ModifyAll.html:118 share/html/Ticket/Update.html:122
msgid "Attach"
msgstr "附件"

#: share/html/SelfService/Create.html:94 share/html/Ticket/Create.html:145
msgid "Attach file"
msgstr "附加檔案"

#: share/html/SelfService/Update.html:77 share/html/Ticket/Create.html:133 share/html/Ticket/Update.html:112
msgid "Attached file"
msgstr "現有附件"

#: share/html/Ticket/ShowEmailRecord.html:83 share/html/Ticket/ShowEmailRecord.html:85 share/html/Ticket/ShowEmailRecord.html:88
#. ($Attachment)
msgid "Attachment '%1' could not be loaded"
msgstr "無法載入附件 '%1'"

#: lib/RT/Transaction_Overlay.pm:503
msgid "Attachment created"
msgstr "附件新增完畢"

#: lib/RT/Tickets_Overlay.pm:1994
msgid "Attachment filename"
msgstr "附件檔名"

#: share/html/Ticket/Elements/ShowAttachments:49
msgid "Attachments"
msgstr "附件"

#: lib/RT/Attachment_Overlay.pm:620
msgid "Attachments encryption is disabled"
msgstr ""

#: lib/RT/Attributes_Overlay.pm:180
msgid "Attribute Deleted"
msgstr "已刪除該屬性"

#: NOT FOUND IN SOURCE
msgid "Attributes"
msgstr "屬性"

#: lib/RT/Date.pm:95
msgid "Aug"
msgstr "八月"

#: NOT FOUND IN SOURCE
msgid "Aug."
msgstr "08"

#: share/html/CalPopup.html:93
msgid "August"
msgstr "八月"

#: NOT FOUND IN SOURCE
msgid "AuthSystem"
msgstr "認證方式"

#: NOT FOUND IN SOURCE
msgid "AutoReject"
msgstr "自動駁回表單"

#: NOT FOUND IN SOURCE
msgid "AutoResolve"
msgstr "自動完成表單處理"

#: etc/initialdata:190
msgid "Autoreply"
msgstr "自動回覆"

#: etc/initialdata:27
msgid "Autoreply To Requestors"
msgstr "自動對申請人回覆"

#: NOT FOUND IN SOURCE
msgid "AutoreplyToRequestors"
msgstr "自動對申請人回覆"

#: share/html/Widgets/SelectionBox:191
msgid "Available"
msgstr "可用"

#: NOT FOUND IN SOURCE
msgid "Available Columns"
msgstr "可用的欄位："

#: NOT FOUND IN SOURCE
msgid "Available Rights:"
msgstr "權限項目列表："

#: share/html/Ticket/Forward.html:73
msgid "BCc"
msgstr ""

#: share/html/Elements/Submit:96
msgid "Back"
msgstr ""

#: NOT FOUND IN SOURCE
msgid "Back to Homepage"
msgstr "回到首頁"

#: NOT FOUND IN SOURCE
msgid "Back to Previous"
msgstr "回上頁"

#: share/html/Install/Password.html:58
msgid "Back: Customize Basics"
msgstr ""

#: share/html/Install/Basics.html:58
msgid "Back: Customize Database Details"
msgstr ""

#: share/html/Install/Sendmail.html:59
msgid "Back: Customize Email Addresses"
msgstr ""

#: share/html/Install/Emails.html:58
msgid "Back: Customize Password for Users in RT"
msgstr ""

#: share/html/Install/Initialize.html:61
msgid "Back: Customize Sendmail"
msgstr ""

#: share/html/Install/DatabaseDetails.html:65
msgid "Back: Select Database Type"
msgstr ""

#: NOT FOUND IN SOURCE
msgid "Bad PGP Signature: %1\\n"
msgstr "錯誤的 PGP 簽章：%1\\n"

#: NOT FOUND IN SOURCE
msgid "Bad attachment id. Couldn't find attachment '%1'\\n"
msgstr "錯誤的附件編號。無法找到附件 '%1'\\n"

#: NOT FOUND IN SOURCE
msgid "Bad data in %1"
msgstr "%1 的資料錯誤"

#: lib/RT/SharedSetting.pm:135
#. ($id)
msgid "Bad privacy for attribute %1"
msgstr ""

#: NOT FOUND IN SOURCE
msgid "Bad transaction number for attachment. %1 should be %2\\n"
msgstr "附件的處理號碼錯誤。%1 應為 %2\\n"

#: share/html/Admin/Elements/CustomFieldTabs:67 share/html/Admin/Elements/GroupTabs:62 share/html/Admin/Elements/QueueTabs:62 share/html/Admin/Elements/UserTabs:60 share/html/Dashboards/Elements/Tabs:70 share/html/Ticket/Elements/Tabs:126 share/html/User/Elements/GroupTabs:61
msgid "Basics"
msgstr "基本資訊"

#: NOT FOUND IN SOURCE
msgid "Batch Approval"
msgstr "批次簽核"

#: NOT FOUND IN SOURCE
msgid "Bcc"
msgstr "密件副本"

#: share/html/Admin/CustomFields/GroupRights.html:93 share/html/Admin/CustomFields/UserRights.html:74 share/html/Admin/Elements/EditScrip:127 share/html/Admin/Elements/EditScrip:92
msgid "Be sure to save your changes"
msgstr "請別忘了儲存修改。"

#: NOT FOUND IN SOURCE
msgid "Begin Approval"
msgstr "開始簽核"

#: NOT FOUND IN SOURCE
msgid "Begin From "
msgstr "起始日"

#: share/html/Elements/Logo:51
msgid "Best Practical Solutions, LLC corporate logo"
msgstr "Best Practical Solutions, LLC 公司識別圖案"

#: NOT FOUND IN SOURCE
msgid "Binary"
msgstr "檔案"

#: NOT FOUND IN SOURCE
msgid "Birthday"
msgstr "生日"

#: etc/initialdata:186
msgid "Blank"
msgstr "空白範本"

#: share/html/Search/Elements/EditFormat:81
msgid "Bold"
msgstr "粗體"

#: NOT FOUND IN SOURCE
msgid "Bookmarkable URL for this search"
msgstr "將查詢結果轉為可放入書籤的網址"

#: NOT FOUND IN SOURCE
msgid "Bookmarkable link"
msgstr "可放入書籤的網址"

#: etc/initialdata:676
msgid "Bookmarked Tickets"
msgstr ""

#: share/html/Ticket/Elements/ShowHistory:66 share/html/Ticket/Elements/ShowHistory:71
msgid "Brief headers"
msgstr "精簡標頭檔"

#: share/html/Ticket/Elements/Tabs:305
msgid "Bulk Update"
msgstr "整批更新"

#: NOT FOUND IN SOURCE
msgid "Bulk ticket update"
msgstr "整批更新申請單"

#: NOT FOUND IN SOURCE
msgid "Business Unit"
msgstr "事業部"

#: NOT FOUND IN SOURCE
msgid "Business Unit:"
msgstr "事業部："

#: share/html/Install/Elements/Wrapper:54
msgid "Buy Support"
msgstr ""

#: share/html/NoAuth/js/util.js:199
msgid "Calendar"
msgstr ""

#: lib/RT/User_Overlay.pm:1441
msgid "Can not modify system users"
msgstr "無法更改系統使用者"

#: lib/RT/Queue_Overlay.pm:91
msgid "Can this principal see this queue"
msgstr "該單位是否能查閱此表單"

#: lib/RT/CustomField_Overlay.pm:364
msgid "Can't add a custom field value without a name"
msgstr "不能新增沒有名稱的自訂欄位值"

#: share/html/Admin/CustomFields/Objects.html:88
#. ($Class)
msgid "Can't find a collection class for '%1'"
msgstr "找不到「%1」的集合類別"

#: share/html/Search/Elements/EditSearches:279
msgid "Can't find a saved search to work with"
msgstr "找不到已儲存的查詢"

#: lib/RT/Link_Overlay.pm:150
msgid "Can't link a ticket to itself"
msgstr "申請單不能鏈結自己。"

#: NOT FOUND IN SOURCE
msgid "Can't merge into a merged ticket. You should never get this error"
msgstr "不能整合進已整合過的申請單。這個錯誤不該發生。"

#: share/html/Widgets/SavedSearch:110
#. (loc($self->{SearchType}))
msgid "Can't save %1"
msgstr "無法儲存 %1"

#: share/html/Search/Elements/EditSearches:283
msgid "Can't save this search"
msgstr "無法儲存此項查詢"

#: lib/RT/Record.pm:1209 lib/RT/Record.pm:1285
msgid "Can't specifiy both base and target"
msgstr "不能同時指定起始申請單與目的申請單"

#: NOT FOUND IN SOURCE
msgid "Cancel"
msgstr "取消"

#: share/html/Ticket/Create.html:330
msgid "Cannot create tickets in a disabled queue."
msgstr ""

#: share/html/autohandler:218
#. ($msg)
msgid "Cannot create user: %1"
msgstr "無法新增使用者：%1"

#: NOT FOUND IN SOURCE
msgid "Cannot login: Your system clock differs from server's by %1 seconds!"
msgstr "您的系統時鐘和伺服器相差 %1 秒，無法登入！"

#: NOT FOUND IN SOURCE
msgid "Card No."
msgstr "卡號"

#: NOT FOUND IN SOURCE
msgid "Categories"
msgstr "分類管理"

#: share/html/Admin/Elements/AddCustomFieldValue:57 share/html/Admin/Elements/EditCustomFieldValues:61
msgid "Category"
msgstr "分類"

#: lib/RT/CustomFieldValue_Overlay.pm:124
msgid "Category unset"
msgstr ""

#: lib/RT/ACE_Overlay.pm:101 share/html/Admin/Queues/People.html:67 share/html/SelfService/Create.html:73 share/html/Ticket/Create.html:92 share/html/Ticket/Elements/EditPeople:74 share/html/Ticket/Elements/ShowPeople:58 share/html/Ticket/Forward.html:70
msgid "Cc"
msgstr "副本"

#: NOT FOUND IN SOURCE
msgid "Cc Type"
msgstr "副本類別"

#: NOT FOUND IN SOURCE
msgid "Cc.EmailAddress"
msgstr "副本: 電子郵件信箱"

#: NOT FOUND IN SOURCE
msgid "Chairperson's Office"
msgstr "董事長室"

#: share/html/Search/Results.html:78
msgid "Change"
msgstr ""

#: NOT FOUND IN SOURCE
msgid "Change Ticket"
msgstr "修改申請單"

#: share/html/SelfService/Prefs.html:54
msgid "Change password"
msgstr "更改密碼"

#: NOT FOUND IN SOURCE
msgid "ChangeOwnerUI"
msgstr "可否選擇表單承辦人"

#: share/html/Elements/Submit:90
msgid "Check All"
msgstr "全部選取"

#: share/html/Install/DatabaseDetails.html:64
msgid "Check Database Connectivity"
msgstr ""

#: share/html/SelfService/Update.html:80 share/html/Ticket/Create.html:136 share/html/Ticket/Update.html:114
msgid "Check box to delete"
msgstr "選擇欲刪除的項目"

#: share/html/Admin/Elements/SelectRights:57
msgid "Check box to revoke right"
msgstr "選擇欲撤消的權利"

#: share/html/Elements/EditLinks:149 share/html/Elements/EditLinks:82 share/html/Elements/ShowLinks:100 share/html/Ticket/Create.html:233 share/html/Ticket/Elements/BulkLinks:66
msgid "Children"
msgstr "子申請單"

#: NOT FOUND IN SOURCE
msgid "Chinese Name"
msgstr "中文姓名"

#: NOT FOUND IN SOURCE
msgid "Chinese/English"
msgstr "中英文"

#: NOT FOUND IN SOURCE
msgid "Choose a date"
msgstr "選擇日期"

#: share/html/Admin/Users/Modify.html:159 share/html/User/Prefs.html:147
msgid "City"
msgstr "所在城市"

#: NOT FOUND IN SOURCE
msgid "ClassicUI"
msgstr "傳統介面"

#: share/html/Tools/MyDay.html:73 share/html/Widgets/SelectionBox:214
msgid "Clear"
msgstr ""

#: share/html/Elements/Submit:92
msgid "Clear All"
msgstr "全部清除"

#: share/html/Install/Initialize.html:54
msgid "Click \"Initialize Database\" to begin creating the database. This may take a few moments"
msgstr ""

#: share/html/Helpers/CalPopup.html:53
msgid "Close window"
msgstr "關閉視窗"

#: share/html/Ticket/Elements/ShowDates:75
msgid "Closed"
msgstr "已解決"

#: NOT FOUND IN SOURCE
msgid "Closed Tickets"
msgstr "已解決的申請單"

#: share/html/SelfService/Closed.html:48 share/html/SelfService/Elements/Tabs:81
msgid "Closed tickets"
msgstr "已解決的申請單"

#: NOT FOUND IN SOURCE
msgid "Code"
msgstr "執行程式碼"

#: lib/RT/CustomField_Overlay.pm:90
msgid "Combobox: Select or enter multiple values"
msgstr "下拉文字框：選擇或鍵入多重項目"

#: lib/RT/CustomField_Overlay.pm:91
msgid "Combobox: Select or enter one value"
msgstr "下拉文字框：選擇或鍵入單一項目"

#: lib/RT/CustomField_Overlay.pm:92
msgid "Combobox: Select or enter up to %1 values"
msgstr "下拉文字框：選擇或鍵入最多 %1 個項目"

#: NOT FOUND IN SOURCE
msgid "Command not understood!\\n"
msgstr "指令無法辨識！\\n"

#: share/html/Ticket/Elements/ShowTransaction:201 share/html/Ticket/Elements/Tabs:216
msgid "Comment"
msgstr "評論"

#: share/html/Admin/Queues/Modify.html:77
msgid "Comment Address"
msgstr "評論電子郵件地址"

#: lib/RT/Installer.pm:174
msgid "Comment address"
msgstr ""

#: NOT FOUND IN SOURCE
msgid "Comment not recorded"
msgstr "評論未被紀錄"

#: lib/RT/Queue_Overlay.pm:111
msgid "Comment on tickets"
msgstr "對申請單提出評論"

#: lib/RT/Queue_Overlay.pm:111
msgid "CommentOnTicket"
msgstr "評論申請單"

#: share/html/Tools/MyDay.html:64
msgid "Comments"
msgstr "評論"

#: share/html/Ticket/ModifyAll.html:94 share/html/Ticket/Update.html:89
msgid "Comments (Not sent to requestors)"
msgstr "評論(不送給申請人)"

#: share/html/Search/Bulk.html:133
msgid "Comments (not sent to requestors)"
msgstr "評論(不送給申請人)"

#: NOT FOUND IN SOURCE
msgid "Comments about %1"
msgstr "對 %1 的評論"

#: share/html/Admin/Users/Modify.html:229 share/html/Ticket/Elements/ShowRequestor:71
msgid "Comments about this user"
msgstr "使用者描述"

#: lib/RT/Transaction_Overlay.pm:623
msgid "Comments added"
msgstr "新增評論完畢"

#: NOT FOUND IN SOURCE
msgid "Commit"
msgstr "確認"

#: lib/RT/Action.pm:173
msgid "Commit Stubbed"
msgstr "消除更動完畢"

#: NOT FOUND IN SOURCE
msgid "Company Name"
msgstr "公司名稱"

#: NOT FOUND IN SOURCE
msgid "CompanySpecific"
msgstr "各公司獨立顯示"

#: NOT FOUND IN SOURCE
msgid "Compile Restrictions"
msgstr "設定查詢條件"

#: share/html/Admin/Elements/EditScrip:62
msgid "Condition"
msgstr "條件"

#: lib/RT/Scrip_Overlay.pm:152
#. ($args{'ScripCondition'})
msgid "Condition '%1' not found"
msgstr ""

#: lib/RT/Scrip_Overlay.pm:148
msgid "Condition is mandatory argument"
msgstr "條件是必填欄位"

#: bin/rt-crontool:194
msgid "Condition matches..."
msgstr "符合條件..."

#: NOT FOUND IN SOURCE
msgid "Condition not found"
msgstr "未找到符合的現況"

#: share/html/Elements/Tabs.orig:87 share/html/Elements/Tabs:87
msgid "Configuration"
msgstr "設定"

#: share/html/SelfService/Prefs.html:56
msgid "Confirm"
msgstr "確認密碼"

#: NOT FOUND IN SOURCE
msgid "Confirm Password"
msgstr "密碼確認"

#: NOT FOUND IN SOURCE
msgid "Confirm Submit"
msgstr "確定送出"

#: NOT FOUND IN SOURCE
msgid "Contact System Administrator"
msgstr "連絡系統管理員"

#: NOT FOUND IN SOURCE
msgid "ContactInfoSystem"
msgstr "連絡資訊系統"

#: NOT FOUND IN SOURCE
msgid "Contacted date '%1' could not be parsed"
msgstr "無法解讀聯絡日期 '%1'"

#: share/html/Admin/Elements/ModifyTemplate:67 share/html/Elements/QuickCreate:65 share/html/Elements/SelectAttachmentField:50 share/html/Ticket/ModifyAll.html:122
msgid "Content"
msgstr "內容"

#: share/html/Elements/SelectAttachmentField:51
msgid "Content-Type"
msgstr "內容類型"

#: NOT FOUND IN SOURCE
msgid "Coould not create group"
msgstr "無法新增群組"

#: NOT FOUND IN SOURCE
msgid "Copy"
msgstr "複製"

#: NOT FOUND IN SOURCE
msgid "Copy Field From:"
msgstr "欲複製欄位："

#: lib/RT/Installer.pm:181
msgid "Correspond address"
msgstr ""

#: etc/initialdata:255
msgid "Correspondence"
msgstr "回覆"

#: NOT FOUND IN SOURCE
msgid "Correspondence Address"
msgstr "申請單回覆地址"

#: lib/RT/Transaction_Overlay.pm:619
msgid "Correspondence added"
msgstr "新增申請單回覆"

#: NOT FOUND IN SOURCE
msgid "Correspondence not recorded"
msgstr "未紀錄申請單回覆"

#: NOT FOUND IN SOURCE
msgid "Could not add new custom field value for ticket. "
msgstr "不能新增自訂欄位的值。"

#: NOT FOUND IN SOURCE
msgid "Could not add new custom field value for ticket. %1 "
msgstr "不能新增自訂欄位的值。%1 "

#: NOT FOUND IN SOURCE
msgid "Could not add new custom field value. "
msgstr "不能新增自訂欄位的值。"

#: NOT FOUND IN SOURCE
msgid "Could not add new custom field value. %1 "
msgstr "不能新增自訂欄位的值。%1 "

#: lib/RT/Record.pm:1604 lib/RT/Record.pm:1650
#. ($value_msg)
#. ($msg)
msgid "Could not add new custom field value: %1"
msgstr ""

#: lib/RT/Ticket_Overlay.pm:2745 lib/RT/Ticket_Overlay.pm:2753 lib/RT/Ticket_Overlay.pm:2770
msgid "Could not change owner. "
msgstr "不能更改承辦人。"

#: share/html/Admin/CustomFields/Modify.html:149
#. ($msg)
msgid "Could not create CustomField"
msgstr "無法新增自訂欄位"

#: share/html/Admin/Elements/EditCustomField:115
#. ($msg)
msgid "Could not create CustomField: %1"
msgstr "無法新增自訂欄位：%1"

#: NOT FOUND IN SOURCE
msgid "Could not create Scrip"
msgstr "無法建立訊息通知"

#: NOT FOUND IN SOURCE
msgid "Could not create Template"
msgstr "無法建立通知範本"

#: lib/RT/Group_Overlay.pm:433 lib/RT/Group_Overlay.pm:440 share/html/User/Groups/Modify.html:100
msgid "Could not create group"
msgstr "無法新增群組"

#: NOT FOUND IN SOURCE
msgid "Could not create item"
msgstr "無法新增項目"

#: share/html/Admin/Global/Template.html:94 share/html/Admin/Queues/Template.html:95
#. ($msg)
msgid "Could not create template: %1"
msgstr "無法新增範本：%1"

#: lib/RT/Ticket_Overlay.pm:290
#. ($QueueObj->Name)
msgid "Could not create ticket in disabled queue \"%1\""
msgstr ""

#: lib/RT/Ticket_Overlay.pm:285 lib/RT/Ticket_Overlay.pm:811
msgid "Could not create ticket. Queue not set"
msgstr "無法新增申請單。尚未指定表單。"

#: lib/RT/User_Overlay.pm:189 lib/RT/User_Overlay.pm:203 lib/RT/User_Overlay.pm:212 lib/RT/User_Overlay.pm:221 lib/RT/User_Overlay.pm:230 lib/RT/User_Overlay.pm:244 lib/RT/User_Overlay.pm:254 lib/RT/User_Overlay.pm:402
msgid "Could not create user"
msgstr "無法新增使用者"

#: NOT FOUND IN SOURCE
msgid "Could not create watcher for requestor"
msgstr "無法為申請人新增視察員"

#: NOT FOUND IN SOURCE
msgid "Could not create workflow: %1"
msgstr "無法新增流程：%1"

#: NOT FOUND IN SOURCE
msgid "Could not find a ticket with id %1"
msgstr "找不到編號 %1 的申請單"

#: NOT FOUND IN SOURCE
msgid "Could not find group %1."
msgstr "找不到群組 %1。"

#: lib/RT/Queue_Overlay.pm:783 lib/RT/Ticket_Overlay.pm:1106
msgid "Could not find or create that user"
msgstr "找不到或無法新增該名使用者"

#: lib/RT/Queue_Overlay.pm:858 lib/RT/Ticket_Overlay.pm:1187
msgid "Could not find that principal"
msgstr "找不到該單位"

#: NOT FOUND IN SOURCE
msgid "Could not find user %1."
msgstr "找不到使用者 %1。"

#: lib/RT/SharedSetting.pm:202
#. ($self->ObjectName)
msgid "Could not load %1 attribute"
msgstr ""

#: share/html/Admin/CustomFields/Objects.html:71
msgid "Could not load CustomField %1"
msgstr "無法載入欄位 %1"

#: share/html/Admin/Groups/Members.html:114 share/html/User/Groups/Members.html:113 share/html/User/Groups/Modify.html:105
msgid "Could not load group"
msgstr "無法載入群組"

#: lib/RT/SharedSetting.pm:111
#. ($privacy)
msgid "Could not load object for %1"
msgstr "無法為 %1 載入物件"

#: NOT FOUND IN SOURCE
msgid "Could not load search attribute"
msgstr "無法載入查詢屬性"

#: lib/RT/Queue_Overlay.pm:802
#. ($args{'Type'})
msgid "Could not make that principal a %1 for this queue"
msgstr "無法將該單位設為此表單的 %1。"

#: lib/RT/Ticket_Overlay.pm:1127
#. ($self->loc($args{'Type'}))
msgid "Could not make that principal a %1 for this ticket"
msgstr "無法將該單位設為此申請單的 %1。"

#: lib/RT/Queue_Overlay.pm:918
#. ($args{'Type'})
msgid "Could not remove that principal as a %1 for this queue"
msgstr "無法將單位 %1 從表單移除。"

#: lib/RT/Ticket_Overlay.pm:1254
#. ($args{'Type'})
msgid "Could not remove that principal as a %1 for this ticket"
msgstr "無法將單位 %1 從申請單移除。"

#: lib/RT/User_Overlay.pm:129
msgid "Could not set user info"
msgstr "無法設定使用者資訊"

#: lib/RT/Transaction_Overlay.pm:157
msgid "Couldn't add attachment"
msgstr "無法新增附件"

#: lib/RT/Group_Overlay.pm:999
msgid "Couldn't add member to group"
msgstr "無法新增成員至群組"

#: lib/RT/Record.pm:1660 lib/RT/Record.pm:1712
#. ($msg)
#. ($Msg)
msgid "Couldn't create a transaction: %1"
msgstr "無法新增更動報告"

#: lib/RT/CustomField_Overlay.pm:958
msgid "Couldn't create record"
msgstr ""

#: NOT FOUND IN SOURCE
msgid "Couldn't figure out what to do from gpg's reply\\n"
msgstr "無法從 gpg 回函辨識出該採取的行動\\n"

#: NOT FOUND IN SOURCE
msgid "Couldn't find group\\n"
msgstr "找不到群組\\n"

#: lib/RT/Record.pm:919
msgid "Couldn't find row"
msgstr "找不到此列資料"

#: bin/rt-crontool:166
msgid "Couldn't find suitable transaction, skipping"
msgstr ""

#: lib/RT/Group_Overlay.pm:973
msgid "Couldn't find that principal"
msgstr "找不到該單位"

#: lib/RT/CustomField_Overlay.pm:394
msgid "Couldn't find that value"
msgstr "找不到該值"

#: NOT FOUND IN SOURCE
msgid "Couldn't find that watcher"
msgstr "找不到該視察員"

#: NOT FOUND IN SOURCE
msgid "Couldn't find user\\n"
msgstr "找不到使用者\\n"

#: lib/RT/CurrentUser.pm:164
#. ($self->Id)
msgid "Couldn't load %1 from the users database.\\n"
msgstr "無法從使用者資料庫載入 %1。\\n"

#: share/html/Admin/CustomFields/UserRights.html:92
#. ($id)
msgid "Couldn't load Class %1"
msgstr "無法載入類別 %1"

#: lib/RT/CustomFieldValue_Overlay.pm:80
#. ($cf_id)
msgid "Couldn't load Custom Field #%1"
msgstr ""

#: share/html/Admin/CustomFields/GroupRights.html:104
#. ($id)
msgid "Couldn't load CustomField %1"
msgstr "無法載入自訂欄位 %1"

#: NOT FOUND IN SOURCE
msgid "Couldn't load KeywordSelects."
msgstr "無法載入 KeywordSelects。"

#: NOT FOUND IN SOURCE
msgid "Couldn't load RT config file '%1' %2"
msgstr "無法載入 RT 設定檔 '%1' %2"

#: NOT FOUND IN SOURCE
msgid "Couldn't load Scrips."
msgstr "無法載入手續。"

#: lib/RT/Ticket_Overlay.pm:1707
#. ($self->Id)
msgid "Couldn't load copy of ticket #%1."
msgstr "無法載入申請單 %1 的複本。"

#: share/html/Admin/Users/Memberships.html:105 share/html/Admin/Users/Memberships.html:115
#. ($gid)
msgid "Couldn't load group #%1"
msgstr ""

#: share/html/Admin/Groups/GroupRights.html:111 share/html/Admin/Groups/UserRights.html:94
#. ($id)
msgid "Couldn't load group %1"
msgstr "無法載入手續 %1"

#: lib/RT/Link_Overlay.pm:193 lib/RT/Link_Overlay.pm:202 lib/RT/Link_Overlay.pm:229
msgid "Couldn't load link"
msgstr "無法載入鏈結。"

#: share/html/Admin/Elements/ObjectCustomFields:85 share/html/Admin/Queues/CustomFields.html:61 share/html/Admin/Users/CustomFields.html:61
#. ($id)
msgid "Couldn't load object %1"
msgstr "無法載入物件 %1"

#: lib/RT/Ticket_Overlay.pm:439
#. ($msg)
msgid "Couldn't load or create user: %1"
msgstr ""

#: share/html/Admin/Queues/People.html:146
#. ($id)
msgid "Couldn't load queue"
msgstr "無法載入表單"

#: share/html/Admin/Elements/EditScrips:86
#. ($id)
msgid "Couldn't load queue #%1"
msgstr ""

#: share/html/Admin/Queues/GroupRights.html:124 share/html/Admin/Queues/UserRights.html:93
#. ($id)
msgid "Couldn't load queue %1"
msgstr "無法載入表單 %1"

#: share/html/Admin/Queues/Modify.html:150
#. ($Name)
msgid "Couldn't load queue '%1'"
msgstr ""

#: NOT FOUND IN SOURCE
msgid "Couldn't load scrip"
msgstr "無法載入手續"

#: share/html/Admin/Elements/EditScrip:141 share/html/Admin/Elements/EditScrip:185
#. ($id)
msgid "Couldn't load scrip #%1"
msgstr "無法載入手續 %1"

#: NOT FOUND IN SOURCE
msgid "Couldn't load template"
msgstr "無法載入範本"

#: share/html/Admin/Elements/EditTemplates:108
#. ($id)
msgid "Couldn't load template #%1"
msgstr ""

#: NOT FOUND IN SOURCE
msgid "Couldn't load that user (%1)"
msgstr "無法載入該名使用者(%1)"

#: lib/RT/Action/CreateTickets.pm:451 share/html/SelfService/Display.html:161
#. ($id)
msgid "Couldn't load ticket '%1'"
msgstr "無法載入申請單 '%1'"

#: share/html/Ticket/Forward.html:90 share/html/Ticket/GnuPG.html:75
#. ($QuoteTransaction)
#. ($id)
msgid "Couldn't load transaction #%1"
msgstr ""

#: share/html/Admin/Users/GnuPG.html:92
#. ($id)
msgid "Couldn't load user #%1"
msgstr ""

#: lib/RT/Ticket_Overlay.pm:1041
#. ($args{'Email'})
msgid "Couldn't parse address from '%1' string"
msgstr ""

#: lib/RT/Attachment_Overlay.pm:703
#. ($msg)
msgid "Couldn't replace content with decrypted data: %1"
msgstr ""

#: lib/RT/Attachment_Overlay.pm:668
#. ($msg)
msgid "Couldn't replace content with encrypted data: %1"
msgstr ""

#: lib/RT/Ticket_Overlay.pm:2360
#. ($args{'URI'})
msgid "Couldn't resolve '%1' into a URI."
msgstr "無法將「%1」解讀為網址"

#: lib/RT/Link_Overlay.pm:100
#. ($args{'Base'})
msgid "Couldn't resolve base '%1' into a URI."
msgstr ""

#: lib/RT/Link_Overlay.pm:115
#. ($args{'Target'})
msgid "Couldn't resolve target '%1' into a URI."
msgstr ""

#: lib/RT/Interface/Email.pm:649
msgid "Couldn't send email"
msgstr ""

#: lib/RT/Ticket_Overlay.pm:544
#. ($type, $msg)
msgid "Couldn't set %1 watcher: %2"
msgstr ""

#: lib/RT/User_Overlay.pm:1592
msgid "Couldn't set private key"
msgstr ""

#: lib/RT/User_Overlay.pm:1576
msgid "Couldn't unset private key"
msgstr ""

#: share/html/Admin/Users/Modify.html:176 share/html/User/Prefs.html:159
msgid "Country"
msgstr "國家"

#: share/html/Admin/CustomFields/Modify.html:126 share/html/Admin/Elements/CreateUserCalled:49 share/html/Admin/Elements/CustomFieldTabs:95 share/html/Admin/Elements/EditCustomField:86 share/html/Admin/Elements/EditScrip:148 share/html/Admin/Elements/GroupTabs:79 share/html/Admin/Elements/QueueTabs:97 share/html/Admin/Elements/UserTabs:86 share/html/Admin/Global/Template.html:67 share/html/Admin/Queues/Template.html:68 share/html/Elements/QuickCreate:68 share/html/Elements/ShowLinks:100 share/html/Elements/ShowLinks:104 share/html/Elements/ShowLinks:114 share/html/Elements/ShowLinks:50 share/html/Elements/ShowLinks:80 share/html/Elements/ShowLinks:90 share/html/Ticket/Create.html:174 share/html/Ticket/Create.html:246
msgid "Create"
msgstr "新增"

#: NOT FOUND IN SOURCE
msgid "Create Subgroup:"
msgstr "新增子群組："

#: etc/initialdata:90
msgid "Create Tickets"
msgstr "新增申請單"

#: NOT FOUND IN SOURCE
msgid "Create User:"
msgstr "新增成員："

#: share/html/Admin/CustomFields/Modify.html:136 share/html/Admin/Elements/EditCustomField:98
msgid "Create a CustomField"
msgstr "新增自訂欄位"

#: share/html/Admin/Queues/CustomField.html:71
#. ($QueueObj->Name())
msgid "Create a CustomField for queue %1"
msgstr "為 %1 表單新增自訂欄位"

#: NOT FOUND IN SOURCE
msgid "Create a CustomField that applies to all queues"
msgstr "為 %1 表單新增自訂欄位"

#: NOT FOUND IN SOURCE
msgid "Create a new Custom Field"
msgstr "新增自訂欄位"

#: share/html/Dashboards/Modify.html:129 share/html/Dashboards/Modify.html:93
msgid "Create a new dashboard"
msgstr ""

#: NOT FOUND IN SOURCE
msgid "Create a new global Scrip"
msgstr "新增全域手續"

#: NOT FOUND IN SOURCE
msgid "Create a new global scrip"
msgstr "新增全域手續"

#: share/html/Admin/Groups/Modify.html:105 share/html/Admin/Groups/Modify.html:131
msgid "Create a new group"
msgstr "新增群組"

#: share/html/User/Groups/Modify.html:115 share/html/User/Groups/Modify.html:90
msgid "Create a new personal group"
msgstr "新增代理人群組"

#: NOT FOUND IN SOURCE
msgid "Create a new queue"
msgstr "新增表單"

#: NOT FOUND IN SOURCE
msgid "Create a new scrip"
msgstr "新增手續"

#: NOT FOUND IN SOURCE
msgid "Create a new template"
msgstr "新增範本"

#: share/html/Ticket/Create.html:49 share/html/Ticket/Create.html:53 share/html/Ticket/Create.html:64
msgid "Create a new ticket"
msgstr "新增申請單"

#: share/html/Admin/Users/Modify.html:256 share/html/Admin/Users/Modify.html:320
msgid "Create a new user"
msgstr "新增使用者"

#: NOT FOUND IN SOURCE
msgid "Create a new workflow"
msgstr "新增流程"

#: share/html/Admin/Queues/Modify.html:141
msgid "Create a queue"
msgstr "新增表單"

#: NOT FOUND IN SOURCE
msgid "Create a queue called"
msgstr "新增表單名稱"

#: NOT FOUND IN SOURCE
msgid "Create a request"
msgstr "提出申請"

#: share/html/Admin/Queues/Scrip.html:91
#. ($QueueObj->Name)
msgid "Create a scrip for queue %1"
msgstr "為 %1 表單新增手續"

#: share/html/Admin/Global/Template.html:87 share/html/Admin/Queues/Template.html:88
msgid "Create a template"
msgstr "新增範本"

#: share/html/SelfService/Create.html:48 share/html/SelfService/CreateTicketInQueue.html:48
msgid "Create a ticket"
msgstr "提出申請單"

#: NOT FOUND IN SOURCE
msgid "Create a workflow"
msgstr "新增流程"

#: lib/RT/Dashboard.pm:77
msgid "Create and modify dashboards"
msgstr ""

#: NOT FOUND IN SOURCE
msgid "Create failed: %1 / %2 / %3 "
msgstr "新增失敗：%1 / %2 / %3"

#: NOT FOUND IN SOURCE
msgid "Create failed: %1/%2/%3"
msgstr "新增失敗：%1/%2/%3"

#: NOT FOUND IN SOURCE
msgid "Create new item"
msgstr "建立新項目"

#: etc/initialdata:92
msgid "Create new tickets based on this scrip's template"
msgstr "依據此項手續內的模版，新增申請單"

#: share/html/SelfService/Create.html:109
msgid "Create ticket"
msgstr "新增申請單"

#: lib/RT/Queue_Overlay.pm:109
msgid "Create tickets in this queue"
msgstr "在此表單中新增申請單"

#: lib/RT/CustomField_Overlay.pm:113
msgid "Create, delete and modify custom fields"
msgstr "新增、刪除及更改自訂欄位"

#: lib/RT/Queue_Overlay.pm:92
msgid "Create, delete and modify queues"
msgstr "新增、刪除及更改表單"

#: NOT FOUND IN SOURCE
msgid "Create, delete and modify the members of any user's personal groups"
msgstr "新增、刪除及更改任何使用者的代理人群組"

#: lib/RT/System.pm:84
msgid "Create, delete and modify the members of personal groups"
msgstr "新增、刪除及更改代理人群組"

#: lib/RT/System.pm:85
msgid "Create, delete and modify users"
msgstr "新增、刪除及更改使用者"

#: lib/RT/System.pm:91
msgid "CreateSavedSearch"
msgstr "新增預存查詢"

#: lib/RT/Queue_Overlay.pm:109
msgid "CreateTicket"
msgstr "新增申請單"

#: lib/RT/Ticket_Overlay.pm:905 share/html/Admin/Elements/ShowKeyInfo:58 share/html/Elements/SelectDateType:49 share/html/Ticket/Elements/ShowDates:50
msgid "Created"
msgstr "新增日"

#: share/html/Admin/CustomFields/Modify.html:151 share/html/Admin/Elements/EditCustomField:119
#. ($CustomFieldObj->Name())
#. ($CustomFieldObj->Name)
msgid "Created CustomField %1"
msgstr "自訂欄位 %1 新增成功"

#: share/html/Tools/Reports/Elements/Tabs:65
msgid "Created in a date range"
msgstr "在指定日期內建立"

#: NOT FOUND IN SOURCE
msgid "Created template %1"
msgstr "範本 %1 新增成功"

#: share/html/Tools/Reports/CreatedByDates.html:54
msgid "Created tickets in period, grouped by status"
msgstr "在指定日期內建立的申請單，依狀態分組"

#: NOT FOUND IN SOURCE
msgid "Created workflow %1"
msgstr "流程 %1 新增成功"

#: NOT FOUND IN SOURCE
msgid "CreatedBy"
msgstr "建立人"

#: NOT FOUND IN SOURCE
msgid "CreatedRelative"
msgstr "實際新增日(相對值)"

#: share/html/Search/Elements/PickBasics:115
msgid "Creator"
msgstr "建立者"

#: share/html/Prefs/Other.html:72
msgid "Cryptography"
msgstr ""

#: NOT FOUND IN SOURCE
msgid "Currency"
msgstr "幣別"

#: NOT FOUND IN SOURCE
msgid "Current Approval Info"
msgstr "截至目前簽核資訊"

#: NOT FOUND IN SOURCE
msgid "Current Custom Fields"
msgstr "現有自訂欄位"

#: NOT FOUND IN SOURCE
msgid "Current Groups:"
msgstr "現有群組列表："

#: share/html/Elements/EditLinks:51
msgid "Current Links"
msgstr "現有關係"

#: NOT FOUND IN SOURCE
msgid "Current Rights:"
msgstr "現有權限："

#: share/html/Admin/Elements/EditScrips:53
msgid "Current Scrips"
msgstr "現有手續"

#: NOT FOUND IN SOURCE
msgid "Current Status"
msgstr "目前狀態"

#: NOT FOUND IN SOURCE
msgid "Current Templates"
msgstr "現有範本"

#: NOT FOUND IN SOURCE
msgid "Current Watchers"
msgstr "現有視察員"

#: share/html/Admin/Groups/Members.html:62 share/html/User/Groups/Members.html:65
msgid "Current members"
msgstr "現有成員"

#: share/html/Admin/Elements/SelectRights:53
msgid "Current rights"
msgstr "現有權限"

#: share/html/Search/Elements/EditQuery:49
msgid "Current search"
msgstr "現有查詢條件"

#: NOT FOUND IN SOURCE
msgid "Current search criteria"
msgstr "現有查詢條件"

#: share/html/Admin/Queues/People.html:64 share/html/Ticket/Elements/EditPeople:68
msgid "Current watchers"
msgstr "現有視察員"

#: NOT FOUND IN SOURCE
msgid "Custom Field #%1"
msgstr "自訂欄位 #%1"

#: share/html/Admin/Elements/SystemTabs:63 share/html/Admin/Elements/Tabs:64 share/html/Admin/Global/index.html:65 share/html/Admin/Users/Modify.html:209 share/html/Admin/index.html:73 share/html/Ticket/Elements/ShowSummary:58
msgid "Custom Fields"
msgstr "自訂欄位"

#: share/html/Admin/CustomFields/index.html:62
#. ($lookup)
msgid "Custom Fields for %1"
msgstr "%1 的自訂欄位"

#: NOT FOUND IN SOURCE
msgid "Custom Fields which apply to all queues"
msgstr "適用於所有表單的自訂欄位"

#: share/html/Admin/Elements/EditScrip:116
msgid "Custom action cleanup code"
msgstr "動作後執行程式"

#: share/html/Admin/Elements/EditScrip:109
msgid "Custom action preparation code"
msgstr "動作前執行程式"

#: share/html/Admin/Elements/EditScrip:102
msgid "Custom condition"
msgstr "自訂條件"

#: lib/RT/Tickets_Overlay.pm:2458
#. ($CF->Name, $args{OPERATOR}, $args{VALUE})
msgid "Custom field %1 %2 %3"
msgstr "自訂欄位 %1 %2 %3"

#: lib/RT/Record.pm:1522
#. ($args{'Field'})
msgid "Custom field %1 does not apply to this object"
msgstr "自訂欄位 %1 不適用於此物件"

#: lib/RT/Tickets_Overlay.pm:2452
#. ($CF->Name)
msgid "Custom field %1 has a value."
msgstr "自訂欄位 %1 已有值"

#: lib/RT/Tickets_Overlay.pm:2448
#. ($CF->Name)
msgid "Custom field %1 has no value."
msgstr "自訂欄位 %1 沒有值"

#: lib/RT/Record.pm:1511 lib/RT/Record.pm:1693
#. ($args{'Field'})
msgid "Custom field %1 not found"
msgstr "找不到自訂欄位 %1"

#: lib/RT/Report/Tickets.pm:120 lib/RT/Report/Tickets.pm:123
#. ($cf)
#. ($obj->Name)
msgid "Custom field '%1'"
msgstr "自訂欄位「%1」"

#: NOT FOUND IN SOURCE
msgid "Custom field deleted"
msgstr "自訂欄位已刪除"

#: NOT FOUND IN SOURCE
msgid "Custom field not found"
msgstr "找不到自訂欄位"

#: lib/RT/CustomField_Overlay.pm:1050
#. ($args{'Content'}, $self->Name)
msgid "Custom field value %1 could not be found for custom field %2"
msgstr "無法從自訂欄位 %2 中找到 %1 這個欄位值"

#: NOT FOUND IN SOURCE
msgid "Custom field value changed from %1 to %2"
msgstr "自訂欄位值從 %1 改為 %2"

#: lib/RT/CustomField_Overlay.pm:402
msgid "Custom field value could not be deleted"
msgstr "無法刪除自訂欄位值"

#: lib/RT/CustomField_Overlay.pm:1062
msgid "Custom field value could not be found"
msgstr "找不到自訂欄位值"

#: lib/RT/CustomField_Overlay.pm:1064 lib/RT/CustomField_Overlay.pm:404
msgid "Custom field value deleted"
msgstr "自訂欄位值刪除成功"

#: NOT FOUND IN SOURCE
msgid "Custom.Ownership"
msgstr "自訂: 承辦狀態"

#: lib/RT/Transaction_Overlay.pm:627 share/html/Elements/SelectGroups:54 share/html/Elements/SelectUsers:54
msgid "CustomField"
msgstr "自訂欄位"

#: share/html/Prefs/MyRT.html:84 share/html/Prefs/Quicksearch.html:72 share/html/Prefs/Search.html:77
msgid "Customize"
msgstr "自訂"

#: lib/RT/Installer.pm:98
msgid "DBA of the database"
msgstr ""

#: lib/RT/Installer.pm:106
msgid "DBA password"
msgstr ""

#: lib/RT/Config.pm:226
msgid "Daily digest"
msgstr ""

#: share/html/Dashboards/Subscription.html:62 share/html/Dashboards/Subscription.html:66
msgid "Dashboard"
msgstr ""

#: share/html/Dashboards/Modify.html:112
#. ($msg)
msgid "Dashboard could not be created: %1"
msgstr ""

#: share/html/Dashboards/Modify.html:147 share/html/Dashboards/Queries.html:149
#. ($msg)
msgid "Dashboard could not be updated: %1"
msgstr ""

#: share/html/Dashboards/Modify.html:144 share/html/Dashboards/Queries.html:146
msgid "Dashboard updated"
msgstr ""

#: sbin/rt-email-dashboards:247
#. () || "RT [_2] Dashboard: [_1]"),        $dashboard->Name,        ucfirst($subscription->SubValue('Frequency')),)
msgid "DashboardSubject"
msgstr ""

#: share/html/Dashboards/index.html:73 share/html/User/Elements/Tabs:76
msgid "Dashboards"
msgstr ""

#: NOT FOUND IN SOURCE
msgid "Data error"
msgstr "資料錯誤"

#: lib/RT/Installer.pm:92
msgid "Database name"
msgstr ""

#: lib/RT/Installer.pm:122
msgid "Database password for RT"
msgstr ""

#: lib/RT/Installer.pm:83
msgid "Database port number"
msgstr ""

#: lib/RT/Installer.pm:115
msgid "Database username for RT"
msgstr ""

#: NOT FOUND IN SOURCE
msgid "DatabaseBindRemote"
msgstr "容許外部連線"

#: NOT FOUND IN SOURCE
msgid "DatabaseName"
msgstr "MySQL資料庫"

#: lib/RT/Config.pm:175
msgid "Date format"
msgstr ""

#: NOT FOUND IN SOURCE
msgid "Date of Departure"
msgstr "出發日期"

#: share/html/SelfService/Display.html:63 share/html/Ticket/Create.html:210 share/html/Ticket/Elements/ShowSummary:93 share/html/Ticket/Elements/Tabs:131 share/html/Ticket/ModifyAll.html:68
msgid "Dates"
msgstr "日期"

#: lib/RT/Date.pm:99
msgid "Dec"
msgstr "十二月"

#: NOT FOUND IN SOURCE
msgid "Dec."
msgstr "12"

#: share/html/CalPopup.html:95
msgid "December"
msgstr "十二月"

#: share/html/Ticket/GnuPG.html:62
msgid "Decrypt"
msgstr ""

#: NOT FOUND IN SOURCE
msgid "Default Approval"
msgstr "預設簽核"

#: NOT FOUND IN SOURCE
msgid "Default Autoresponse Template"
msgstr "預設自動回應範本"

#: etc/initialdata:191
msgid "Default Autoresponse template"
msgstr "預設自動回應範本"

#: share/html/Tools/Offline.html:62
msgid "Default Queue"
msgstr "預設表單"

#: share/html/Tools/Offline.html:71
msgid "Default Requestor"
msgstr "預設申請人"

#: NOT FOUND IN SOURCE
msgid "Default Value"
msgstr "預設值"

#: etc/initialdata:265
msgid "Default admin comment template"
msgstr "預設管理員評論範本"

#: etc/initialdata:244
msgid "Default admin correspondence template"
msgstr "預設管理員回覆範本"

#: etc/initialdata:256
msgid "Default correspondence template"
msgstr "預設回覆範本"

#: lib/RT/Config.pm:203
msgid "Default queue"
msgstr ""

#: etc/initialdata:222
msgid "Default transaction template"
msgstr "預設更動範本"

#: share/html/Widgets/Form/Integer:71 share/html/Widgets/Form/String:69
#. ($DefaultValue)
msgid "Default: %1"
msgstr ""

#: lib/RT/Transaction_Overlay.pm:605
#. ($type,        $self->Field,        (            $self->OldValue            ? "'" . $self->OldValue . "'"            : $self->loc("(no value)")        ),        "'" . $self->NewValue . "'")
msgid "Default: %1/%2 changed from %3 to %4"
msgstr "預設：%1/%2 已自 %3 改為 %4"

#: NOT FOUND IN SOURCE
msgid "DefaultApproval"
msgstr "預設簽核"

#: share/html/User/Delegation.html:48 share/html/User/Delegation.html:51
msgid "Delegate rights"
msgstr "代理人權限"

#: lib/RT/Group_Overlay.pm:91 lib/RT/System.pm:88
msgid "Delegate specific rights which have been granted to you."
msgstr "將擁有的權限委託他人代理"

#: lib/RT/Group_Overlay.pm:91 lib/RT/System.pm:88
msgid "DelegateRights"
msgstr "設定代理人"

#: NOT FOUND IN SOURCE
msgid "Delegated Approval"
msgstr "代理簽核"

#: NOT FOUND IN SOURCE
msgid "Delegated Queue"
msgstr "代理表單名稱"

#: NOT FOUND IN SOURCE
msgid "Delegated Queue:"
msgstr "代理表單："

#: NOT FOUND IN SOURCE
msgid "Delegated Type"
msgstr "代理表單種類"

#: NOT FOUND IN SOURCE
msgid "Delegates"
msgstr "代理人"

#: NOT FOUND IN SOURCE
msgid "Delegates Enabled Status"
msgstr "代理啟動狀態"

#: NOT FOUND IN SOURCE
msgid "Delegates Info"
msgstr "代理人資訊"

#: NOT FOUND IN SOURCE
msgid "Delegates Period"
msgstr "代理期間"

#: NOT FOUND IN SOURCE
msgid "Delegates Permission Setting"
msgstr "代理權限設定"

#: NOT FOUND IN SOURCE
msgid "Delegates Permission:"
msgstr "代理權限："

#: NOT FOUND IN SOURCE
msgid "Delegates Setting"
msgstr "代理人設定"

#: NOT FOUND IN SOURCE
msgid "Delegates Status"
msgstr "代理狀態"

#: share/html/User/Elements/Tabs:67
msgid "Delegation"
msgstr "代理人權限"

#: NOT FOUND IN SOURCE
msgid "Delegation Groups"
msgstr "代理人群組"

#: NOT FOUND IN SOURCE
msgid "Delegation Rights"
msgstr "代理人權限"

#: share/html/Admin/Elements/EditScrips:73 share/html/Search/Elements/EditFormat:99 share/html/Search/Elements/EditQuery:61 share/html/Search/Elements/EditSearches:63 share/html/Widgets/SelectionBox:212
msgid "Delete"
msgstr "刪除"

#: share/html/Admin/Elements/EditTemplates:72
msgid "Delete Template"
msgstr "刪除範本"

#: lib/RT/SharedSetting.pm:231
#. ($msg)
msgid "Delete failed: %1"
msgstr "刪除失敗：%1"

#: share/html/Admin/Elements/EditScrips:72
msgid "Delete selected scrips"
msgstr "刪除指定的手續"

#: lib/RT/Queue_Overlay.pm:114
msgid "Delete tickets"
msgstr "刪除申請單"

#: share/html/Search/Bulk.html:167
msgid "Delete values"
msgstr "刪除值"

#: lib/RT/Queue_Overlay.pm:114
msgid "DeleteTicket"
msgstr "刪除申請單"

#: lib/RT/SharedSetting.pm:229
#. ($self->ObjectName)
msgid "Deleted %1"
msgstr ""

#: share/html/Search/Elements/EditSearches:181
msgid "Deleted saved search"
msgstr ""

#: NOT FOUND IN SOURCE
msgid "Deleted search"
msgstr "已刪除的搜尋"

#: NOT FOUND IN SOURCE
msgid "Deleting this object could break referential integrity"
msgstr "刪除此物件可能破壞參考完整性"

#: lib/RT/Queue_Overlay.pm:378
msgid "Deleting this object would break referential integrity"
msgstr "刪除此物件可能破壞參考完整性"

#: lib/RT/User_Overlay.pm:414
msgid "Deleting this object would violate referential integrity"
msgstr "刪除此物件會違反參考完整性"

#: NOT FOUND IN SOURCE
msgid "Deleting this object would violate referential integrity."
msgstr "刪除此物件會違反參考完整性"

#: NOT FOUND IN SOURCE
msgid "Deleting this object would violate referential integrity. That's bad."
msgstr "刪除此物件會違反參考完整性"

#: share/html/Approvals/Elements/Approve:75
msgid "Deny"
msgstr "駁回"

#: NOT FOUND IN SOURCE
msgid "Department"
msgstr "部門"

#: NOT FOUND IN SOURCE
msgid "Department ID"
msgstr "部門代碼"

#: NOT FOUND IN SOURCE
msgid "Department Name"
msgstr "部門名稱"

#: NOT FOUND IN SOURCE
msgid "Department's"
msgstr "部門之"

#: NOT FOUND IN SOURCE
msgid "Departure Details"
msgstr "差旅明細"

#: NOT FOUND IN SOURCE
msgid "Departure From"
msgstr "差旅起始日"

#: NOT FOUND IN SOURCE
msgid "Departure Request"
msgstr "請假單"

#: NOT FOUND IN SOURCE
msgid "Departure Until"
msgstr "差旅截止日"

#: share/html/Elements/EditLinks:141 share/html/Elements/EditLinks:64 share/html/Elements/ShowLinks:80 share/html/Ticket/Create.html:231 share/html/Ticket/Elements/BulkLinks:58 share/html/Ticket/Elements/ShowDependencies:55
msgid "Depended on by"
msgstr "可接續處理的申請單"

#: NOT FOUND IN SOURCE
msgid "DependedOnBy"
msgstr "可接續處理"

#: NOT FOUND IN SOURCE
msgid "Dependencies: \\n"
msgstr "附屬性：\\n"

#: lib/RT/Transaction_Overlay.pm:707
#. ($value)
msgid "Dependency by %1 added"
msgstr "已加入可接續處理的申請單 %1"

#: lib/RT/Transaction_Overlay.pm:747
#. ($value)
msgid "Dependency by %1 deleted"
msgstr "已移除可接續處理的申請單 %1"

#: lib/RT/Transaction_Overlay.pm:704
#. ($value)
msgid "Dependency on %1 added"
msgstr "已加入需先處理的申請單 %1"

#: lib/RT/Transaction_Overlay.pm:744
#. ($value)
msgid "Dependency on %1 deleted"
msgstr "已移除需先處理的申請單 %1"

#: share/html/Elements/EditLinks:137 share/html/Elements/EditLinks:55 share/html/Elements/SelectLinkType:50 share/html/Elements/ShowLinks:50 share/html/Ticket/Create.html:230 share/html/Ticket/Elements/BulkLinks:54 share/html/Ticket/Elements/ShowDependencies:48
msgid "Depends on"
msgstr "需先處理"

#: NOT FOUND IN SOURCE
msgid "DependsOn"
msgstr "需先處理"

#: share/html/Search/Elements/DisplayOptions:83
msgid "Desc"
msgstr "遞減"

#: share/html/Elements/SelectSortOrder:58
msgid "Descending"
msgstr "遞減"

#: share/html/SelfService/Create.html:104 share/html/Ticket/Create.html:161
msgid "Describe the issue below"
msgstr "在以下欄位描述主題"

#: share/html/Admin/CustomFields/Modify.html:64 share/html/Admin/Elements/AddCustomFieldValue:55 share/html/Admin/Elements/EditCustomField:62 share/html/Admin/Elements/EditCustomFieldValues:59 share/html/Admin/Elements/EditScrip:57 share/html/Admin/Elements/ModifyTemplate:59 share/html/Admin/Groups/Modify.html:73 share/html/Admin/Queues/Modify.html:66 share/html/Search/Elements/EditSearches:55 share/html/User/Groups/Modify.html:72
msgid "Description"
msgstr "描述"

#: NOT FOUND IN SOURCE
msgid "Description of Responsibility"
msgstr "經辦業務說明"

#: NOT FOUND IN SOURCE
msgid "Description:"
msgstr "描述："

#: NOT FOUND IN SOURCE
msgid "Details"
msgstr "細節"

#: NOT FOUND IN SOURCE
msgid "Direct"
msgstr "直接"

#: NOT FOUND IN SOURCE
msgid "Disability"
msgstr "殘障身分"

#: NOT FOUND IN SOURCE
msgid "Disability Type"
msgstr "殘障類別"

#: share/html/Elements/RT__Queue/ColumnMap:63
msgid "Disabled"
msgstr "停用"

#: share/html/Search/Elements/EditFormat:68 share/html/Ticket/Elements/Tabs:117
msgid "Display"
msgstr "顯示內容"

#: lib/RT/Queue_Overlay.pm:93
msgid "Display Access Control List"
msgstr "顯示權限控制清單"

#: share/html/Search/Elements/DisplayOptions:99
msgid "Display Columns"
msgstr "顯示欄位"

#: lib/RT/Queue_Overlay.pm:99
msgid "Display Scrip templates for this queue"
msgstr "顯示此表單的範本"

#: lib/RT/Queue_Overlay.pm:102
msgid "Display Scrips for this queue"
msgstr "顯示此表單的手續"

#: NOT FOUND IN SOURCE
msgid "Display mode"
msgstr "顯示模式"

#: lib/RT/Group_Overlay.pm:94
msgid "Display saved searches for this group"
msgstr "顯示此群組的預存查詢"

#: NOT FOUND IN SOURCE
msgid "Display ticket #%1"
msgstr "顯示第%1號申請單"

#: share/html/Elements/Footer:64
msgid "Distributed under version 2 <a href=\"http://www.gnu.org/copyleft/gpl.html\"> of the GNU GPL.</a>"
msgstr "依 <a href=\"http://www.gnu.org/copyleft/gpl.html\">GNU 通用公共授權</a> 第二版散布。"

#: lib/RT/System.pm:79
msgid "Do anything and everything"
msgstr "允許一切操作"

#: share/html/Elements/Refresh:53
msgid "Don't refresh this page."
msgstr "不更新此頁面。"

#: NOT FOUND IN SOURCE
msgid "Don't show search results"
msgstr "不顯示查詢結果"

#: lib/RT/Crypt/GnuPG.pm:2105
msgid "Don't trust this key at all"
msgstr ""

#: NOT FOUND IN SOURCE
msgid "Done"
msgstr "完成"

#: NOT FOUND IN SOURCE
msgid "Down"
msgstr "下一頁"

#: share/html/Ticket/Elements/ShowTransactionAttachments:61
msgid "Download"
msgstr "下載"

#: share/html/Admin/Groups/index.html:73 share/html/Admin/Users/index.html:74
msgid "Download as a tab-delimited file"
msgstr "下載以 Tab 分隔的檔案"

#: NOT FOUND IN SOURCE
msgid "Dr."
msgstr "博士"

#: lib/RT/Ticket_Overlay.pm:909 share/html/Elements/SelectDateType:55 share/html/Ticket/Create.html:216 share/html/Ticket/Elements/EditDates:68 share/html/Ticket/Elements/Reminders:140 share/html/Ticket/Elements/ShowDates:66
msgid "Due"
msgstr "到期日"

#: NOT FOUND IN SOURCE
msgid "Due Date"
msgstr "截止日"

#: NOT FOUND IN SOURCE
msgid "Due date '%1' could not be parsed"
msgstr "無法解讀日期 '%1'"

#: NOT FOUND IN SOURCE
msgid "DueRelative"
msgstr "到期日(相對值)"

#: NOT FOUND IN SOURCE
msgid "ERROR: Couldn't load ticket '%1': %2.\\n"
msgstr "無法載入申請單 '%1'：%2.\\n"

#: share/html/Ticket/Elements/ShowTransaction:218
msgid "Ecnrypt/Decrypt"
msgstr ""

#: share/html/Elements/Quicksearch:50 share/html/Elements/ShowSearch:51 share/html/index.html:132
msgid "Edit"
msgstr "編輯"

#: NOT FOUND IN SOURCE
msgid "Edit Conditions"
msgstr "編輯前置條件"

#: share/html/Search/Bulk.html:162
msgid "Edit Custom Fields"
msgstr "編輯自訂欄位"

#: share/html/Admin/Elements/ObjectCustomFields:94 share/html/Admin/Queues/CustomFields.html:66 share/html/Admin/Users/CustomFields.html:66
#. ($Object->Name)
msgid "Edit Custom Fields for %1"
msgstr "編輯 %1 的自訂欄位"

#: share/html/Admin/Global/CustomFields/Groups.html:56
msgid "Edit Custom Fields for all groups"
msgstr "編輯適用於所有群組的自訂欄位"

#: share/html/Admin/Global/CustomFields/Queues.html:56
msgid "Edit Custom Fields for all queues"
msgstr ""

#: share/html/Admin/Global/CustomFields/Users.html:56
msgid "Edit Custom Fields for all users"
msgstr "編輯適用於所有使用者的自訂欄位"

#: NOT FOUND IN SOURCE
msgid "Edit Custom Fields for queue %1"
msgstr "編輯表單 %1 的自訂欄位"

#: share/html/Admin/Global/CustomFields/Queue-Tickets.html:56 share/html/Admin/Global/CustomFields/Queue-Transactions.html:56
msgid "Edit Custom Fields for tickets in all queues"
msgstr "編輯適用於所有表單內申請單的自訂欄位"

#: share/html/Search/Bulk.html:197 share/html/Ticket/ModifyLinks.html:62
msgid "Edit Links"
msgstr "編輯申請單關係"

#: share/html/Search/Edit.html:74
msgid "Edit Query"
msgstr "編輯查詢"

#: share/html/Ticket/Elements/Tabs:264
msgid "Edit Search"
msgstr "編輯查詢"

#: NOT FOUND IN SOURCE
msgid "Edit Subgroups"
msgstr "新增/維護子群組"

#: share/html/Admin/Queues/Templates.html:65
#. ($QueueObj->Name)
msgid "Edit Templates for queue %1"
msgstr "編輯表單 %1 的範本"

#: NOT FOUND IN SOURCE
msgid "Edit Workflows for queue %1"
msgstr "編輯表單 %1 的流程"

#: NOT FOUND IN SOURCE
msgid "Edit keywords"
msgstr "編輯關鍵字"

#: lib/RT/Group_Overlay.pm:93
msgid "Edit saved searches for this group"
msgstr "編輯此群組的預存查詢"

#: NOT FOUND IN SOURCE
msgid "Edit scrips"
msgstr "編輯手續"

#: share/html/Admin/Global/index.html:61
msgid "Edit system templates"
msgstr "編輯全域範本"

#: NOT FOUND IN SOURCE
msgid "Edit system workflows"
msgstr "編輯全域流程"

#: NOT FOUND IN SOURCE
msgid "Edit templates for %1"
msgstr "編輯 %1 的範本"

#: NOT FOUND IN SOURCE
msgid "Edit workflows for %1"
msgstr "編輯 %1 的流程"

#: lib/RT/Group_Overlay.pm:93
msgid "EditSavedSearches"
msgstr "編輯預存查詢"

#: share/html/Search/Elements/ResultViews:63
msgid "Editable text"
msgstr ""

#: share/html/Admin/Queues/Modify.html:152
#. ($QueueObj->Name)
msgid "Editing Configuration for queue %1"
msgstr "編輯表單 %1 的設定"

#: NOT FOUND IN SOURCE
msgid "Editing Configuration for user %1"
msgstr "編輯使用者 %1 的設定"

#: share/html/Admin/CustomFields/Modify.html:154 share/html/Admin/Elements/EditCustomField:122
#. ($CustomFieldObj->Name())
#. ($CustomFieldObj->Name)
msgid "Editing CustomField %1"
msgstr "編輯自訂欄位 %1"

#: share/html/Admin/Groups/Members.html:57
#. ($Group->Name)
msgid "Editing membership for group %1"
msgstr "編輯群組 %1 的成員資訊"

#: share/html/User/Groups/Members.html:152
#. ($Group->Name)
msgid "Editing membership for personal group %1"
msgstr "編輯代理人群組 %1 的成員資訊"

#: NOT FOUND IN SOURCE
msgid "Editing template %1"
msgstr "編輯範本 %1"

#: NOT FOUND IN SOURCE
msgid "Editing workflow %1"
msgstr "編輯流程 %1"

#: NOT FOUND IN SOURCE
msgid "Education"
msgstr "最高學歷"

#: NOT FOUND IN SOURCE
msgid "EffectiveId"
msgstr "有效編號"

#: lib/RT/Record.pm:1222 lib/RT/Record.pm:1299 lib/RT/Ticket_Overlay.pm:2230 lib/RT/Ticket_Overlay.pm:2325
msgid "Either base or target must be specified"
msgstr "需要指定起始申請單或目的申請單"

#: share/html/Admin/Users/Modify.html:76 share/html/Ticket/Elements/AddWatchers:79 share/html/User/Prefs.html:67
msgid "Email"
msgstr "電子郵件信箱"

#: NOT FOUND IN SOURCE
msgid "Email Address"
msgstr "電子郵件信箱"

#: etc/initialdata:423 etc/upgrade/3.7.85/content:4
msgid "Email Digest"
msgstr ""

#: lib/RT/User_Overlay.pm:169 lib/RT/User_Overlay.pm:560
msgid "Email address in use"
msgstr "此電子郵件信箱已被使用"

#: lib/RT/Config.pm:223
msgid "Email delivery"
msgstr ""

#: etc/initialdata:424 etc/upgrade/3.7.85/content:5
msgid "Email template for periodic notification digests"
msgstr ""

#: NOT FOUND IN SOURCE
msgid "EmailAddress"
msgstr "電子郵件信箱位址"

#: NOT FOUND IN SOURCE
msgid "EmailEncoding"
msgstr "電子郵件文字編碼方式"

#: NOT FOUND IN SOURCE
msgid "Embark Date"
msgstr "外籍員工入境日"

#: NOT FOUND IN SOURCE
msgid "Embarked Date"
msgstr "抵達日期"

#: NOT FOUND IN SOURCE
msgid "Embarked Location"
msgstr "抵達地點"

#: NOT FOUND IN SOURCE
msgid "Enable Delegates"
msgstr "代理啟動"

#: share/html/Elements/RT__Queue/ColumnMap:63
msgid "Enabled"
msgstr ""

#: share/html/Admin/CustomFields/Modify.html:113 share/html/Admin/Elements/EditCustomField:74
msgid "Enabled (Unchecking this box disables this custom field)"
msgstr "啟用(取消勾選將停用此自訂欄位)"

#: share/html/Admin/Groups/Modify.html:89 share/html/User/Groups/Modify.html:76
msgid "Enabled (Unchecking this box disables this group)"
msgstr "啟用(取消勾選將停用此群組)"

#: share/html/Admin/Queues/Modify.html:113
msgid "Enabled (Unchecking this box disables this queue)"
msgstr "啟用(取消勾選將停用此表單)"

#: NOT FOUND IN SOURCE
msgid "Enabled Custom Fields"
msgstr "已啟用的自訂欄位"

#: NOT FOUND IN SOURCE
msgid "Enabled Date"
msgstr "啟用日期"

#: NOT FOUND IN SOURCE
msgid "Enabled Date:"
msgstr "啟動日期："

#: share/html/Admin/Queues/index.html:85
msgid "Enabled Queues"
msgstr "已啟用的表單"

#: NOT FOUND IN SOURCE
msgid "Enabled Status"
msgstr "啟用狀態"

#: share/html/Admin/Elements/EditCustomField:138 share/html/Admin/Users/Modify.html:356 share/html/User/Groups/Modify.html:140
#. (loc_fuzzy($msg))
msgid "Enabled status %1"
msgstr "啟用狀態 %1"

#: NOT FOUND IN SOURCE
msgid "Enabled status: %1"
msgstr "啟用狀態: %1"

#: share/html/Elements/GnuPG/SignEncryptWidget:53 share/html/Ticket/GnuPG.html:62
msgid "Encrypt"
msgstr ""

#: share/html/Admin/Queues/Modify.html:108
msgid "Encrypt by default"
msgstr ""

#: share/html/Ticket/GnuPG.html:103
#. ($id, $txn->Ticket)
msgid "Encrypt/Decrypt transaction #%1 of ticket #%2"
msgstr ""

#: lib/RT/Queue_Overlay.pm:507
msgid "Encrypting disabled"
msgstr ""

#: lib/RT/Queue_Overlay.pm:506
msgid "Encrypting enabled"
msgstr ""

#: NOT FOUND IN SOURCE
msgid "End of Trial"
msgstr "試用期滿日"

#: NOT FOUND IN SOURCE
msgid "English Name"
msgstr "英文姓名"

#: lib/RT/CustomField_Overlay.pm:65
msgid "Enter multiple values"
msgstr "鍵入多重項目"

#: lib/RT/CustomField_Overlay.pm:95
msgid "Enter multiple values with autocompletion"
msgstr ""

#: share/html/Elements/EditLinks:127
msgid "Enter objects or URIs to link objects to. Separate multiple entries with spaces."
msgstr "鍵入欲將物件連結至的物件或 URI。項目之間請以空白隔開。"

#: NOT FOUND IN SOURCE
msgid "Enter one or more conditions below to search for users"
msgstr "鍵入下列單一或複式條件，查詢用戶資料"

#: lib/RT/CustomField_Overlay.pm:66
msgid "Enter one value"
msgstr "鍵入單一項目"

#: lib/RT/CustomField_Overlay.pm:96
msgid "Enter one value with autocompletion"
msgstr ""

#: share/html/Elements/EditLinks:124
msgid "Enter queues or URIs to link queues to. Separate multiple entries with spaces."
msgstr "鍵入欲將表單連結至的物件或 URI。項目之間請以空白隔開。"

#: share/html/Elements/EditLinks:120 share/html/Search/Bulk.html:198
msgid "Enter tickets or URIs to link tickets to. Separate multiple entries with spaces."
msgstr "鍵入申請單可鏈結到的申請單編號或網址。項目之間請以空白隔開。"

#: lib/RT/CustomField_Overlay.pm:67
msgid "Enter up to %1 values"
msgstr "鍵入最多 %1 個項目"

#: lib/RT/CustomField_Overlay.pm:97
msgid "Enter up to %1 values with autocompletion"
msgstr ""

#: NOT FOUND IN SOURCE
msgid "EntryBoolean"
msgstr "是非填表"

#: NOT FOUND IN SOURCE
msgid "EntryDate"
msgstr "日期填表"

#: NOT FOUND IN SOURCE
msgid "EntryExternal"
msgstr "系統填表"

#: NOT FOUND IN SOURCE
msgid "EntryFreeform"
msgstr "輸入填表"

#: NOT FOUND IN SOURCE
msgid "EntryMultiple"
msgstr "多選填表"

#: NOT FOUND IN SOURCE
msgid "EntryNumber"
msgstr "數值填表"

#: NOT FOUND IN SOURCE
msgid "EntrySelect"
msgstr "單選填表"

#: NOT FOUND IN SOURCE
msgid "EntryTime"
msgstr "時間填表"

#: sbin/rt-email-digest:80 share/html/Elements/Login:78 share/html/SelfService/Error.html:48 share/html/SelfService/Error.html:49
msgid "Error"
msgstr "錯誤"

#: NOT FOUND IN SOURCE
msgid "Error adding watcher"
msgstr "新增視察員失敗"

#: lib/RT/Queue_Overlay.pm:727
msgid "Error in parameters to Queue->AddWatcher"
msgstr "表單->新增視察員的參數有誤"

#: lib/RT/Queue_Overlay.pm:891
msgid "Error in parameters to Queue->DeleteWatcher"
msgstr "表單->刪除視察員的參數有誤"

#: lib/RT/Ticket_Overlay.pm:1073
msgid "Error in parameters to Ticket->AddWatcher"
msgstr "申請單->新增視察員的參數有誤"

#: lib/RT/Ticket_Overlay.pm:1221
msgid "Error in parameters to Ticket->DeleteWatcher"
msgstr "申請單->刪除視察員的參數有誤"

#: etc/initialdata:371 etc/upgrade/3.7.10/content:13
msgid "Error to RT owner: public key"
msgstr ""

#: etc/initialdata:396 etc/upgrade/3.7.10/content:38
msgid "Error: bad GnuPG data"
msgstr ""

#: etc/initialdata:384 etc/upgrade/3.7.10/content:26
msgid "Error: no private key"
msgstr ""

#: etc/initialdata:362 etc/upgrade/3.7.10/content:4
msgid "Error: public key"
msgstr ""

#: bin/rt-crontool:335
msgid "Escalate tickets"
msgstr "調整申請單優先等級"

#: NOT FOUND IN SOURCE
msgid "Estimate"
msgstr "預計"

#: share/html/Ticket/Elements/ShowBasics:59
msgid "Estimated"
msgstr "預計"

#: NOT FOUND IN SOURCE
msgid "Everyone"
msgstr "所有人"

#: bin/rt-crontool:321
msgid "Example:"
msgstr "範例："

#: NOT FOUND IN SOURCE
msgid "Existing user renamed from %1 to %2"
msgstr "現有使用者 %1 已改名為 %2"

#: share/html/Admin/Elements/ShowKeyInfo:61
msgid "Expire"
msgstr ""

#: NOT FOUND IN SOURCE
msgid "Export"
msgstr "匯出"

#: NOT FOUND IN SOURCE
msgid "ExtendedStatus"
msgstr "額外現況"

#: NOT FOUND IN SOURCE
msgid "ExternalAuthId"
msgstr "外部認證帳號"

#: NOT FOUND IN SOURCE
msgid "ExternalContactInfoId"
msgstr "外部聯絡方式帳號"

#: NOT FOUND IN SOURCE
msgid "ExternalDatabaseDSN"
msgstr "外部資料庫連結字串"

#: NOT FOUND IN SOURCE
msgid "ExternalDatabasePass"
msgstr "外部資料庫密碼"

#: NOT FOUND IN SOURCE
msgid "ExternalDatabaseUser"
msgstr "外部資料庫用戶"

#: NOT FOUND IN SOURCE
msgid "ExternalURL"
msgstr "外部介面網址"

#: share/html/Admin/Users/Modify.html:101
msgid "Extra info"
msgstr "備註"

#: etc/initialdata:97
msgid "Extract Subject Tag"
msgstr ""

#: etc/initialdata:98
msgid "Extract tags from a Transaction's subject and add them to the Ticket's subject."
msgstr ""

#: lib/RT/SharedSetting.pm:185
#. ($self->ObjectName)
msgid "Failed to create %1 attribute"
msgstr ""

#: NOT FOUND IN SOURCE
msgid "Failed to create search attribute"
msgstr "查詢屬性建立失敗"

#: lib/RT/User_Overlay.pm:290
msgid "Failed to find 'Privileged' users pseudogroup."
msgstr "找不到「內部成員」虛擬群組的使用者。"

#: lib/RT/User_Overlay.pm:297
msgid "Failed to find 'Unprivileged' users pseudogroup"
msgstr "找不到「非內部成員」虛擬群組的使用者。"

#: lib/RT/SharedSetting.pm:131
#. ($id)
msgid "Failed to load attribute %1"
msgstr ""

#: bin/rt-crontool:256
#. ($modname, $@)
msgid "Failed to load module %1. (%2)"
msgstr "無法載入模組 %1。(%2)"

#: lib/RT/SharedSetting.pm:164
#. ($privacy)
msgid "Failed to load object for %1"
msgstr "無法為 %1 載入物件。"

#: sbin/rt-email-digest:143
msgid "Failed to load template"
msgstr ""

#: sbin/rt-email-digest:151
msgid "Failed to parse template"
msgstr ""

#: lib/RT/Date.pm:89
msgid "Feb"
msgstr "二月"

#: NOT FOUND IN SOURCE
msgid "Feb."
msgstr "02"

#: share/html/CalPopup.html:92
msgid "February"
msgstr "二月"

#: NOT FOUND IN SOURCE
msgid "Female"
msgstr "女"

#: NOT FOUND IN SOURCE
msgid "Field Content:"
msgstr "欄位內容："

#: NOT FOUND IN SOURCE
msgid "Field Description"
msgstr "欄位描述"

#: NOT FOUND IN SOURCE
msgid "Field Name"
msgstr "欄位名稱"

#: NOT FOUND IN SOURCE
msgid "Field Type"
msgstr "欄位類別"

#: share/html/Admin/CustomFields/Modify.html:74
msgid "Field values source:"
msgstr ""

#: share/html/Elements/SelectAttachmentField:52
msgid "Filename"
msgstr "檔名"

#: lib/RT/CustomField_Overlay.pm:70
msgid "Fill in multiple text areas"
msgstr "填入多個文字框"

#: lib/RT/CustomField_Overlay.pm:75
msgid "Fill in multiple wikitext areas"
msgstr "填入多個 Wiki 文字框"

#: lib/RT/CustomField_Overlay.pm:71
msgid "Fill in one text area"
msgstr "填入一個文字框"

#: lib/RT/CustomField_Overlay.pm:76
msgid "Fill in one wikitext area"
msgstr "填入一個 Wiki 文字框"

#: share/html/Admin/CustomFields/Modify.html:105 share/html/Admin/CustomFields/Modify.html:97
msgid "Fill in this field with a URL."
msgstr "填入一個網址"

#: lib/RT/CustomField_Overlay.pm:72
msgid "Fill in up to %1 text areas"
msgstr "填入最多 %1 個文字框"

#: lib/RT/CustomField_Overlay.pm:77
msgid "Fill in up to %1 wikitext areas"
msgstr "填入最多 %1 個 Wiki 文字框"

#: NOT FOUND IN SOURCE
msgid "Filter"
msgstr "篩選"

#: NOT FOUND IN SOURCE
msgid "Filter people"
msgstr "對象篩選"

#: NOT FOUND IN SOURCE
msgid "Filtered list:"
msgstr "篩選列表："

#: NOT FOUND IN SOURCE
msgid "Fin"
msgstr "最終"

#: lib/RT/Tickets_Overlay.pm:1890 share/html/Search/Elements/PickBasics:188 share/html/Ticket/Create.html:188 share/html/Ticket/Elements/EditBasics:103
msgid "Final Priority"
msgstr "最終順位"

#: lib/RT/Ticket_Overlay.pm:900
msgid "FinalPriority"
msgstr "最終順位"

#: NOT FOUND IN SOURCE
msgid "Financial Department:"
msgstr "財務部："

#: share/html/Admin/Users/index.html:86
msgid "Find all users whose"
msgstr ""

#: NOT FOUND IN SOURCE
msgid "Find group whose"
msgstr "尋找群組的"

#: share/html/Admin/Groups/index.html:82 share/html/Admin/Queues/People.html:84 share/html/Ticket/Elements/EditPeople:57
msgid "Find groups whose"
msgstr "尋找群組的"

#: NOT FOUND IN SOURCE
msgid "Find new/open tickets"
msgstr "尋找/開啟申請單"

#: share/html/Admin/Queues/People.html:80 share/html/Ticket/Elements/EditPeople:53
msgid "Find people whose"
msgstr "尋找人員的"

#: NOT FOUND IN SOURCE
msgid "Find queues whose"
msgstr "尋找表單的"

#: share/html/Search/Results.html:148
msgid "Find tickets"
msgstr "尋找申請單"

#: NOT FOUND IN SOURCE
msgid "Finish Approval"
msgstr "簽核完畢"

#: share/html/Ticket/Elements/Tabs:82
msgid "First"
msgstr "第一項"

#: NOT FOUND IN SOURCE
msgid "First page"
msgstr "第一頁"

#: NOT FOUND IN SOURCE
msgid "First-"
msgstr "一"

#: NOT FOUND IN SOURCE
msgid "First-level Admins"
msgstr "一階主管"

#: NOT FOUND IN SOURCE
msgid "First-level Users"
msgstr "一階主管員工"

#: NOT FOUND IN SOURCE
msgid "Fixed shift"
msgstr "固定班"

#: docs/design_docs/string-extraction-guide.txt:33 lib/RT/StyleGuide.pod:758
msgid "Foo Bar Baz"
msgstr "甲 乙 丙"

#: docs/design_docs/string-extraction-guide.txt:24 lib/RT/StyleGuide.pod:749
msgid "Foo!"
msgstr "甲！"

#: share/html/Search/Bulk.html:88
msgid "Force change"
msgstr "強制更換"

#: NOT FOUND IN SOURCE
msgid "Form Processing"
msgstr "電子表單作業區"

#: share/html/Search/Edit.html:67 share/html/Search/Elements/EditFormat:52
msgid "Format"
msgstr "格式"

#: etc/initialdata:354 etc/upgrade/3.7.15/content:4 share/html/Ticket/Elements/ShowTransaction:208
msgid "Forward"
msgstr ""

#: share/html/Ticket/Forward.html:79
msgid "Forward Message"
msgstr ""

#: share/html/Ticket/Forward.html:78
msgid "Forward Message and Return"
msgstr ""

#: share/html/Ticket/Forward.html:107
msgid "Forward message"
msgstr ""

#: lib/RT/Queue_Overlay.pm:119
msgid "Forward messages to third person(s)"
msgstr ""

#: lib/RT/Queue_Overlay.pm:119
msgid "ForwardMessage"
msgstr ""

#: share/html/Search/Results.html:146
#. ($ticketcount)
msgid "Found %quant(%1,ticket)"
msgstr "找到 %1 張申請單"

#: lib/RT/Record.pm:922
msgid "Found Object"
msgstr "已找到物件"

#: NOT FOUND IN SOURCE
msgid "Fourth-"
msgstr "四"

#: NOT FOUND IN SOURCE
msgid "Freeform"
msgstr "輸入"

#: NOT FOUND IN SOURCE
msgid "FreeformContactInfo"
msgstr "聯絡方式"

#: NOT FOUND IN SOURCE
msgid "FreeformDate"
msgstr "日期輸入"

#: NOT FOUND IN SOURCE
msgid "FreeformExternal"
msgstr "系統欄位"

#: NOT FOUND IN SOURCE
msgid "FreeformMultiple"
msgstr "多重輸入"

#: NOT FOUND IN SOURCE
msgid "FreeformNumber"
msgstr "數值輸入"

#: NOT FOUND IN SOURCE
msgid "FreeformPassword"
msgstr "密碼輸入"

#: NOT FOUND IN SOURCE
msgid "FreeformSingle"
msgstr "單一輸入"

#: NOT FOUND IN SOURCE
msgid "FreeformTime"
msgstr "時間輸入"

#: share/html/Dashboards/Subscription.html:116
msgid "Frequency"
msgstr ""

#: lib/RT/Date.pm:108 share/html/CalPopup.html:91
msgid "Fri"
msgstr "星期五"

#: NOT FOUND IN SOURCE
msgid "Fri."
msgstr "星期五"

#: share/html/Ticket/Elements/ShowHistory:68 share/html/Ticket/Elements/ShowHistory:74
msgid "Full headers"
msgstr "完整標頭檔"

#: NOT FOUND IN SOURCE
msgid "Gecos"
msgstr "登入帳號"

#: NOT FOUND IN SOURCE
msgid "Gender"
msgstr "性別"

#: lib/RT/Config.pm:102
msgid "General"
msgstr ""

#: share/html/Tools/Offline.html:86
msgid "Get template from file"
msgstr "取出檔案裡的範本"

#: NOT FOUND IN SOURCE
msgid "Getting the current user from a pgp sig\\n"
msgstr "取得目前使用者的 pgp 簽章\\n"

#: lib/RT/Transaction_Overlay.pm:673
#. ($New->Name)
msgid "Given to %1"
msgstr "交予 %1"

#: share/html/Admin/Elements/Tabs:67 share/html/Admin/index.html:78 share/html/Elements/RT__Scrip/ColumnMap:64
msgid "Global"
msgstr "全域設定"

#: NOT FOUND IN SOURCE
msgid "Global Approval"
msgstr "全域簽核"

#: share/html/Admin/Elements/EditCustomFields:57
msgid "Global Custom Fields"
msgstr "全域自訂欄位"

#: NOT FOUND IN SOURCE
msgid "Global Keyword Selections"
msgstr "全域關鍵字選取"

#: NOT FOUND IN SOURCE
msgid "Global Rights:"
msgstr "擁有全域權限列表："

#: NOT FOUND IN SOURCE
msgid "Global Scrips"
msgstr "全域手續"

#: NOT FOUND IN SOURCE
msgid "Global Setup"
msgstr "全域設定"

#: share/html/Admin/Global/CustomFields/index.html:61
msgid "Global custom field configuration"
msgstr "全域自訂欄位設定"

#: share/html/Admin/Global/MyRT.html:95
#. ($pane)
msgid "Global portlet %1 saved."
msgstr "成功儲存全域入口元件 %1。"

#: share/html/Admin/Elements/SelectTemplate:61
#. (loc($Template->Name))
msgid "Global template: %1"
msgstr "全域範本：%1"

#: NOT FOUND IN SOURCE
msgid "GlobalApproval"
msgstr "全域簽核"

#: share/html/Admin/Elements/UserTabs:76
msgid "GnuPG"
msgstr ""

#: lib/RT/Attachment_Overlay.pm:663 lib/RT/Attachment_Overlay.pm:698
msgid "GnuPG error. Contact with administrator"
msgstr ""

#: lib/RT/Attachment_Overlay.pm:618 lib/RT/Attachment_Overlay.pm:680
msgid "GnuPG integration is disabled"
msgstr ""

#: share/html/Elements/GnuPG/KeyIssues:49
msgid "GnuPG issues"
msgstr ""

#: share/html/Admin/Elements/ShowKeyInfo:88
#. ($EmailAddress)
msgid "GnuPG private key(s) for %1"
msgstr ""

#: share/html/Admin/Elements/ShowKeyInfo:86
#. ($EmailAddress)
msgid "GnuPG public key(s) for %1"
msgstr ""

#: share/html/Search/Elements/ResultViews:71
msgid "Go"
msgstr "執行"

#: share/html/Admin/CustomFields/index.html:89 share/html/Admin/Groups/index.html:83 share/html/Admin/Queues/People.html:82 share/html/Admin/Queues/People.html:86 share/html/Admin/Queues/index.html:73 share/html/Admin/Users/index.html:90 share/html/Approvals/index.html:54 share/html/Elements/RefreshHomepage:51 share/html/Ticket/Elements/EditPeople:55 share/html/Ticket/Elements/EditPeople:59 share/html/Tools/Offline.html:90
msgid "Go!"
msgstr "執行"

#: NOT FOUND IN SOURCE
msgid "Good pgp sig from %1\\n"
msgstr "%1 的 pgp 簽章是正確的\\n"

#: NOT FOUND IN SOURCE
msgid "Goto page"
msgstr "到頁面"

#: share/html/Elements/GotoTicket:49 share/html/SelfService/Elements/GotoTicket:49
msgid "Goto ticket"
msgstr "跳到申請單"

#: NOT FOUND IN SOURCE
msgid "Grand"
msgstr "上"

#: share/html/Ticket/Elements/ShowSummary:99 share/html/Ticket/ModifyLinks.html:61
msgid "Graph"
msgstr ""

#: share/html/Ticket/Graphs/Elements/EditGraphProperties:48
msgid "Graph Properties"
msgstr ""

#: share/html/Search/Elements/Chart:106
msgid "Graphical charts are not available."
msgstr ""

#: share/html/Ticket/Elements/AddWatchers:69 share/html/Ticket/Elements/ShowGroupMembers:57 share/html/User/Elements/DelegateRights:101
msgid "Group"
msgstr "群組"

#: NOT FOUND IN SOURCE
msgid "Group %1 %2: %3"
msgstr "群組 %1 %2：%3"

#: NOT FOUND IN SOURCE
msgid "Group Admin"
msgstr "群組管理員"

#: NOT FOUND IN SOURCE
msgid "Group Description"
msgstr "群組描述"

#: NOT FOUND IN SOURCE
msgid "Group Management"
msgstr "群組管理"

#: NOT FOUND IN SOURCE
msgid "Group Members"
msgstr "群組成員"

#: NOT FOUND IN SOURCE
msgid "Group Name"
msgstr "群組名稱"

#: NOT FOUND IN SOURCE
msgid "Group Name:"
msgstr "群組名稱："

#: share/html/Admin/Elements/CustomFieldTabs:70 share/html/Admin/Elements/GroupTabs:68 share/html/Admin/Elements/QueueTabs:84 share/html/Admin/Elements/SystemTabs:67 share/html/Admin/Global/index.html:70
msgid "Group Rights"
msgstr "群組權限"

#: NOT FOUND IN SOURCE
msgid "Group Rights:"
msgstr "擁有群組權限列表："

#: NOT FOUND IN SOURCE
msgid "Group Setup"
msgstr "群組設定"

#: NOT FOUND IN SOURCE
msgid "Group Status"
msgstr "群組狀態"

#: lib/RT/Group_Overlay.pm:979
#. ($new_member_obj->Object->Name)
msgid "Group already has member: %1"
msgstr "群組內已有此成員: %1"

#: NOT FOUND IN SOURCE
msgid "Group could not be created."
msgstr "無法新增群組"

#: share/html/Admin/Groups/Modify.html:115
#. ($create_msg)
msgid "Group could not be created: %1"
msgstr "無法新增群組：%1"

#: lib/RT/Group_Overlay.pm:460
msgid "Group created"
msgstr "群組新增完畢"

#: NOT FOUND IN SOURCE
msgid "Group created: %1"
msgstr "群組 %1 新增完畢"

#: lib/RT/Group_Overlay.pm:714
msgid "Group disabled"
msgstr ""

#: lib/RT/Group_Overlay.pm:716
msgid "Group enabled"
msgstr ""

#: lib/RT/Group_Overlay.pm:1154
msgid "Group has no such member"
msgstr "群組沒有這個成員"

#: lib/RT/Group_Overlay.pm:959 lib/RT/Queue_Overlay.pm:789 lib/RT/Queue_Overlay.pm:864 lib/RT/Ticket_Overlay.pm:1113 lib/RT/Ticket_Overlay.pm:1193
msgid "Group not found"
msgstr "找不到群組"

#: NOT FOUND IN SOURCE
msgid "Group not found.\\n"
msgstr "找不到群組。\\n"

#: NOT FOUND IN SOURCE
msgid "Group not specified.\\n"
msgstr "未指定群組。\\n"

#: NOT FOUND IN SOURCE
msgid "Group redescribed from %1 to %2"
msgstr "群組描述 %1 已改為 %2"

#: NOT FOUND IN SOURCE
msgid "Group renamed from %1 to %2"
msgstr "群組 %1 已改名為 %2"

#: NOT FOUND IN SOURCE
msgid "Group with Queue Rights"
msgstr "擁有表單權限群組"

#: NOT FOUND IN SOURCE
msgid "Group's"
msgstr "群組之"

#: NOT FOUND IN SOURCE
msgid "Group:"
msgstr "群組："

#: lib/RT/CustomField_Overlay.pm:1103 share/html/Admin/Elements/GlobalCustomFieldTabs:63 share/html/Admin/Elements/SelectNewGroupMembers:60 share/html/Admin/Elements/Tabs:58 share/html/Admin/Global/CustomFields/index.html:71 share/html/Admin/Groups/Members.html:87 share/html/Admin/Queues/People.html:108 share/html/Admin/index.html:63 share/html/User/Groups/Members.html:90
msgid "Groups"
msgstr "群組"

#: lib/RT/Group_Overlay.pm:985
msgid "Groups can't be members of their members"
msgstr "不能將群組設為群組內成員"

#: share/html/Admin/Groups/index.html:96
msgid "Groups matching search criteria"
msgstr "符合查詢條件的群組"

#: share/html/Admin/Users/Memberships.html:60
msgid "Groups the user is member of (check box to delete)"
msgstr ""

#: share/html/Admin/Users/Memberships.html:74
msgid "Groups the user is not member of (check box to add)"
msgstr ""

#: share/html/Ticket/Elements/ShowRequestor:81
msgid "Groups this user belongs to"
msgstr "使用者所屬的群組"

#: NOT FOUND IN SOURCE
msgid "Groups with Global Rights"
msgstr "擁有全域權限群組"

#: NOT FOUND IN SOURCE
msgid "HRMSDefined"
msgstr "組織架構"

#: NOT FOUND IN SOURCE
msgid "HTML Attributes"
msgstr "HTML 屬性"

#: NOT FOUND IN SOURCE
msgid "HasMember"
msgstr "擁有成員"

#: etc/initialdata:355 etc/upgrade/3.7.15/content:5
msgid "Heading of a forwarded message"
msgstr ""

#: NOT FOUND IN SOURCE
msgid "Health Insurance"
msgstr "健保補助身份"

#: lib/RT/Interface/CLI.pm:95 lib/RT/Interface/CLI.pm:95
msgid "Hello!"
msgstr "嗨！"

#: docs/design_docs/string-extraction-guide.txt:40 lib/RT/StyleGuide.pod:765
#. ($name)
msgid "Hello, %1"
msgstr "嗨，%1"

#: NOT FOUND IN SOURCE
msgid "Help"
msgstr "說明"

#: NOT FOUND IN SOURCE
msgid "Help Desks"
msgstr "各項業務窗口"

#: NOT FOUND IN SOURCE
msgid "Hidden"
msgstr "隱藏"

#: share/html/Admin/Elements/GroupTabs:72 share/html/Admin/Elements/UserTabs:66 share/html/Ticket/Elements/ShowHistory:55 share/html/Ticket/Elements/Tabs:122
msgid "History"
msgstr "紀錄"

#: share/html/Admin/Groups/History.html:64
#. ($GroupObj->Name)
msgid "History of the group %1"
msgstr "群組 %1 的紀錄"

#: share/html/Admin/Users/History.html:64
#. ($UserObj->Name)
msgid "History of the user %1"
msgstr "使用者 %1 的紀錄"

#: NOT FOUND IN SOURCE
msgid "HomePhone"
msgstr "住處電話"

#: share/html/Elements/Tabs.orig:68 share/html/Elements/Tabs:68
msgid "Homepage"
msgstr "主頁"

#: NOT FOUND IN SOURCE
msgid "Hotel Expense"
msgstr "住宿費"

#: share/html/Dashboards/Subscription.html:101
msgid "Hour"
msgstr ""

#: share/html/Elements/SelectTimeUnits:50
msgid "Hours"
msgstr "小時"

#: lib/RT/Base.pm:136
#. (6)
msgid "I have %quant(%1,concrete mixer)."
msgstr "我有 %quant(%1,份固體攪拌器)。"

#: NOT FOUND IN SOURCE
msgid "ID Number"
msgstr "身分證號"

#: NOT FOUND IN SOURCE
msgid "ID Type"
msgstr "身分類別"

#: lib/RT/Tickets_Overlay.pm:1815 share/html/Ticket/Elements/ShowBasics:50
msgid "Id"
msgstr "編號"

#: share/html/Admin/Users/Modify.html:67 share/html/User/Prefs.html:62
msgid "Identity"
msgstr "身份"

#: etc/initialdata:490
msgid "If an approval is rejected, reject the original and delete pending approvals"
msgstr "若簽核單遭到駁回，則連帶駁回原申請單，並刪除其他相關的待簽核事項"

#: share/html/Tools/Offline.html:75
msgid "If no Requestor is specified, create tickets with this requestor."
msgstr "若沒有指定申請者，則以此使用者作為申請者"

#: share/html/Tools/Offline.html:66
msgid "If no queue is specified, create tickets in this queue."
msgstr "申請單若沒有指定表單，則將它新增在此表單內"

#: bin/rt-crontool:317
msgid "If this tool were setgid, a hostile local user could use this tool to gain administrative access to RT."
msgstr "如果此工具程式為 setgid，惡意的本地端用戶即能由此取得 RT 的管理員權限。"

#: share/html/Admin/Queues/People.html:130 share/html/Ticket/Modify.html:65 share/html/Ticket/ModifyAll.html:131 share/html/Ticket/ModifyPeople.html:63
msgid "If you've updated anything above, be sure to"
msgstr "若您已更新以上資料，請記得按一下"

#: lib/RT/Record.pm:913
msgid "Illegal value for %1"
msgstr "%1 的值錯誤"

#: NOT FOUND IN SOURCE
msgid "Image"
msgstr "圖片"

#: lib/RT/Record.pm:916
msgid "Immutable field"
msgstr "此欄位值不可更動"

#: NOT FOUND IN SOURCE
msgid "Import"
msgstr "匯入"

#: share/html/Admin/CustomFields/index.html:86
msgid "Include disabled custom fields in listing."
msgstr "列出停用的自訂欄位"

#: share/html/Admin/Groups/index.html:81
msgid "Include disabled groups in listing."
msgstr "列出停用的群組"

#: share/html/Admin/Queues/index.html:72
msgid "Include disabled queues in listing."
msgstr "列出停用的表單"

#: share/html/Admin/Users/index.html:88
msgid "Include disabled users in search."
msgstr "列出停用的使用者"

#: share/html/Admin/CustomFields/Modify.html:101
msgid "Include page"
msgstr "引入頁面"

#: NOT FOUND IN SOURCE
msgid "Indirect Employee"
msgstr "直接/間接員工"

#: lib/RT/Config.pm:225
msgid "Individual messages"
msgstr ""

#: etc/initialdata:373 etc/upgrade/3.7.10/content:15
msgid "Inform RT owner that user(s) have problems with public keys"
msgstr ""

#: etc/initialdata:398 etc/upgrade/3.7.10/content:40
msgid "Inform user that a message he sent has invalid GnuPG data"
msgstr ""

#: etc/initialdata:364 etc/upgrade/3.7.10/content:6
msgid "Inform user that he has problems with public key and couldn't recieve encrypted content"
msgstr ""

#: etc/initialdata:410
msgid "Inform user that his password has been reset"
msgstr ""

#: etc/initialdata:386 etc/upgrade/3.7.10/content:28
msgid "Inform user that we received an encrypted email and we have no private keys to decrypt"
msgstr ""

#: lib/RT/Tickets_Overlay.pm:1865 share/html/Search/Elements/PickBasics:187
msgid "Initial Priority"
msgstr "初始優先順位"

#: lib/RT/Ticket_Overlay.pm:899 lib/RT/Ticket_Overlay.pm:901
msgid "InitialPriority"
msgstr "初始優先順位"

#: share/html/Install/Initialize.html:60
msgid "Initialize Database"
msgstr ""

#: lib/RT/ScripAction_Overlay.pm:131
msgid "Input error"
msgstr "輸入錯誤"

#: lib/RT/CustomField_Overlay.pm:1055 lib/RT/CustomField_Overlay.pm:919 share/html/Elements/ValidateCustomFields:87
#. ($CF->FriendlyPattern)
#. ($self->FriendlyPattern)
msgid "Input must match %1"
msgstr "輸入必須符合 %1"

#: share/html/Install/Elements/Wrapper:51
msgid "Install RT"
msgstr ""

#: NOT FOUND IN SOURCE
msgid "Interest noted"
msgstr "登記成功"

#: lib/RT/Ticket_Overlay.pm:3204
msgid "Internal Error"
msgstr "內部錯誤"

#: lib/RT/Record.pm:294
#. ($id->{error_message})
msgid "Internal Error: %1"
msgstr "內部錯誤：%1"

#: lib/RT/Group_Overlay.pm:607
msgid "Invalid Group Type"
msgstr "錯誤的群組類別"

#: lib/RT/Principal_Overlay.pm:161
msgid "Invalid Right"
msgstr "錯誤的權限"

#: NOT FOUND IN SOURCE
msgid "Invalid Type"
msgstr "錯誤的類型"

#: lib/RT/Record.pm:918
msgid "Invalid data"
msgstr "錯誤的資料"

#: lib/RT/CustomField_Overlay.pm:912
msgid "Invalid object"
msgstr ""

#: lib/RT/Ticket_Overlay.pm:386
msgid "Invalid owner object"
msgstr ""

#: NOT FOUND IN SOURCE
msgid "Invalid owner. Defaulting to 'nobody'."
msgstr "錯誤的承辦人。改為預設承辦人「nobody」。"

#: lib/RT/CustomField_Overlay.pm:206 lib/RT/CustomField_Overlay.pm:580
#. ($msg)
msgid "Invalid pattern: %1"
msgstr "不合理的樣式：%1"

#: lib/RT/Scrip_Overlay.pm:121 lib/RT/Template_Overlay.pm:221
msgid "Invalid queue"
msgstr "錯誤的表單"

#: lib/RT/ACE_Overlay.pm:272
msgid "Invalid right"
msgstr "錯誤的權限"

#: lib/RT/ACE_Overlay.pm:261
#. ($args{'RightName'})
msgid "Invalid right. Couldn't canonicalize right '%1'"
msgstr ""

#: lib/RT/Record.pm:269
#. ($key)
msgid "Invalid value for %1"
msgstr "%1 的值錯誤"

#: lib/RT/Record.pm:1532
msgid "Invalid value for custom field"
msgstr "錯誤的自訂欄位值"

#: lib/RT/Ticket_Overlay.pm:307
msgid "Invalid value for status"
msgstr "錯誤的狀態值"

#: lib/RT/Attachment_Overlay.pm:690
msgid "Is not encrypted"
msgstr ""

#: NOT FOUND IN SOURCE
msgid "IssueStatement"
msgstr "送出陳述"

#: bin/rt-crontool:318
msgid "It is incredibly important that nonprivileged users not be allowed to run this tool."
msgstr "請絕對不要讓未具權限的使用者執行此工具程式。"

#: bin/rt-crontool:319
msgid "It is suggested that you create a non-privileged unix user with the correct group membership and RT access to run this tool."
msgstr "建議您新增一個隸屬於正確群組的低權限系統使用者，並以該身份執行此工具程式。"

#: bin/rt-crontool:281
msgid "It takes several arguments:"
msgstr "它接受下列參數："

#: share/html/Search/Elements/EditFormat:82
msgid "Italic"
msgstr "斜體"

#: NOT FOUND IN SOURCE
msgid "Item Name"
msgstr "品名"

#: NOT FOUND IN SOURCE
msgid "Items"
msgstr "筆"

#: NOT FOUND IN SOURCE
msgid "Items pending my approval"
msgstr "待簽核項目"

#: lib/RT/Date.pm:88
msgid "Jan"
msgstr "一月"

#: NOT FOUND IN SOURCE
msgid "Jan."
msgstr "01"

#: share/html/CalPopup.html:92
msgid "January"
msgstr "一月"

#: NOT FOUND IN SOURCE
msgid "Job"
msgstr "職稱"

#: lib/RT/Group_Overlay.pm:92
msgid "Join or leave this group"
msgstr "加入或離開此群組"

#: lib/RT/Date.pm:94
msgid "Jul"
msgstr "七月"

#: NOT FOUND IN SOURCE
msgid "Jul."
msgstr "07"

#: share/html/CalPopup.html:93
msgid "July"
msgstr "七月"

#: share/html/Ticket/Elements/Tabs:143
msgid "Jumbo"
msgstr "全部資訊"

#: lib/RT/Date.pm:93
msgid "Jun"
msgstr "六月"

#: NOT FOUND IN SOURCE
msgid "Jun."
msgstr "06"

#: share/html/CalPopup.html:93
msgid "June"
msgstr "六月"

#: NOT FOUND IN SOURCE
msgid "Keyword"
msgstr "關鍵字"

#: NOT FOUND IN SOURCE
msgid "LabelAttachments"
msgstr "附件標籤"

#: NOT FOUND IN SOURCE
msgid "LabelContent"
msgstr "內容標籤"

#: NOT FOUND IN SOURCE
msgid "LabelSubject"
msgstr "主題標籤"

#: NOT FOUND IN SOURCE
msgid "LabelURL"
msgstr "鏈結標籤"

#: NOT FOUND IN SOURCE
msgid "Lang"
msgstr "使用語言"

#: share/html/Admin/Users/Modify.html:96 share/html/User/Prefs.html:78
msgid "Language"
msgstr "語言"

#: share/html/Search/Elements/EditFormat:76
msgid "Large"
msgstr "大"

#: share/html/Ticket/Elements/Tabs:103
msgid "Last"
msgstr "上次更新"

#: share/html/Ticket/Elements/EditDates:61 share/html/Ticket/Elements/ShowDates:62
msgid "Last Contact"
msgstr "上次聯絡"

#: share/html/Elements/SelectDateType:52
msgid "Last Contacted"
msgstr "上次聯絡日期"

#: NOT FOUND IN SOURCE
msgid "Last Notified"
msgstr "上次通知"

#: share/html/Elements/SelectDateType:53
msgid "Last Updated"
msgstr "上次更新"

#: share/html/Search/Elements/PickBasics:116
msgid "Last updated by"
msgstr ""

#: NOT FOUND IN SOURCE
msgid "LastUpdated"
msgstr "上次更新"

#: NOT FOUND IN SOURCE
msgid "LastUpdatedBy"
msgstr "上次更新者"

#: NOT FOUND IN SOURCE
msgid "LastUpdatedRelative"
msgstr "上次更新(相對值)"

#: lib/RT/Installer.pm:86
msgid "Leave empty to use default value of the RDBMS"
msgstr ""

#: share/html/Ticket/Elements/ShowBasics:71
msgid "Left"
msgstr "剩餘時間"

#: share/html/Ticket/Graphs/Elements/ShowLegends:48
msgid "Legends"
msgstr ""

#: lib/RT/Config.pm:150
msgid "Length in characters; Use '0' to show all messages inline, regardless of length"
msgstr ""

#: share/html/Admin/Users/Modify.html:111
msgid "Let this user access RT"
msgstr "允許這名使用者登入"

#: share/html/Admin/Users/Modify.html:115
msgid "Let this user be granted rights"
msgstr "內部成員（具有個人權限）"

#: share/html/Install/index.html:71
msgid "Let's go!"
msgstr ""

#: NOT FOUND IN SOURCE
msgid "Limiting owner to %1 %2"
msgstr "限制承辦人為 %1 到%2"

#: NOT FOUND IN SOURCE
msgid "Limiting queue to %1 %2"
msgstr "限制表單為 %1 到 %2"

#: share/html/Search/Elements/EditFormat:65
msgid "Link"
msgstr "鏈結"

#: NOT FOUND IN SOURCE
msgid "Link a Queue"
msgstr "申請表單連結"

#: lib/RT/Record.pm:1233
msgid "Link already exists"
msgstr "此鏈結已存在"

#: lib/RT/Record.pm:1247
msgid "Link could not be created"
msgstr "無法新增鏈結"

#: lib/RT/Record.pm:1253
#. ($TransString)
msgid "Link created (%1)"
msgstr "鏈結(%1)新增完畢"

#: lib/RT/Record.pm:1314
#. ($TransString)
msgid "Link deleted (%1)"
msgstr "鏈結(%1)刪除完畢"

#: lib/RT/Record.pm:1320
msgid "Link not found"
msgstr "找不到鏈結"

#: share/html/Ticket/ModifyLinks.html:48 share/html/Ticket/ModifyLinks.html:52
#. ($Ticket->Id)
msgid "Link ticket #%1"
msgstr "鏈結申請單 #%1"

#: NOT FOUND IN SOURCE
msgid "Link ticket %1"
msgstr "鏈結申請單 %1"

#: share/html/Admin/CustomFields/Modify.html:93
msgid "Link values to"
msgstr "將值連結至"

#: NOT FOUND IN SOURCE
msgid "LinkedTo"
msgstr "連結至"

#: lib/RT/Ticket_Overlay.pm:604
msgid "Linking. Permission denied"
msgstr "連結中。權限不足"

#: share/html/Ticket/Create.html:226 share/html/Ticket/Elements/ShowSummary:100 share/html/Ticket/Elements/Tabs:139 share/html/Ticket/ModifyAll.html:81
msgid "Links"
msgstr "鏈結"

#: NOT FOUND IN SOURCE
msgid "List All Users"
msgstr "列出所有用戶資料"

#: share/html/Search/Elements/EditSearches:79
msgid "Load"
msgstr "載入"

#: share/html/Search/Elements/EditSearches:77
msgid "Load saved search:"
msgstr "載入預存查詢："

#: lib/RT/System.pm:90
msgid "LoadSavedSearch"
msgstr "載入預存查詢"

#: lib/RT/SharedSetting.pm:103
#. ($self->ObjectName, $self->Name)
msgid "Loaded %1 %2"
msgstr ""

#: share/html/Search/Elements/EditSearches:166
#. ($SavedSearch->{'Description'})
msgid "Loaded original \"%1\" saved search"
msgstr ""

#: share/html/Admin/Tools/Configuration.html:65
msgid "Loaded perl modules"
msgstr "已載入的 Perl 模組"

#: share/html/Search/Elements/EditSearches:168
#. ($SavedSearch->{'Description'})
msgid "Loaded saved search \"%1\""
msgstr ""

#: NOT FOUND IN SOURCE
msgid "Loaded search %1"
msgstr "已載入查詢 %1"

#: lib/RT/Config.pm:171
msgid "Locale"
msgstr ""

#: share/html/Admin/Users/Modify.html:141 share/html/User/Prefs.html:132
msgid "Location"
msgstr "位置"

#: NOT FOUND IN SOURCE
msgid "Log directory %1 not found or couldn't be written.\\n RT can't run."
msgstr "登入目錄 %1 找不到或無法寫入\\n。無法執行 RT。"

#: NOT FOUND IN SOURCE
msgid "LogToFile"
msgstr "紀錄等級"

#: NOT FOUND IN SOURCE
msgid "LogToFileNamed"
msgstr "紀錄檔名"

#: share/html/Elements/Header:89
#. ("<span>".$session{'CurrentUser'}->Name."</span>")
msgid "Logged in as %1"
msgstr "使用者：%1"

#: share/html/NoAuth/Logout.html:54
msgid "Logged out"
msgstr ""

#: docs/design_docs/string-extraction-guide.txt:71 lib/RT/StyleGuide.pod:789 share/html/Elements/Login:102 share/html/Elements/Login:70 share/html/Elements/Login:86
msgid "Login"
msgstr "登入"

#: share/html/Elements/Header:99 share/html/NoAuth/Logout.html:48
msgid "Logout"
msgstr "登出"

#: NOT FOUND IN SOURCE
msgid "Long-term contractor"
msgstr "長期契約員工"

#: lib/RT/CustomField_Overlay.pm:832
msgid "Lookup type mismatch"
msgstr "對應的類別不符"

#: lib/RT/Config.pm:218
msgid "Mail"
msgstr ""

#: share/html/Ticket/Graphs/Elements/EditGraphProperties:50
msgid "Main type of links"
msgstr ""

#: share/html/Search/Bulk.html:87
msgid "Make Owner"
msgstr "新增承辦人"

#: share/html/Search/Bulk.html:111
msgid "Make Status"
msgstr "新增現況"

#: share/html/Search/Bulk.html:119
msgid "Make date Due"
msgstr "新增到期日"

#: share/html/Search/Bulk.html:121
msgid "Make date Resolved"
msgstr "新增解決日期"

#: share/html/Search/Bulk.html:115
msgid "Make date Started"
msgstr "新增實際起始日期"

#: share/html/Search/Bulk.html:113
msgid "Make date Starts"
msgstr "新增應起始日期"

#: share/html/Search/Bulk.html:117
msgid "Make date Told"
msgstr "新增報告日期"

#: share/html/Search/Bulk.html:107
msgid "Make priority"
msgstr "新增優先順位"

#: share/html/Search/Bulk.html:109
msgid "Make queue"
msgstr "新增表單"

#: share/html/Search/Bulk.html:105
msgid "Make subject"
msgstr "新增主題"

#: lib/RT/Group_Overlay.pm:95
msgid "Make this group visible to user"
msgstr "讓此群組能被使用者看見"

#: NOT FOUND IN SOURCE
msgid "Male"
msgstr "男"

#: share/html/Admin/index.html:74
msgid "Manage custom fields and custom field values"
msgstr "管理自訂欄位及欄位值"

#: share/html/Admin/index.html:65
msgid "Manage groups and group membership"
msgstr "管理群組及所屬成員"

#: share/html/Admin/index.html:81
msgid "Manage properties and configuration which apply to all queues"
msgstr "管理適用於所有表單的屬性與設定"

#: share/html/Admin/index.html:70
msgid "Manage queues and queue-specific properties"
msgstr "管理各表單及相關屬性"

#: share/html/Ticket/Graphs/index.html:67
msgid "Manage saved graphs"
msgstr ""

#: share/html/Admin/index.html:60
msgid "Manage users and passwords"
msgstr "管理使用者與密碼"

#: NOT FOUND IN SOURCE
msgid "Manager"
msgstr "經理"

#: lib/RT/Date.pm:90
msgid "Mar"
msgstr "三月"

#: NOT FOUND IN SOURCE
msgid "Mar."
msgstr "03"

#: share/html/CalPopup.html:92
msgid "March"
msgstr "三月"

#: share/html/Ticket/Display.html:177
msgid "Marked all messages as seen"
msgstr ""

#: NOT FOUND IN SOURCE
msgid "Marketing Department"
msgstr "行銷部"

#: NOT FOUND IN SOURCE
msgid "Match Pattern"
msgstr "符合樣式"

#: lib/RT/Installer.pm:161
msgid "Max attachment size( in bytes )"
msgstr ""

#: lib/RT/Config.pm:148
msgid "Maximum inline message length"
msgstr ""

#: lib/RT/Date.pm:92 share/html/CalPopup.html:93
msgid "May"
msgstr "五月"

#: NOT FOUND IN SOURCE
msgid "May."
msgstr "05"

#: lib/RT/Transaction_Overlay.pm:720
#. ($value)
msgid "Member %1 added"
msgstr "成員 %1 新增完畢"

#: lib/RT/Transaction_Overlay.pm:760
#. ($value)
msgid "Member %1 deleted"
msgstr "成員 %1 刪除完畢"

#: lib/RT/Group_Overlay.pm:996
#. ($new_member_obj->Object->Name)
msgid "Member added: %1"
msgstr "新增成員完畢: %1"

#: lib/RT/Group_Overlay.pm:1161
msgid "Member deleted"
msgstr "成員已刪除"

#: lib/RT/Group_Overlay.pm:1165
msgid "Member not deleted"
msgstr "成員未刪除"

#: share/html/Elements/SelectLinkType:49
msgid "Member of"
msgstr "隸屬於"

#: NOT FOUND IN SOURCE
msgid "Member since"
msgstr "註冊日期"

#: NOT FOUND IN SOURCE
msgid "MemberOf"
msgstr "隸屬於"

#: share/html/Admin/Elements/GroupTabs:65 share/html/User/Elements/GroupTabs:65
msgid "Members"
msgstr "成員"

#: lib/RT/Transaction_Overlay.pm:717
#. ($value)
msgid "Membership in %1 added"
msgstr "所屬群組 %1 加入完畢"

#: lib/RT/Transaction_Overlay.pm:757
#. ($value)
msgid "Membership in %1 deleted"
msgstr "所屬群組 %1 移除完畢"

#: share/html/Admin/Elements/UserTabs:63
msgid "Memberships"
msgstr "所屬群組"

#: share/html/Admin/Users/Memberships.html:96
#. ($UserObj->Name)
msgid "Memberships of the user %1"
msgstr "使用者 %1 的所屬群組"

#: lib/RT/Ticket_Overlay.pm:2601
msgid "Merge Successful"
msgstr "整合完畢"

#: lib/RT/Ticket_Overlay.pm:2479
msgid "Merge failed. Couldn't set EffectiveId"
msgstr "整合失敗。無法設定 EffectiveId"

#: lib/RT/Ticket_Overlay.pm:2496
msgid "Merge failed. Couldn't set Status"
msgstr "整合失敗。無法設定 Status"

#: share/html/Elements/EditLinks:132 share/html/Ticket/Elements/BulkLinks:50
msgid "Merge into"
msgstr "整合進"

#: lib/RT/Transaction_Overlay.pm:723
#. ($value)
msgid "Merged into %1"
msgstr "已整合進 %1"

#: share/html/Search/Bulk.html:148 share/html/Ticket/Update.html:134
msgid "Message"
msgstr "訊息"

#: share/html/Ticket/Elements/ShowTransactionAttachments:143
msgid "Message body not shown because it is too large or is not plain text."
msgstr "信件內文不是純文字，因此無法顯示。"

#: lib/RT/Config.pm:140
msgid "Message box height"
msgstr ""

#: lib/RT/Config.pm:132
msgid "Message box width"
msgstr ""

#: lib/RT/Ticket_Overlay.pm:2155
msgid "Message could not be recorded"
msgstr "無法紀錄訊息"

#: sbin/rt-email-digest:268
msgid "Message for user"
msgstr ""

#: lib/RT/Ticket_Overlay.pm:2158
msgid "Message recorded"
msgstr "訊息紀錄成功"

#: share/html/Ticket/Elements/PreviewScrips:85
msgid "Messages about this ticket will not be sent to..."
msgstr "此申請單的相關訊息不會寄送給..."

#: lib/RT/Installer.pm:148
msgid "Minimum password length"
msgstr ""

#: share/html/Elements/SelectTimeUnits:49
msgid "Minutes"
msgstr "分鐘"

#: NOT FOUND IN SOURCE
msgid "Misc. Expense"
msgstr "雜費"

#: NOT FOUND IN SOURCE
msgid "Mismatched parentheses"
msgstr "未對齊的括號"

#: lib/RT/Record.pm:920
msgid "Missing a primary key?: %1"
msgstr "缺少主鍵值？(%1)"

#: NOT FOUND IN SOURCE
msgid "Missing mandatory fields"
msgstr "缺少必填欄位"

#: share/html/Admin/Users/Modify.html:196 share/html/User/Prefs.html:98
msgid "Mobile"
msgstr "行動電話"

#: NOT FOUND IN SOURCE
msgid "MobilePhone"
msgstr "行動電話"

#: lib/RT/Queue_Overlay.pm:94
msgid "Modify Access Control List"
msgstr "更改權限控制清單"

#: share/html/Admin/Elements/ObjectCustomFields:98
#. (loc(lc($FriendlySubTypes)), loc(lc($Types)))
msgid "Modify Custom Fields which apply to %1 for all %2"
msgstr "更改適用於 %1 內所有 %2 的自訂欄位"

#: share/html/Admin/Elements/ObjectCustomFields:100
#. (loc(lc($Types)))
msgid "Modify Custom Fields which apply to all %1"
msgstr "更改適用於所有%1的自訂欄位"

#: NOT FOUND IN SOURCE
msgid "Modify Custom Fields which apply to all queues"
msgstr "更改適用於所有表單的自訂欄位"

#: share/html/Admin/Global/GroupRights.html:108 share/html/Admin/Groups/GroupRights.html:96 share/html/Admin/Queues/GroupRights.html:109
msgid "Modify Group Rights"
msgstr "更改群組權限"

#: share/html/Admin/Groups/Members.html:107 share/html/User/Groups/Members.html:103
msgid "Modify Members"
msgstr "更改成員"

#: share/html/User/Delegation.html:60
msgid "Modify Rights"
msgstr "更改權限"

#: lib/RT/Queue_Overlay.pm:97
msgid "Modify Scrip templates for this queue"
msgstr "更改此表單的範本"

#: lib/RT/Queue_Overlay.pm:100
msgid "Modify Scrips for this queue"
msgstr "更改此表單的手續"

#: NOT FOUND IN SOURCE
msgid "Modify System ACLS"
msgstr "更改系統權限清單"

#: NOT FOUND IN SOURCE
msgid "Modify Template %1"
msgstr "更改範本 %1"

#: share/html/Admin/Global/UserRights.html:73 share/html/Admin/Groups/UserRights.html:74 share/html/Admin/Queues/UserRights.html:75
msgid "Modify User Rights"
msgstr "更改使用者權限"

#: NOT FOUND IN SOURCE
msgid "Modify Workflow"
msgstr "更改流程"

#: share/html/Admin/Queues/CustomField.html:68
#. ($QueueObj->Name())
msgid "Modify a CustomField for queue %1"
msgstr "更改 %1 表單內的自訂欄位"

#: NOT FOUND IN SOURCE
msgid "Modify a CustomField that applies to all queues"
msgstr "更改適用於所有表單的自訂欄位"

#: share/html/Admin/Queues/Scrip.html:84
#. ($QueueObj->Name)
msgid "Modify a scrip for queue %1"
msgstr "更改 %1 表單內的手續"

<<<<<<< HEAD
#: share/html/Admin/Global/Scrip.html:77
msgid "Modify a scrip which applies to all queues"
=======
#: html/Admin/Global/Scrip.html:75
msgid "Modify a scrip that applies to all queues"
>>>>>>> ede28f59
msgstr "更改適用於所有表單的手續"

#: share/html/Admin/CustomFields/Objects.html:92
#. ($CF->Name)
msgid "Modify associated objects for %1"
msgstr "更改適用 %1 的物件"

#: NOT FOUND IN SOURCE
msgid "Modify dates for # %1"
msgstr "更改 # %1 的日期"

#: share/html/Ticket/ModifyDates.html:48 share/html/Ticket/ModifyDates.html:52
#. ($TicketObj->Id)
msgid "Modify dates for #%1"
msgstr "更改 #%1 的日期"

#: share/html/Ticket/ModifyDates.html:60
#. ($TicketObj->Id)
msgid "Modify dates for ticket # %1"
msgstr "更改申請單 # %1 的日期"

#: share/html/Admin/Global/index.html:66
msgid "Modify global custom fields"
msgstr "更改全域自訂欄位"

#: share/html/Admin/Global/GroupRights.html:48 share/html/Admin/Global/GroupRights.html:51 share/html/Admin/Global/index.html:71
msgid "Modify global group rights"
msgstr "更改全域設定的群組權限"

#: share/html/Admin/Global/GroupRights.html:56
msgid "Modify global group rights."
msgstr "更改全域設定的群組權限。"

#: NOT FOUND IN SOURCE
msgid "Modify global rights for groups"
msgstr "更改全域設定的群組權限"

#: NOT FOUND IN SOURCE
msgid "Modify global rights for users"
msgstr "更改全域設定的使用者權限"

#: NOT FOUND IN SOURCE
msgid "Modify global scrips"
msgstr "更改全域手續"

#: share/html/Admin/Global/UserRights.html:48 share/html/Admin/Global/UserRights.html:51 share/html/Admin/Global/index.html:75
msgid "Modify global user rights"
msgstr "更改全域設定的使用者權限"

#: share/html/Admin/Global/UserRights.html:56
msgid "Modify global user rights."
msgstr "更改全域設定的使用者權限。"

#: lib/RT/Group_Overlay.pm:87
msgid "Modify group metadata or delete group"
msgstr "更改群組資料及刪除群組"

#: share/html/Admin/CustomFields/GroupRights.html:108
#. ($CustomFieldObj->Name)
msgid "Modify group rights for custom field %1"
msgstr "更改自訂欄位 %1 的群組權限"

#: share/html/Admin/Groups/GroupRights.html:48 share/html/Admin/Groups/GroupRights.html:52 share/html/Admin/Groups/GroupRights.html:58
#. ($GroupObj->Name)
msgid "Modify group rights for group %1"
msgstr "更改群組 %1 的群組權限"

#: share/html/Admin/Queues/GroupRights.html:48 share/html/Admin/Queues/GroupRights.html:52
#. ($QueueObj->Name)
msgid "Modify group rights for queue %1"
msgstr "更改表單 %1 的群組權限"

#: lib/RT/Group_Overlay.pm:89
msgid "Modify membership roster for this group"
msgstr "更改此群組的成員名單"

#: lib/RT/System.pm:86
msgid "Modify one's own RT account"
msgstr "更改個人的帳號資訊"

#: share/html/Admin/Queues/People.html:48 share/html/Admin/Queues/People.html:52
#. ($QueueObj->Name)
msgid "Modify people related to queue %1"
msgstr "更改鏈結到表單 %1 的人員"

#: share/html/Ticket/ModifyPeople.html:48 share/html/Ticket/ModifyPeople.html:52 share/html/Ticket/ModifyPeople.html:60
#. ($Ticket->id)
#. ($Ticket->Id)
msgid "Modify people related to ticket #%1"
msgstr "更改申請單 #%1 鏈結到的人員"

#: share/html/Admin/Queues/Scrips.html:69
#. ($QueueObj->Name)
msgid "Modify scrips for queue %1"
msgstr "更改表單 %1 的手續"

#: share/html/Admin/Global/Scrips.html:67 share/html/Admin/Global/index.html:57
msgid "Modify scrips which apply to all queues"
msgstr "更改適用於所有表單的手續"

#: share/html/Admin/Global/Template.html:100 share/html/Admin/Queues/Template.html:101
#. (loc($TemplateObj->Name()))
msgid "Modify template %1"
msgstr "更改範本 %1"

#: share/html/Admin/Global/Templates.html:67
msgid "Modify templates which apply to all queues"
msgstr "更改適用於所有表單的範本"

#: share/html/Dashboards/Modify.html:122
#. ($Dashboard->Name)
msgid "Modify the dashboard %1"
msgstr ""

#: share/html/Admin/Global/index.html:79
msgid "Modify the default \"RT at a glance\" view"
msgstr "更改預設的「RT 一覽」檢視"

#: share/html/Admin/Groups/Modify.html:125 share/html/User/Groups/Modify.html:109
#. ($Group->Name)
msgid "Modify the group %1"
msgstr "更改群組 %1"

#: share/html/Dashboards/Queries.html:88
#. ($Dashboard->Name)
msgid "Modify the queries of dashboard %1"
msgstr ""

#: lib/RT/Queue_Overlay.pm:95
msgid "Modify the queue watchers"
msgstr "更改表單視察員"

#: share/html/Dashboards/Subscription.html:265
#. ($DashboardObj->Name)
msgid "Modify the subscription to dashboard %1"
msgstr ""

#: share/html/Admin/Users/Modify.html:315
#. ($UserObj->Name)
msgid "Modify the user %1"
msgstr "更改使用者 %1"

#: share/html/Ticket/ModifyAll.html:61
#. ($Ticket->Id)
msgid "Modify ticket # %1"
msgstr "更改申請單 # %1"

#: share/html/Ticket/Modify.html:48 share/html/Ticket/Modify.html:51 share/html/Ticket/Modify.html:60
#. ($TicketObj->Id)
msgid "Modify ticket #%1"
msgstr "更改申請單 # %1"

#: lib/RT/Queue_Overlay.pm:113
msgid "Modify tickets"
msgstr "更改申請單"

#: share/html/Admin/CustomFields/UserRights.html:99
#. ($CustomFieldObj->Name)
msgid "Modify user rights for custom field %1"
msgstr "更改自訂欄位 %1 的使用者權限"

#: share/html/Admin/Groups/UserRights.html:48 share/html/Admin/Groups/UserRights.html:52 share/html/Admin/Groups/UserRights.html:58
#. ($GroupObj->Name)
msgid "Modify user rights for group %1"
msgstr "更改群組 %1 的使用者權限"

#: share/html/Admin/Queues/UserRights.html:48 share/html/Admin/Queues/UserRights.html:52
#. ($QueueObj->Name)
msgid "Modify user rights for queue %1"
msgstr "更改表單 %1 的使用者權限"

#: NOT FOUND IN SOURCE
msgid "Modify watchers for queue '%1'"
msgstr "更改 '%1' 的視察員"

#: NOT FOUND IN SOURCE
msgid "Modify workflow %1"
msgstr "更改流程 %1"

#: NOT FOUND IN SOURCE
msgid "Modify workflows which apply to all queues"
msgstr "更改適用於所有表單的流程"

#: lib/RT/Queue_Overlay.pm:94
msgid "ModifyACL"
msgstr "更改權限清單"

#: lib/RT/CustomField_Overlay.pm:114
msgid "ModifyCustomField"
msgstr "更改自訂欄位"

#: lib/RT/Dashboard.pm:77
msgid "ModifyDashboard"
msgstr ""

#: lib/RT/Group_Overlay.pm:92
msgid "ModifyOwnMembership"
msgstr "更改自己是否屬於某群組"

#: lib/RT/Queue_Overlay.pm:95
msgid "ModifyQueueWatchers"
msgstr "更改表單視察員"

#: lib/RT/Queue_Overlay.pm:100
msgid "ModifyScrips"
msgstr "更改手續"

#: lib/RT/System.pm:86
msgid "ModifySelf"
msgstr "更改個人帳號"

#: lib/RT/Queue_Overlay.pm:97
msgid "ModifyTemplate"
msgstr "更改範本"

#: lib/RT/Queue_Overlay.pm:113
msgid "ModifyTicket"
msgstr "更改申請單"

#: lib/RT/Date.pm:104 share/html/CalPopup.html:90
msgid "Mon"
msgstr "星期一"

#: NOT FOUND IN SOURCE
msgid "Mon."
msgstr "星期一"

#: NOT FOUND IN SOURCE
msgid "More"
msgstr "更多"

#: share/html/Ticket/Elements/ShowRequestor:64
#. ($name)
msgid "More about %1"
msgstr "關於 %1 的進一步資訊"

#: NOT FOUND IN SOURCE
msgid "Morning Shift"
msgstr "早班"

#: NOT FOUND IN SOURCE
msgid "Move"
msgstr "移動"

#: NOT FOUND IN SOURCE
msgid "Move All"
msgstr "全移"

#: share/html/Admin/Elements/PickCustomFields:85
msgid "Move down"
msgstr "下移"

#: share/html/Admin/Elements/PickCustomFields:77
msgid "Move up"
msgstr "上移"

#: share/html/Admin/Elements/SelectSingleOrMultiple:50
msgid "Multiple"
msgstr "多重"

#: lib/RT/User_Overlay.pm:160
msgid "Must specify 'Name' attribute"
msgstr "必須指定 'Name' 的屬性"

#: share/html/SelfService/Elements/MyRequests:82
#. ($friendly_status)
msgid "My %1 tickets"
msgstr "我的 %1 申請單"

#: NOT FOUND IN SOURCE
msgid "My Approvals"
msgstr "表單簽核"

#: etc/upgrade/3.7.82/content:3
msgid "My Bookmarks"
msgstr ""

#: share/html/Tools/Elements/Tabs:65
msgid "My Day"
msgstr "今日事"

#: NOT FOUND IN SOURCE
msgid "My Requests"
msgstr "表單申請追蹤"

#: NOT FOUND IN SOURCE
msgid "My Tickets"
msgstr "表單處理"

#: share/html/Approvals/index.html:48 share/html/Approvals/index.html:49
msgid "My approvals"
msgstr "表單簽核"

#: share/html/Dashboards/Elements/SelectPrivacy:55
msgid "My dashboards"
msgstr ""

#: share/html/Search/Elements/SearchPrivacy:52 share/html/Search/Elements/SelectSearchObject:63 share/html/Search/Elements/SelectSearchesForObjects:56
msgid "My saved searches"
msgstr "我的預存查詢"

#: lib/RT/Installer.pm:66
msgid "MySQL"
msgstr ""

#: NOT FOUND IN SOURCE
msgid "NEWLINE"
msgstr "(換列)"

#: share/html/Admin/CustomFields/Modify.html:61 share/html/Admin/Elements/AddCustomFieldValue:54 share/html/Admin/Elements/EditCustomField:57 share/html/Admin/Elements/EditCustomFieldValues:58 share/html/Admin/Elements/ModifyTemplate:51 share/html/Admin/Groups/Modify.html:67 share/html/Dashboards/Elements/ShowDashboards:56 share/html/Dashboards/Modify.html:65 share/html/Search/Bulk.html:165 share/html/User/Groups/Modify.html:67
msgid "Name"
msgstr "名稱"

#: lib/RT/User_Overlay.pm:167
msgid "Name in use"
msgstr "帳號已有人使用"

#: NOT FOUND IN SOURCE
msgid "Nationality"
msgstr "國籍"

#: NOT FOUND IN SOURCE
msgid "Need approval from system administrator"
msgstr "需先由系統管理員進行批准"

#: share/html/Ticket/Elements/ShowDates:80
msgid "Never"
msgstr "從未更動"

#: share/html/Elements/RT__Ticket/ColumnMap:226
msgid "New"
msgstr "新建立"

#: share/html/Elements/EditLinks:118
msgid "New Links"
msgstr "新增關係"

#: share/html/Admin/Users/Modify.html:121 share/html/User/Prefs.html:115
msgid "New Password"
msgstr "新的密碼"

#: etc/initialdata:301
msgid "New Pending Approval"
msgstr "新的待簽核事項"

#: NOT FOUND IN SOURCE
msgid "New Query"
msgstr "新增查詢"

#: NOT FOUND IN SOURCE
msgid "New Request"
msgstr "表單申請"

#: share/html/Ticket/Elements/Tabs:260
msgid "New Search"
msgstr "新增查詢"

#: NOT FOUND IN SOURCE
msgid "New Watchers"
msgstr "新增視察員"

#: share/html/Tools/MyDay.html:53
#. ($session{'CurrentUser'}->Name)
msgid "New and open tickets for %1"
msgstr ""

#: share/html/Admin/Queues/CustomField.html:75
msgid "New custom field"
msgstr "新增自訂欄位"

#: share/html/Dashboards/Elements/Tabs:99
msgid "New dashboard"
msgstr ""

#: share/html/User/Elements/GroupTabs:75
msgid "New group"
msgstr "新增群組"

#: share/html/Elements/RT__Ticket/ColumnMap:221 share/html/Ticket/Elements/ShowUpdateStatus:49
msgid "New messages"
msgstr ""

#: share/html/SelfService/Prefs.html:55
msgid "New password"
msgstr "新的密碼"

#: lib/RT/User_Overlay.pm:675
msgid "New password notification sent"
msgstr "送出新密碼通知"

#: NOT FOUND IN SOURCE
msgid "New queue"
msgstr "新增表單"

#: share/html/Ticket/Elements/Reminders:120
msgid "New reminder:"
msgstr "新增提醒項目："

#: NOT FOUND IN SOURCE
msgid "New request"
msgstr "提出申請單"

#: share/html/Admin/Elements/SelectRights:67
msgid "New rights"
msgstr "新增權限"

#: share/html/Admin/Global/Scrip.html:65 share/html/Admin/Global/Scrips.html:62 share/html/Admin/Queues/Scrip.html:73 share/html/Admin/Queues/Scrips.html:78
msgid "New scrip"
msgstr "新增手續"

#: NOT FOUND IN SOURCE
msgid "New search"
msgstr "重新查詢"

#: share/html/Admin/Global/Template.html:80 share/html/Admin/Global/Templates.html:62 share/html/Admin/Queues/Template.html:81 share/html/Admin/Queues/Templates.html:73
msgid "New template"
msgstr "新增範本"

#: share/html/SelfService/Elements/Tabs:87 share/html/SelfService/Elements/Tabs:91
msgid "New ticket"
msgstr "提出申請單"

#: lib/RT/Ticket_Overlay.pm:2456
msgid "New ticket doesn't exist"
msgstr "沒有新申請單"

#: NOT FOUND IN SOURCE
msgid "New user"
msgstr "新增使用者"

#: share/html/Admin/Elements/CreateUserCalled:49
msgid "New user called"
msgstr "新使用者名字"

#: share/html/Admin/Queues/People.html:78 share/html/Ticket/Elements/EditPeople:52
msgid "New watchers"
msgstr "新視察員"

#: NOT FOUND IN SOURCE
msgid "New window setting"
msgstr "更新視窗設定"

#: NOT FOUND IN SOURCE
msgid "New workflow"
msgstr "新增流程"

#: share/html/Elements/CollectionListPaging:104 share/html/Helpers/CalPopup.html:60 share/html/Ticket/Elements/Tabs:98
msgid "Next"
msgstr "下一項"

#: NOT FOUND IN SOURCE
msgid "Next Page"
msgstr "下一頁"

#: NOT FOUND IN SOURCE
msgid "Next page"
msgstr "下一頁"

#: share/html/Install/DatabaseType.html:62
msgid "Next: Check your database credentials"
msgstr ""

#: share/html/Install/DatabaseDetails.html:69
msgid "Next: Customize Basics"
msgstr ""

#: share/html/Install/Password.html:57
msgid "Next: Customize Email Addresses"
msgstr ""

#: share/html/Install/Basics.html:57
msgid "Next: Customize Password for Users in RT"
msgstr ""

#: share/html/Install/Emails.html:57
msgid "Next: Email Configuration"
msgstr ""

#: share/html/Install/Sendmail.html:58
msgid "Next: Finish"
msgstr ""

#: share/html/Install/Sendmail.html:58
msgid "Next: Initialize Database"
msgstr ""

#: NOT FOUND IN SOURCE
msgid "NickName"
msgstr "暱稱"

#: share/html/Admin/Users/Modify.html:86 share/html/User/Prefs.html:74
msgid "Nickname"
msgstr "暱稱"

#: NOT FOUND IN SOURCE
msgid "Night Shift"
msgstr "小夜班"

#: share/html/Elements/RT__Ticket/ColumnMap:223 share/html/Widgets/Form/Boolean:77
msgid "No"
msgstr "否"

#: lib/RT/SharedSetting.pm:201
#. ($self->ObjectName)
msgid "No %1 loaded"
msgstr ""

#: share/html/Admin/CustomFields/UserRights.html:88
msgid "No Class defined"
msgstr "尚未定義類別"

#: share/html/Admin/CustomFields/Modify.html:153 share/html/Admin/Elements/EditCustomField:121
msgid "No CustomField"
msgstr "無自訂欄位"

#: share/html/Admin/CustomFields/GroupRights.html:100
msgid "No CustomField defined"
msgstr "尚未定義自訂欄位"

#: share/html/Admin/Groups/GroupRights.html:107 share/html/Admin/Groups/UserRights.html:90
msgid "No Group defined"
msgstr "尚未定義群組"

#: lib/RT/Tickets_Overlay_SQL.pm:289
msgid "No Query"
msgstr "沒有查詢"

#: share/html/Admin/Queues/GroupRights.html:120 share/html/Admin/Queues/UserRights.html:89
msgid "No Queue defined"
msgstr "尚未定義表單"

#: bin/rt-crontool:98
msgid "No RT user found. Please consult your RT administrator.\\n"
msgstr "找不到 RT 使用者。請向 RT 管理員查詢。\\n"

#: share/html/Admin/Global/Template.html:98 share/html/Admin/Queues/Template.html:99
msgid "No Template"
msgstr "沒有範本"

#: NOT FOUND IN SOURCE
msgid "No Ticket specified. Aborting ticket "
msgstr "未指定申請單。退出申請單 "

#: NOT FOUND IN SOURCE
msgid "No Ticket specified. Aborting ticket modifications\\n\\n"
msgstr "未指定申請單。退出申請單更改\\n\\n"

#: NOT FOUND IN SOURCE
msgid "No Workflow"
msgstr "沒有流程"

#: share/html/Approvals/Elements/Approve:79
msgid "No action"
msgstr "暫不處理"

#: lib/RT/Record.pm:915
msgid "No column specified"
msgstr "未指定欄位"

#: NOT FOUND IN SOURCE
msgid "No command found\\n"
msgstr "找不到命令"

#: share/html/Ticket/Elements/ShowRequestor:72
msgid "No comment entered about this user"
msgstr "沒有對這名使用者的評論"

#: NOT FOUND IN SOURCE
msgid "No correspondence attached"
msgstr "沒有附上申請單回覆"

#: share/html/Dashboards/Elements/ShowDashboards:51
msgid "No dashboards."
msgstr ""

#: lib/RT/Action.pm:183 lib/RT/Condition.pm:197 lib/RT/Search.pm:132 lib/RT/Search/ActiveTicketsInQueue.pm:75 lib/RT/Search/Googleish.pm:86
#. (ref $self)
msgid "No description for %1"
msgstr "沒有對 %1 的描述"

#: lib/RT/Users_Overlay.pm:188
msgid "No group specified"
msgstr "未指定群組"

#: share/html/Admin/Groups/index.html:55
msgid "No groups matching search criteria found."
msgstr "找不到符合查詢條件的群組。"

#: lib/RT/Attachment_Overlay.pm:649
msgid "No key suitable for encryption"
msgstr ""

#: share/html/Admin/Elements/ShowKeyInfo:50
msgid "No keys for this address"
msgstr ""

#: lib/RT/Ticket_Overlay.pm:2099
msgid "No message attached"
msgstr "沒有附上訊息"

#: lib/RT/Attachment_Overlay.pm:629
msgid "No need to encrypt"
msgstr ""

#: lib/RT/User_Overlay.pm:885
msgid "No password set"
msgstr "沒有設定密碼"

#: lib/RT/Queue_Overlay.pm:333
msgid "No permission to create queues"
msgstr "沒有新增表單的權限"

#: lib/RT/Ticket_Overlay.pm:303 lib/RT/Ticket_Overlay.pm:824
#. ($QueueObj->Name)
msgid "No permission to create tickets in the queue '%1'"
msgstr "沒有在表單 '%1' 新增申請單的權限"

#: NOT FOUND IN SOURCE
msgid "No permission to create users"
msgstr "沒有新增使用者的權限"

#: share/html/SelfService/Display.html:211
msgid "No permission to display that ticket"
msgstr "沒有顯示該申請單的權限"

#: lib/RT/SharedSetting.pm:168
#. ($self->ObjectName)
msgid "No permission to save system-wide %1"
msgstr ""

#: share/html/Search/Elements/EditSearches:231
msgid "No permission to save system-wide searches"
msgstr "沒有儲存全域預存查詢的權限"

#: lib/RT/User_Overlay.pm:1277
msgid "No permission to set preferences"
msgstr ""

#: share/html/SelfService/Update.html:119
msgid "No permission to view update ticket"
msgstr "沒有檢視申請單更新的權限"

#: lib/RT/Queue_Overlay.pm:837 lib/RT/Ticket_Overlay.pm:1172
msgid "No principal specified"
msgstr "未指定單位"

#: share/html/Admin/Queues/People.html:179 share/html/Admin/Queues/People.html:189
msgid "No principals selected."
msgstr "未指定單位。"

#: share/html/Admin/Users/GnuPG.html:72
msgid "No private key"
msgstr ""

#: NOT FOUND IN SOURCE
msgid "No protocol specified in %1"
msgstr "%1 內未指定協定"

#: share/html/Admin/Queues/index.html:58
msgid "No queues matching search criteria found."
msgstr "找不到符合查詢條件的表單。"

#: lib/RT/ACE_Overlay.pm:215
msgid "No right specified"
msgstr ""

#: share/html/Admin/Elements/SelectRights:108
msgid "No rights found"
msgstr "找不到權限"

#: share/html/Admin/Elements/SelectRights:55
msgid "No rights granted."
msgstr "沒有選定權限"

#: NOT FOUND IN SOURCE
msgid "No search loaded"
msgstr "尚未載入查詢"

#: share/html/Search/Bulk.html:241
msgid "No search to operate on."
msgstr "沒有要進行的查詢"

#: share/html/Elements/RT__Ticket/ColumnMap:94 share/html/Search/Results.rdf:91
msgid "No subject"
msgstr "沒有標題"

#: lib/RT/User_Overlay.pm:1584
msgid "No such key or it's not suitable for signing"
msgstr ""

#: NOT FOUND IN SOURCE
msgid "No ticket id specified"
msgstr "未指定申請單編號"

#: share/html/Search/Chart:101
msgid "No tickets found."
msgstr ""

#: lib/RT/Transaction_Overlay.pm:528 lib/RT/Transaction_Overlay.pm:554
msgid "No transaction type specified"
msgstr "未指定更動報告類別"

#: share/html/Elements/GnuPG/SelectKeyForEncryption:49
msgid "No usable keys."
msgstr ""

#: NOT FOUND IN SOURCE
msgid "No user or email address specified"
msgstr "未指定使用者或電子郵件地址"

#: share/html/Admin/Users/index.html:56
msgid "No users matching search criteria found."
msgstr "找不到符合查詢條件的使用者。"

#: NOT FOUND IN SOURCE
msgid "No valid RT user found. RT cvs handler disengaged. Please consult your RT administrator.\\n"
msgstr "找不到合格的 RT 使用者。RT cvs 處理器已停用。請向 RT 管理者詢問。\\n"

#: lib/RT/Record.pm:912
msgid "No value sent to _Set!\\n"
msgstr "_Set 沒有收到任何值!\\n"

#: share/html/Elements/QuickCreate:61
msgid "Nobody"
msgstr "沒有人"

#: share/html/Dashboards/Elements/ShowSubscription:58
msgid "None"
msgstr ""

#: lib/RT/Record.pm:917
msgid "Nonexistant field?"
msgstr "欄位不存在？"

#: NOT FOUND IN SOURCE
msgid "Normal Users"
msgstr "一般用戶群組"

#: share/html/Search/Chart:149 share/html/Search/Elements/Chart:90
msgid "Not Set"
msgstr "未設定"

#: NOT FOUND IN SOURCE
msgid "Not configured to fetch the content from a %1 in %2"
msgstr "未設定成從 %2 內擷取 %1"

#: lib/RT/CustomField_Overlay.pm:309
msgid "Not found"
msgstr ""

#: NOT FOUND IN SOURCE
msgid "Not logged in"
msgstr "尚未登入"

#: share/html/Elements/Header:94
msgid "Not logged in."
msgstr "尚未登入"

#: lib/RT/Date.pm:382
msgid "Not set"
msgstr "尚未設定"

#: share/html/NoAuth/Reminder.html:50
msgid "Not yet implemented."
msgstr "尚未完工。"

#: NOT FOUND IN SOURCE
msgid "Not yet implemented...."
msgstr "尚未完工..."

#: share/html/Approvals/Elements/Approve:83
msgid "Notes"
msgstr "備註"

#: NOT FOUND IN SOURCE
msgid "Notes:"
msgstr "備註："

#: lib/RT/User_Overlay.pm:678
msgid "Notification could not be sent"
msgstr "無法送出通知"

#: etc/initialdata:56
msgid "Notify AdminCcs"
msgstr "通知管理員副本收件人"

#: etc/initialdata:52
msgid "Notify AdminCcs as Comment"
msgstr "以評論方式通知管理員副本收件人"

#: etc/initialdata:48 etc/upgrade/3.1.17/content:6
msgid "Notify Ccs"
msgstr "通知副本收件人"

#: etc/initialdata:44 etc/upgrade/3.1.17/content:2
msgid "Notify Ccs as Comment"
msgstr "以評論方式通知副本收件人"

#: etc/initialdata:83
msgid "Notify Other Recipients"
msgstr "通知其他收件人"

#: etc/initialdata:79
msgid "Notify Other Recipients as Comment"
msgstr "以評論方式通知其他收件人"

#: etc/initialdata:40
msgid "Notify Owner"
msgstr "通知承辦人"

#: etc/initialdata:36
msgid "Notify Owner as Comment"
msgstr "以評論方式通知承辦人"

#: etc/initialdata:345
msgid "Notify Owner of their rejected ticket"
msgstr "通知承辦人申請單已駁回"

#: etc/initialdata:334
msgid "Notify Owner of their ticket has been approved by all approvers"
msgstr "通知承辦人申請單已完成全部簽核"

#: etc/initialdata:322
msgid "Notify Owner of their ticket has been approved by some approver"
msgstr "通知承辦人申請單已完成某項簽核"

#: etc/initialdata:303
msgid "Notify Owners and AdminCcs of new items pending their approval"
msgstr "整理待簽核事項，通知承辦人及管理員副本收件人"

#: etc/initialdata:32
msgid "Notify Requestors"
msgstr "通知申請人"

#: etc/initialdata:66
msgid "Notify Requestors and Ccs"
msgstr "通知申請人及副本收件人"

#: etc/initialdata:61
msgid "Notify Requestors and Ccs as Comment"
msgstr "以評論方式通知申請人及副本收件人"

#: etc/initialdata:75
msgid "Notify Requestors, Ccs and AdminCcs"
msgstr "通知申請人、副本及管理員副本收件人"

#: etc/initialdata:71
msgid "Notify Requestors, Ccs and AdminCcs as Comment"
msgstr "以評論方式通知申請人、副本及管理員副本收件人"

#: lib/RT/Config.pm:166
msgid "Notify me of unread messages"
msgstr ""

#: NOT FOUND IN SOURCE
msgid "Notify people:"
msgstr "通知對象"

#: lib/RT/Date.pm:98
msgid "Nov"
msgstr "十一月"

#: NOT FOUND IN SOURCE
msgid "Nov."
msgstr "11"

#: share/html/CalPopup.html:94
msgid "November"
msgstr "十一月"

#: lib/RT/Config.pm:116
msgid "Number of search results"
msgstr ""

#: NOT FOUND IN SOURCE
msgid "OIN104"
msgstr "104eHRMS 介面"

#: NOT FOUND IN SOURCE
msgid "OK"
msgstr "確定"

#: share/html/Search/Elements/SelectAndOr:49
msgid "OR"
msgstr "OR"

#: lib/RT/Record.pm:308
msgid "Object could not be created"
msgstr "無法新增物件"

#: lib/RT/Record.pm:120
msgid "Object could not be deleted"
msgstr "無法刪除物件"

#: lib/RT/Record.pm:327
msgid "Object created"
msgstr "物件新增完畢"

#: lib/RT/Record.pm:117
msgid "Object deleted"
msgstr "物件刪除完畢"

#: share/html/Admin/CustomFields/Objects.html:74 share/html/Admin/Elements/ObjectCustomFields:65
#. ($ObjectType)
#. ($LookupType)
msgid "Object of type %1 cannot take custom fields"
msgstr "自訂欄位不適用於類別為 %1 的物件"

#: lib/RT/CustomField_Overlay.pm:866
msgid "Object type mismatch"
msgstr "物件類別不符"

#: NOT FOUND IN SOURCE
msgid "Occupation Status"
msgstr "在職狀態"

#: lib/RT/Date.pm:97
msgid "Oct"
msgstr "十月"

#: NOT FOUND IN SOURCE
msgid "Oct."
msgstr "10"

#: share/html/CalPopup.html:94
msgid "October"
msgstr "十月"

#: NOT FOUND IN SOURCE
msgid "Office Phone"
msgstr "辦公室電話"

#: share/html/Tools/Elements/Tabs:57
msgid "Offline"
msgstr "離線"

#: share/html/Tools/Offline.html:51
msgid "Offline edits"
msgstr "離線編輯"

#: share/html/Tools/Offline.html:48
msgid "Offline upload"
msgstr "離線上載"

#: lib/RT/Transaction_Overlay.pm:347
#. ($self->CreatedAsString, $self->CreatorObj->Name)
msgid "On %1, %2 wrote:"
msgstr "在 %1 時，%2 寫到："

#: NOT FOUND IN SOURCE
msgid "On Change"
msgstr "更改申請單時"

#: etc/initialdata:171 etc/upgrade/3.7.1/content:2
msgid "On Close"
msgstr ""

#: etc/initialdata:121
msgid "On Comment"
msgstr "評論時"

#: etc/initialdata:114
msgid "On Correspond"
msgstr "回覆申請單時"

#: etc/initialdata:103
msgid "On Create"
msgstr "新增申請單時"

#: etc/initialdata:142
msgid "On Owner Change"
msgstr "承辦人改變時"

#: etc/initialdata:135 etc/upgrade/3.1.17/content:15
msgid "On Priority Change"
msgstr "優先順位改變時"

#: etc/initialdata:150
msgid "On Queue Change"
msgstr "表單改變時"

#: etc/initialdata:176 etc/upgrade/3.7.1/content:7
msgid "On Reopen"
msgstr ""

#: etc/initialdata:156
msgid "On Resolve"
msgstr "解決申請單時"

#: etc/initialdata:127
msgid "On Status Change"
msgstr "現況改變時"

#: etc/initialdata:108
msgid "On Transaction"
msgstr "發生更動時"

#: share/html/Ticket/Elements/UpdateCc:62
msgid "One-time Bcc"
msgstr ""

#: share/html/Ticket/Elements/UpdateCc:48
msgid "One-time Cc"
msgstr ""

#: share/html/Approvals/Elements/PendingMyApproval:72
#. ("<input size='15' value='".( $created_after->Unix >0 && $created_after->ISO)."' name='CreatedAfter' id='CreatedAfter' />")
msgid "Only show approvals for requests created after %1"
msgstr "僅顯示 %1 之後新增的申請單"

#: share/html/Approvals/Elements/PendingMyApproval:70
#. ("<input size='15' value='".($created_before->Unix > 0 &&$created_before->ISO)."' name='CreatedBefore' id='CreatedBefore' />")
msgid "Only show approvals for requests created before %1"
msgstr "僅顯示 %1 之前新增的申請單"

#: share/html/Admin/CustomFields/index.html:77
msgid "Only show custom fields for:"
msgstr "僅顯示適用於下列項目的自訂欄位："

#: NOT FOUND IN SOURCE
msgid "Open"
msgstr "開啟"

#: etc/initialdata:94
msgid "Open Tickets"
msgstr "開啟申請單"

#: share/html/Elements/MakeClicky:58
msgid "Open URL"
msgstr ""

#: share/html/Ticket/Elements/Tabs:189
msgid "Open it"
msgstr "開啟"

#: share/html/SelfService/Elements/Tabs:78 share/html/SelfService/index.html:48
msgid "Open tickets"
msgstr "開啟的申請單"

#: NOT FOUND IN SOURCE
msgid "Open tickets (from listing) in a new window"
msgstr "在新視窗開啟(列表的)申請單"

#: NOT FOUND IN SOURCE
msgid "Open tickets (from listing) in another window"
msgstr "在另一個視窗開啟(列表的)申請單"

#: etc/initialdata:95
msgid "Open tickets on correspondence"
msgstr "收到回覆時即開啟申請單"

#: NOT FOUND IN SOURCE
msgid "Opened Tickets"
msgstr "已申請運行中表單"

#: NOT FOUND IN SOURCE
msgid "Opinion"
msgstr "意見"

#: NOT FOUND IN SOURCE
msgid "Option Description"
msgstr "選項描述"

#: NOT FOUND IN SOURCE
msgid "Option Name"
msgstr "選項名稱"

#: share/html/Prefs/MyRT.html:74
msgid "Options"
msgstr "選項"

#: lib/RT/Installer.pm:69
msgid "Oracle"
msgstr ""

#: share/html/Search/Elements/DisplayOptions:56
msgid "Order by"
msgstr "排序方式"

#: NOT FOUND IN SOURCE
msgid "Ordering and sorting"
msgstr "順序與排序方式"

#: lib/RT/Installer.pm:142 share/html/Admin/Users/Modify.html:144 share/html/User/Prefs.html:135
msgid "Organization"
msgstr "組織名稱"

#: NOT FOUND IN SOURCE
msgid "Organization:"
msgstr "組織："

#: share/html/Approvals/Elements/Approve:55
#. ($approving->Id, $approving->Subject)
msgid "Originating ticket: #%1"
msgstr "原申請單：#%1"

#: NOT FOUND IN SOURCE
msgid "Other comma-delimited email addresses"
msgstr "其他e-mail帳號 (僅e-mail通知;多筆帳號請用逗號','區隔)"

#: NOT FOUND IN SOURCE
msgid "Out of range"
msgstr "期限外"

#: lib/RT/Transaction_Overlay.pm:611
msgid "Outgoing email about a comment recorded"
msgstr "已紀錄發送的評論郵件"

#: lib/RT/Transaction_Overlay.pm:615
msgid "Outgoing email recorded"
msgstr "已紀錄發送的郵件"

#: share/html/Admin/Queues/Modify.html:84
msgid "Over time, priority moves toward"
msgstr "優先順位隨時間增加調整為"

#: NOT FOUND IN SOURCE
msgid "Override current custom fields with fields from %1"
msgstr "以 %1 表單的自訂欄位取代現有欄位"

#: NOT FOUND IN SOURCE
msgid "Override global rights"
msgstr "取代全域權限"

#: NOT FOUND IN SOURCE
msgid "OverrideGlobalACL status %1"
msgstr "取代全域權限 %1"

#: NOT FOUND IN SOURCE
msgid "Overview"
msgstr "總覽"

#: lib/RT/Queue_Overlay.pm:112
msgid "Own tickets"
msgstr "承辦申請單"

#: lib/RT/Queue_Overlay.pm:112
msgid "OwnTicket"
msgstr "承辦申請單"

#: lib/RT/ACE_Overlay.pm:99 lib/RT/Tickets_Overlay.pm:2055 share/html/Elements/QuickCreate:58 share/html/Search/Elements/PickBasics:114 share/html/Ticket/Create.html:76 share/html/Ticket/Elements/EditBasics:63 share/html/Ticket/Elements/EditPeople:66 share/html/Ticket/Elements/EditPeople:67 share/html/Ticket/Elements/Reminders:135 share/html/Ticket/Elements/ShowPeople:50 share/html/Ticket/Update.html:70
msgid "Owner"
msgstr "承辦人"

#: lib/RT/Ticket_Overlay.pm:633
#. ($DeferOwner->Name)
msgid "Owner '%1' does not have rights to own this ticket."
msgstr ""

#: lib/RT/Ticket_Overlay.pm:2783
#. ($OldOwnerObj->Name, $NewOwnerObj->Name)
msgid "Owner changed from %1 to %2"
msgstr "承辦人已從 %1 改為 %2"

#: lib/RT/Ticket_Overlay.pm:397
msgid "Owner could not be set."
msgstr "無法設定承辦人。"

#: lib/RT/Installer.pm:167
msgid "Owner email"
msgstr ""

#: lib/RT/Transaction_Overlay.pm:661
#. ($Old->Name , $New->Name)
msgid "Owner forcibly changed from %1 to %2"
msgstr "強制將承辦人從 %1 改為 %2"

#: NOT FOUND IN SOURCE
msgid "Owner is"
msgstr "承辦人"

#: NOT FOUND IN SOURCE
msgid "Owner's Phone"
msgstr "承辦人電話"

#: NOT FOUND IN SOURCE
msgid "OwnerName"
msgstr "承辦人名稱"

#: share/html/Elements/CollectionListPaging:63
msgid "Page"
msgstr ""

#: NOT FOUND IN SOURCE
msgid "Page #"
msgstr " "

#: NOT FOUND IN SOURCE
msgid "Page %1 of %2"
msgstr "第 %1/%2 頁"

#: share/html/Elements/CollectionListPaging:60
msgid "Page 1 of 1"
msgstr ""

#: share/html/dhandler:48 share/html/dhandler:49
msgid "Page not found"
msgstr ""

#: share/html/Admin/Users/Modify.html:201 share/html/User/Prefs.html:102
msgid "Pager"
msgstr "呼叫器"

#: NOT FOUND IN SOURCE
msgid "PagerPhone"
msgstr "呼叫器號碼"

#: NOT FOUND IN SOURCE
msgid "Parameter"
msgstr "呼叫參數"

#: NOT FOUND IN SOURCE
msgid "Parent"
msgstr "上級"

#: share/html/Elements/EditLinks:145 share/html/Elements/EditLinks:73 share/html/Elements/ShowLinks:90 share/html/Ticket/Create.html:232 share/html/Ticket/Elements/BulkLinks:62
msgid "Parents"
msgstr "母申請單"

#: NOT FOUND IN SOURCE
msgid "Park Space"
msgstr "停車位申請"

#: share/html/Elements/Login:97 share/html/User/Prefs.html:111
msgid "Password"
msgstr "密碼"

#: share/html/NoAuth/Reminder.html:48
msgid "Password Reminder"
msgstr "密碼提示"

#: lib/RT/Transaction_Overlay.pm:770 lib/RT/User_Overlay.pm:896
msgid "Password changed"
msgstr "密碼更改完畢"

#: lib/RT/User_Overlay.pm:150 lib/RT/User_Overlay.pm:888
#. (RT->Config->Get('MinimumPasswordLength'))
msgid "Password needs to be at least %1 characters long"
msgstr "密碼長度至少必須為 %1 個字元"

#: lib/RT/User_Overlay.pm:895
msgid "Password set"
msgstr "密碼已設定"

#: NOT FOUND IN SOURCE
msgid "Password too short"
msgstr "密碼太短"

#: share/html/User/Prefs.html:251
#. (loc_fuzzy($msg))
msgid "Password: %1"
msgstr "密碼：%1"

#: lib/RT/User_Overlay.pm:881
msgid "Password: Permission Denied"
msgstr "密碼：權限不足"

#: etc/initialdata:408
msgid "PasswordChange"
msgstr ""

#: share/html/Admin/Users/Modify.html:370
msgid "Passwords do not match."
msgstr "密碼確認失敗。"

#: share/html/User/Prefs.html:253
msgid "Passwords do not match. Your password has not been changed"
msgstr "密碼確認失敗。您的密碼並未改變。"

#: NOT FOUND IN SOURCE
msgid "Pelase select a queue"
msgstr "請選擇表單名稱"

#: NOT FOUND IN SOURCE
msgid "Pending Approval"
msgstr "等待簽核"

#: share/html/Ticket/Elements/ShowSummary:64 share/html/Ticket/Elements/Tabs:135 share/html/Ticket/ModifyAll.html:75
msgid "People"
msgstr "人員"

#: NOT FOUND IN SOURCE
msgid "People with Queue Rights"
msgstr "擁有表單權限人員"

#: etc/initialdata:88
msgid "Perform a user-defined action"
msgstr "執行使用者自訂的動作"

#: share/html/Admin/Tools/Configuration.html:113
msgid "Perl configuration"
msgstr "Perl 設定"

#: lib/RT/ACE_Overlay.pm:247 lib/RT/ACE_Overlay.pm:253 lib/RT/ACE_Overlay.pm:351 lib/RT/ACE_Overlay.pm:361 lib/RT/ACE_Overlay.pm:371 lib/RT/ACE_Overlay.pm:436 lib/RT/Attachment_Overlay.pm:615 lib/RT/Attachment_Overlay.pm:616 lib/RT/Attachment_Overlay.pm:677 lib/RT/Attachment_Overlay.pm:678 lib/RT/Attribute_Overlay.pm:161 lib/RT/Attribute_Overlay.pm:167 lib/RT/Attribute_Overlay.pm:376 lib/RT/Attribute_Overlay.pm:385 lib/RT/Attribute_Overlay.pm:398 lib/RT/CurrentUser.pm:137 lib/RT/CurrentUser.pm:143 lib/RT/CurrentUser.pm:149 lib/RT/CustomFieldValue_Overlay.pm:83 lib/RT/CustomField_Overlay.pm:1031 lib/RT/CustomField_Overlay.pm:1174 lib/RT/CustomField_Overlay.pm:171 lib/RT/CustomField_Overlay.pm:188 lib/RT/CustomField_Overlay.pm:199 lib/RT/CustomField_Overlay.pm:359 lib/RT/CustomField_Overlay.pm:388 lib/RT/CustomField_Overlay.pm:665 lib/RT/CustomField_Overlay.pm:836 lib/RT/CustomField_Overlay.pm:870 lib/RT/CustomField_Overlay.pm:915 lib/RT/Group_Overlay.pm:1116 lib/RT/Group_Overlay.pm:1120 lib/RT/Group_Overlay.pm:1129 lib/RT/Group_Overlay.pm:1239 lib/RT/Group_Overlay.pm:1243 lib/RT/Group_Overlay.pm:1249 lib/RT/Group_Overlay.pm:383 lib/RT/Group_Overlay.pm:481 lib/RT/Group_Overlay.pm:559 lib/RT/Group_Overlay.pm:567 lib/RT/Group_Overlay.pm:665 lib/RT/Group_Overlay.pm:669 lib/RT/Group_Overlay.pm:675 lib/RT/Group_Overlay.pm:918 lib/RT/Group_Overlay.pm:922 lib/RT/Group_Overlay.pm:935 lib/RT/Queue_Overlay.pm:1112 lib/RT/Queue_Overlay.pm:142 lib/RT/Queue_Overlay.pm:160 lib/RT/Queue_Overlay.pm:471 lib/RT/Queue_Overlay.pm:497 lib/RT/Queue_Overlay.pm:519 lib/RT/Queue_Overlay.pm:731 lib/RT/Queue_Overlay.pm:877 lib/RT/Queue_Overlay.pm:886 lib/RT/Queue_Overlay.pm:899 lib/RT/Scrip_Overlay.pm:113 lib/RT/Scrip_Overlay.pm:124 lib/RT/Scrip_Overlay.pm:188 lib/RT/Scrip_Overlay.pm:497 lib/RT/Template_Overlay.pm:215 lib/RT/Template_Overlay.pm:224 lib/RT/Template_Overlay.pm:250 lib/RT/Template_Overlay.pm:389 lib/RT/Template_Overlay.pm:99 lib/RT/Ticket_Overlay.pm:1055 lib/RT/Ticket_Overlay.pm:1061 lib/RT/Ticket_Overlay.pm:1068 lib/RT/Ticket_Overlay.pm:1205 lib/RT/Ticket_Overlay.pm:1215 lib/RT/Ticket_Overlay.pm:1229 lib/RT/Ticket_Overlay.pm:1317 lib/RT/Ticket_Overlay.pm:1674 lib/RT/Ticket_Overlay.pm:1828 lib/RT/Ticket_Overlay.pm:1998 lib/RT/Ticket_Overlay.pm:2048 lib/RT/Ticket_Overlay.pm:2237 lib/RT/Ticket_Overlay.pm:2250 lib/RT/Ticket_Overlay.pm:2331 lib/RT/Ticket_Overlay.pm:2344 lib/RT/Ticket_Overlay.pm:2447 lib/RT/Ticket_Overlay.pm:2461 lib/RT/Ticket_Overlay.pm:2690 lib/RT/Ticket_Overlay.pm:2701 lib/RT/Ticket_Overlay.pm:2707 lib/RT/Ticket_Overlay.pm:2905 lib/RT/Ticket_Overlay.pm:2909 lib/RT/Ticket_Overlay.pm:3046 lib/RT/Ticket_Overlay.pm:3198 lib/RT/Transaction_Overlay.pm:524 lib/RT/Transaction_Overlay.pm:548 lib/RT/User_Overlay.pm:1047 lib/RT/User_Overlay.pm:124 lib/RT/User_Overlay.pm:1444 lib/RT/User_Overlay.pm:283 lib/RT/User_Overlay.pm:623 lib/RT/User_Overlay.pm:658 share/html/Ticket/Forward.html:85
msgid "Permission Denied"
msgstr "權限不足"

#: NOT FOUND IN SOURCE
msgid "Permission Settings"
msgstr "權限設定"

#: NOT FOUND IN SOURCE
msgid "Permitted Queues:"
msgstr "擁有權限表單列表："

#: NOT FOUND IN SOURCE
msgid "Personal"
msgstr "代理人群組"

#: share/html/User/Elements/Tabs:64
msgid "Personal Groups"
msgstr "代理人群組"

#: NOT FOUND IN SOURCE
msgid "Personal Homepage"
msgstr "個人首頁"

#: NOT FOUND IN SOURCE
msgid "Personal Todo"
msgstr "私人待辦事項"

#: share/html/User/Groups/index.html:53 share/html/User/Groups/index.html:63
msgid "Personal groups"
msgstr "代理人群組"

#: share/html/User/Elements/DelegateRights:60
msgid "Personal groups:"
msgstr "代理人群組："

#: NOT FOUND IN SOURCE
msgid "PersonalHomepage"
msgstr "個人首頁"

#: NOT FOUND IN SOURCE
msgid "Phase 1: Create/Rename Groups (%1)"
msgstr "第一階段：群組建立及改名 (%1)"

#: NOT FOUND IN SOURCE
msgid "Phase 2: Disable/Enable Groups (%1)"
msgstr "第二階段：群組停用及啟用 (%1)"

#: NOT FOUND IN SOURCE
msgid "Phase 3: Create/Rename Users (%1)"
msgstr "第三階段：使用者建立及改名 (%1)"

#: NOT FOUND IN SOURCE
msgid "Phase 4: Disable/Enable Users (%1)"
msgstr "第四階段：使用者停用及啟用 (%1)"

#: NOT FOUND IN SOURCE
msgid "Phone"
msgstr "電話"

#: NOT FOUND IN SOURCE
msgid "Phone number"
msgstr "電話號碼"

#: share/html/Admin/Users/Modify.html:183 share/html/User/Prefs.html:87
msgid "Phone numbers"
msgstr "電話號碼"

#: NOT FOUND IN SOURCE
msgid "Pick"
msgstr "挑選"

#: NOT FOUND IN SOURCE
msgid "Place of Departure"
msgstr "出發地點"

#: NOT FOUND IN SOURCE
msgid "Placeholder"
msgstr "尚未完工"

#: NOT FOUND IN SOURCE
msgid "Please Select"
msgstr "請選擇"

#: NOT FOUND IN SOURCE
msgid "Please check items to be deleted first."
msgstr "請先選中要刪除的對象"

#: share/html/dhandler:51
msgid "Please check the URL and try again."
msgstr ""

#: NOT FOUND IN SOURCE
msgid "Please select a group"
msgstr "請選擇群組"

#: NOT FOUND IN SOURCE
msgid "Please select a queue's workflow"
msgstr "請選擇表單流程"

#: NOT FOUND IN SOURCE
msgid "Please select one of the category types above."
msgstr "請從上面選擇一項分類。"

#: NOT FOUND IN SOURCE
msgid "Please select role"
msgstr "請選擇角色"

#: NOT FOUND IN SOURCE
msgid "Policy"
msgstr "經營規章"

#: NOT FOUND IN SOURCE
msgid "Position"
msgstr "職務"

#: NOT FOUND IN SOURCE
msgid "Position Level"
msgstr "職等"

#: NOT FOUND IN SOURCE
msgid "Position Name"
msgstr "職務名稱"

#: NOT FOUND IN SOURCE
msgid "Position Number"
msgstr "職務代碼"

#: NOT FOUND IN SOURCE
msgid "Position Rank"
msgstr "職級"

#: lib/RT/Installer.pm:67
msgid "PostgreSQL"
msgstr ""

#: NOT FOUND IN SOURCE
msgid "Pref"
msgstr "偏好"

#: share/html/Elements/Header:91 share/html/Elements/Tabs:94 share/html/SelfService/Elements/Tabs:98 share/html/SelfService/Prefs.html:48 share/html/User/Prefs.html:48 share/html/User/Prefs.html:51
msgid "Preferences"
msgstr "偏好"

#: NOT FOUND IN SOURCE
msgid "Preferences %1 for user %2 ."
msgstr "使用者 %2 的 %1 偏好。"

#: share/html/Admin/Users/MyRT.html:124
#. ($pane, $UserObj->Name)
msgid "Preferences %1 for user %2."
msgstr ""

#: share/html/Prefs/MyRT.html:149 share/html/Prefs/MyRT.html:94
#. (loc('summary rows'))
#. ($pane)
msgid "Preferences saved for %1."
msgstr "成功儲存 %1 的偏好。"

#: share/html/Admin/Users/MyRT.html:83
#. ($UserObj->Name)
msgid "Preferences saved for user %2."
msgstr ""

#: share/html/Prefs/MyRT.html:101 share/html/Prefs/Other.html:103 share/html/Prefs/Quicksearch.html:91 share/html/Prefs/Search.html:108 share/html/Prefs/SearchOptions.html:84
msgid "Preferences saved."
msgstr ""

#: share/html/Prefs/Other.html:88
#. (loc_fuzzy($msg))
msgid "Preferred Key: %1"
msgstr ""

#: share/html/Prefs/Other.html:73
msgid "Preferred key"
msgstr ""

#: NOT FOUND IN SOURCE
msgid "Prefs"
msgstr "個人資訊"

#: lib/RT/Action.pm:193
msgid "Prepare Stubbed"
msgstr "預備動作完畢"

#: NOT FOUND IN SOURCE
msgid "Press 'Esc' to close this window."
msgstr "按 'Esc' 鍵可關閉本視窗。"

#: share/html/Helpers/CalPopup.html:58 share/html/Ticket/Elements/Tabs:88
msgid "Prev"
msgstr "上一項"

#: share/html/Dashboards/Elements/Tabs:83
msgid "Preview"
msgstr ""

#: share/html/Elements/CollectionListPaging:101
msgid "Previous"
msgstr ""

#: NOT FOUND IN SOURCE
msgid "Previous Page"
msgstr "上一頁"

#: NOT FOUND IN SOURCE
msgid "Previous page"
msgstr "前一頁"

#: NOT FOUND IN SOURCE
msgid "Pri"
msgstr "優先順位"

#: lib/RT/ACE_Overlay.pm:146 lib/RT/ACE_Overlay.pm:235 lib/RT/ACE_Overlay.pm:340
#. ($args{'PrincipalId'})
msgid "Principal %1 not found."
msgstr "找不到單位 %1。"

#: sbin/rt-email-digest:73
msgid "Print the resulting digest messages to STDOUT; don't mail them. Do not mark them as sent"
msgstr ""

#: sbin/rt-email-digest:75
msgid "Print this message"
msgstr ""

#: lib/RT/Tickets_Overlay.pm:1839 share/html/Search/Elements/PickBasics:186 share/html/Ticket/Create.html:187 share/html/Ticket/Elements/EditBasics:97 share/html/Ticket/Elements/ShowBasics:76
msgid "Priority"
msgstr "優先順位"

#: share/html/Admin/Queues/Modify.html:82
msgid "Priority starts at"
msgstr "優先順位起始值"

#: share/html/Dashboards/Modify.html:70
msgid "Privacy"
msgstr ""

#: share/html/Search/Elements/EditSearches:52
msgid "Privacy:"
msgstr "隱私設定："

#: share/html/Admin/Users/GnuPG.html:69
msgid "Private Key"
msgstr ""

#: NOT FOUND IN SOURCE
msgid "Privileged"
msgstr "內部成員"

#: share/html/Admin/Users/Modify.html:348 share/html/User/Prefs.html:244
#. (loc_fuzzy($msg))
msgid "Privileged status: %1"
msgstr "內部成員狀態：%1"

#: share/html/Admin/Users/index.html:116
msgid "Privileged users"
msgstr "內部成員"

#: NOT FOUND IN SOURCE
msgid "Process Status"
msgstr "處理狀態"

#: bin/rt-crontool:169
msgid "Processing without transaction, some conditions and actions may fail. Consider using --transaction argument"
msgstr ""

#: NOT FOUND IN SOURCE
msgid "Project"
msgstr "專案"

#: NOT FOUND IN SOURCE
msgid "Project Name"
msgstr "專案名稱"

#: NOT FOUND IN SOURCE
msgid "Projects"
msgstr "專案"

#: lib/RT/Handle.pm:607
msgid "Pseudogroup for internal use"
msgstr "內部用的虛擬群組"

#: NOT FOUND IN SOURCE
msgid "Public Description"
msgstr "公開說明"

#: NOT FOUND IN SOURCE
msgid "Public Info"
msgstr "公開資訊"

#: NOT FOUND IN SOURCE
msgid "Public Service"
msgstr "公共事務區"

#: share/html/Ticket/Elements/ShowGnuPGStatus:150
#. ($line->{'Key'})
msgid "Public key '0x%1' is required to verify signature"
msgstr ""

#: NOT FOUND IN SOURCE
msgid "Purging stale data: %1"
msgstr "移除過期資料: %1"

#: share/html/Dashboards/Elements/Tabs:74 share/html/Dashboards/Queries.html:65 share/html/Dashboards/Subscription.html:72
msgid "Queries"
msgstr ""

#: share/html/Search/Edit.html:64
msgid "Query"
msgstr "查詢"

#: share/html/Search/Build.html:117
msgid "Query Builder"
msgstr "建立查詢"

#: share/html/Search/Elements/Chart:103
msgid "Query:"
msgstr "查詢："

#: lib/RT/Tickets_Overlay.pm:1666 share/html/Elements/QueueSummary:50 share/html/Elements/QuickCreate:56 share/html/Search/Elements/PickBasics:83 share/html/SelfService/Create.html:56 share/html/Ticket/Create.html:66 share/html/Ticket/Elements/EditBasics:59 share/html/Ticket/Elements/ShowBasics:80 share/html/Tools/Reports/CreatedByDates.html:87 share/html/Tools/Reports/ResolvedByDates.html:88 share/html/Tools/Reports/ResolvedByOwner.html:68 share/html/User/Elements/DelegateRights:103
msgid "Queue"
msgstr "表單"

#: share/html/Admin/Queues/CustomField.html:65 share/html/Admin/Queues/Scrip.html:63 share/html/Admin/Queues/Scrips.html:71 share/html/Admin/Queues/Templates.html:67
#. ($Queue)
#. ($id)
msgid "Queue %1 not found"
msgstr "找不到表單 %1"

#: NOT FOUND IN SOURCE
msgid "Queue '%1' not found\\n"
msgstr "找不到表單 '%1'\\n"

#: NOT FOUND IN SOURCE
msgid "Queue Keyword Selections"
msgstr "表單關鍵字選取"

#: share/html/Admin/Queues/Modify.html:62
msgid "Queue Name"
msgstr "表單名稱"

#: NOT FOUND IN SOURCE
msgid "Queue Owner"
msgstr "業務承辦人"

#: NOT FOUND IN SOURCE
msgid "Queue Priority"
msgstr "優先等級"

#: NOT FOUND IN SOURCE
msgid "Queue Rights"
msgstr "表單權限"

#: NOT FOUND IN SOURCE
msgid "Queue Scrips"
msgstr "表單手續"

#: NOT FOUND IN SOURCE
msgid "Queue Setup"
msgstr "表單設定"

#: lib/RT/Queue_Overlay.pm:337
msgid "Queue already exists"
msgstr "表單已存在"

#: lib/RT/Queue_Overlay.pm:347 lib/RT/Queue_Overlay.pm:353
msgid "Queue could not be created"
msgstr "無法新增表單"

#: share/html/Ticket/Create.html:326 share/html/index.html:91 t/clicky.t:24 t/ticket/link_search.t:17
msgid "Queue could not be loaded."
msgstr "無法載入表單"

#: docs/design_docs/string-extraction-guide.txt:83 lib/RT/Queue_Overlay.pm:368 lib/RT/StyleGuide.pod:801
msgid "Queue created"
msgstr "表單新增完畢"

#: NOT FOUND IN SOURCE
msgid "Queue is not specified."
msgstr "未指定表單。"

#: lib/RT/CustomField_Overlay.pm:196 share/html/SelfService/Display.html:129
msgid "Queue not found"
msgstr "找不到表單"

#: share/html/Elements/GnuPG/SelectKeyForSigning:50 share/html/Elements/GnuPG/SelectKeyForSigning:54
msgid "Queue's key"
msgstr ""

#: NOT FOUND IN SOURCE
msgid "QueueName"
msgstr "表單名稱"

#: share/html/Admin/Elements/GlobalCustomFieldTabs:69 share/html/Admin/Elements/Tabs:61 share/html/Admin/Global/CustomFields/index.html:77 share/html/Admin/index.html:68
msgid "Queues"
msgstr "表單"

#: share/html/Elements/MyAdminQueues:48
msgid "Queues I administer"
msgstr "由我管理的表單"

#: share/html/Elements/MySupportQueues:48
msgid "Queues I'm an AdminCc for"
msgstr "管理員副本有我的表單"

#: NOT FOUND IN SOURCE
msgid "Quick Search"
msgstr "表單現況"

#: share/html/Elements/Quicksearch:49 share/html/Prefs/Elements/Tabs:59 share/html/Prefs/Quicksearch.html:72
msgid "Quick search"
msgstr "表單一覽"

#: share/html/Elements/QuickCreate:49
msgid "Quick ticket creation"
msgstr "快速建立申請單"

#: share/html/Search/Elements/ResultViews:61
msgid "RSS"
msgstr "RSS"

#: NOT FOUND IN SOURCE
msgid "RT %1"
msgstr "RT %1"

#: docs/design_docs/string-extraction-guide.txt:70 lib/RT/StyleGuide.pod:788
#. ($RT::VERSION, RT->Config->Get('rtname'))
msgid "RT %1 for %2"
msgstr "%2：RT %1 版"

#: NOT FOUND IN SOURCE
msgid "RT %1 from <a href=\"http://bestpractical.com\">Best Practical Solutions, LLC</a>."
msgstr "RT %1 版，<a href=\"http://bestpractical.com\">Best Practical Solutions 公司</a>出品。"

#: NOT FOUND IN SOURCE
msgid "RT %1. Copyright 1996-%1 Jesse Vincent <jesse\\@bestpractical.com>\\n"
msgstr "RT %1。版權所有 1996-%1 Jesse Vincent <jesse\\@bestpractical.com>\\n"

#: NOT FOUND IN SOURCE
msgid "RT %1. Copyright 1996-2002 Jesse Vincent <jesse\\@bestpractical.com>\\n"
msgstr "RT %1。版權所有 1996-2002 Jesse Vincent <jesse\\@bestpractical.com>\\n"

#: share/html/Admin/index.html:48 share/html/Admin/index.html:49
msgid "RT Administration"
msgstr "RT 管理頁面"

#: NOT FOUND IN SOURCE
msgid "RT Authentication error."
msgstr "RT 認證錯誤。"

#: NOT FOUND IN SOURCE
msgid "RT Bounce: %1"
msgstr "RT 退信：%1"

#: share/html/Admin/Tools/Configuration.html:72
msgid "RT Config"
msgstr ""

#: NOT FOUND IN SOURCE
msgid "RT Configuration error"
msgstr "RT 設定錯誤"

#: NOT FOUND IN SOURCE
msgid "RT Critical error. Message not recorded!"
msgstr "RT 致命錯誤。訊息未被紀錄。"

#: share/html/Elements/Error:69 share/html/SelfService/Error.html:64
msgid "RT Error"
msgstr "RT 錯誤"

#: lib/RT/Installer.pm:136
msgid "RT Name"
msgstr ""

#: NOT FOUND IN SOURCE
msgid "RT Received mail (%1) from itself."
msgstr "RT 收到從自己寄出的郵件 (%1)。"

#: NOT FOUND IN SOURCE
msgid "RT Recieved mail (%1) from itself."
msgstr "RT 收到從自己寄出的郵件 (%1)。"

#: share/html/SelfService/Elements/Tabs:72 share/html/SelfService/Elements/Tabs:74
msgid "RT Self Service"
msgstr "RT 自助服務"

#: share/html/Admin/Tools/Configuration.html:94
msgid "RT Variables"
msgstr "RT 的變數"

#: lib/RT/Config.pm:112 share/html/Admin/Elements/SystemTabs:73 share/html/Admin/Elements/UserTabs:69 share/html/Admin/Global/MyRT.html:48 share/html/Admin/Global/MyRT.html:51 share/html/Admin/Global/MyRT.html:59 share/html/Admin/Global/index.html:78 share/html/Admin/Users/MyRT.html:68 share/html/Prefs/MyRT.html:67 share/html/Prefs/MyRT.html:84 share/html/User/Elements/Tabs:73 share/html/index.html:6 share/html/index.html:80
msgid "RT at a glance"
msgstr "RT 一覽"

#: share/html/Admin/Users/MyRT.html:79
#. ($UserObj->Name)
msgid "RT at a glance for the user %1"
msgstr "使用者 %1 的 RT 一覽"

#: share/html/Admin/CustomFields/Modify.html:104
msgid "RT can include content from another web service when showing this custom field."
msgstr "RT 可於顯示此自訂欄位時引入其他網站的內容"

#: share/html/Admin/CustomFields/Modify.html:96
msgid "RT can make this custom field's values into hyperlinks to another service."
msgstr "RT 可將此自訂欄位的值視為連往其他網站的超鏈結"

#: NOT FOUND IN SOURCE
msgid "RT couldn't authenticate you"
msgstr "RT 無法認證您的身份"

#: NOT FOUND IN SOURCE
msgid "RT couldn't find requestor via its external database lookup"
msgstr "RT 無法從外部資料庫查詢找到申請人資訊"

#: NOT FOUND IN SOURCE
msgid "RT couldn't find the queue: %1"
msgstr "RT 找不到表單：%1"

#: lib/RT/Interface/Web/Session.pm:275
msgid "RT couldn't store your session."
msgstr "RT 無法儲存您的登入階段。"

#: NOT FOUND IN SOURCE
msgid "RT couldn't validate this PGP signature. \\n"
msgstr "RT 無法確認這個 PGP 簽章。\\n"

#: share/html/Elements/Logo:54
#. (RT->Config->Get('rtname'))
msgid "RT for %1"
msgstr "%1 專用流程系統"

#: NOT FOUND IN SOURCE
msgid "RT for %1: %2"
msgstr "%1 專用 RT 系統：%2"

#: NOT FOUND IN SOURCE
msgid "RT has proccessed your commands"
msgstr "RT 已執行您的命令"

#: NOT FOUND IN SOURCE
msgid "RT is &copy; Copyright 1996-%1 Jesse Vincent &lt;jesse@bestpractical.com&gt;.  It is distributed under <a href=\"http://www.gnu.org/copyleft/gpl.html\">Version 2 of the GNU General Public License.</a>"
msgstr "RT 版權所有 1996-%1 Jesse Vincent &lt;jesse@bestpractical.com&gt;。<br>本軟體依 <a href=\"http://www.gnu.org/copyleft/gpl.html\">GNU 通用公共授權第二版</a> 散佈。"

#: NOT FOUND IN SOURCE
msgid "RT thinks this message may be a bounce"
msgstr "RT 認為這可能是退信"

#: share/html/Search/Simple.html:62
msgid "RT will look for anything else you enter in ticket subjects."
msgstr "RT 會在申請單主旨內搜尋將您鍵入的任何其他字樣"

#: NOT FOUND IN SOURCE
msgid "RT will process this message as if it were unsigned.\\n"
msgstr "RT 以未簽章方式處理這封郵件。\\n"

#: share/html/Admin/CustomFields/Modify.html:106 share/html/Admin/CustomFields/Modify.html:98
msgid "RT will replace <tt>__id__</tt> and <tt>__CustomField__</tt> with the record id and custom field value, respectively"
msgstr "RT 會將 <tt>__id__</tt> 及 <tt>__CustomField__</tt> 置換成紀錄編號及自訂欄位"

#: NOT FOUND IN SOURCE
msgid "RT's email command mode requires PGP authentication.  Either you didn't sign your message, or your signature could not be verified."
msgstr "RT 的電子郵件命令模式須要 PGP 認證。您可能沒有簽章，或是您的簽章無法辨識。"

#: NOT FOUND IN SOURCE
msgid "RT::Queue-Role"
msgstr "表單運行角色"

#: NOT FOUND IN SOURCE
msgid "RT::System-Role"
msgstr "系統運行角色"

#: NOT FOUND IN SOURCE
msgid "RT::Ticket-Role"
msgstr "申請單運行角色"

#: NOT FOUND IN SOURCE
msgid "RT_System"
msgstr "系統訊息"

#: NOT FOUND IN SOURCE
msgid "Read Only"
msgstr "唯讀"

#: share/html/Admin/Users/Modify.html:81 share/html/User/Prefs.html:71
msgid "Real Name"
msgstr "真實姓名"

#: NOT FOUND IN SOURCE
msgid "RealName"
msgstr "真實姓名"

#: NOT FOUND IN SOURCE
msgid "Really reject this ticket?"
msgstr "您確定要駁回這張申請單嗎？"

#: share/html/Tools/MyDay.html:73
msgid "Record all updates"
msgstr ""

#: lib/RT/Transaction_Overlay.pm:714
#. ($value)
msgid "Reference by %1 added"
msgstr "已加入 %1 為參考本申請單"

#: lib/RT/Transaction_Overlay.pm:754
#. ($value)
msgid "Reference by %1 deleted"
msgstr "已移除 %1 為參考本申請單"

#: lib/RT/Transaction_Overlay.pm:711
#. ($value)
msgid "Reference to %1 added"
msgstr "已加入參考申請單 %1"

#: lib/RT/Transaction_Overlay.pm:751
#. ($value)
msgid "Reference to %1 deleted"
msgstr "已移除參考申請單 %1"

#: share/html/Elements/EditLinks:100 share/html/Elements/EditLinks:157 share/html/Elements/ShowLinks:114 share/html/Ticket/Create.html:235 share/html/Ticket/Elements/BulkLinks:74
msgid "Referred to by"
msgstr "被參考"

#: NOT FOUND IN SOURCE
msgid "ReferredToBy"
msgstr "被參考"

#: share/html/Elements/EditLinks:153 share/html/Elements/EditLinks:91 share/html/Elements/SelectLinkType:51 share/html/Elements/ShowLinks:104 share/html/Ticket/Create.html:234 share/html/Ticket/Elements/BulkLinks:70
msgid "Refers to"
msgstr "參考"

#: NOT FOUND IN SOURCE
msgid "RefersTo"
msgstr "參考"

#: NOT FOUND IN SOURCE
msgid "Refine"
msgstr "在結果範圍內查詢"

#: NOT FOUND IN SOURCE
msgid "Refine search"
msgstr "調整查詢條件"

#: share/html/Elements/RefreshHomepage:48
msgid "Refresh"
msgstr "更新"

#: share/html/Elements/Refresh:59
#. ($value/60)
msgid "Refresh this page every %1 minutes."
msgstr "每 %1 分鐘更新頁面"

#: lib/RT/Transaction_Overlay.pm:800
#. ($ticket->Subject)
msgid "Reminder '%1' added"
msgstr "已建立提醒項目「%1」"

#: lib/RT/Transaction_Overlay.pm:813
#. ($ticket->Subject)
msgid "Reminder '%1' completed"
msgstr "已完成提醒項目「%1」"

#: lib/RT/Transaction_Overlay.pm:806
#. ($ticket->Subject)
msgid "Reminder '%1' reopened"
msgstr "已重新開啟提醒項目「%1」"

#: share/html/Ticket/Reminders.html:48
#. ($Ticket->Id)
msgid "Reminder ticket #%1"
msgstr "提醒項目 #%1"

#: share/html/Elements/MyReminders:50 share/html/Ticket/Elements/ShowSummary:78 share/html/Ticket/Elements/Tabs:151 share/html/Ticket/Reminders.html:57
msgid "Reminders"
msgstr "提醒項目"

#: share/html/Ticket/Reminders.html:52
#. ($Ticket->Id)
msgid "Reminders for ticket #%1"
msgstr "申請單 #%1 的提醒項目"

#: NOT FOUND IN SOURCE
msgid "Remove"
msgstr "移除"

#: share/html/Search/Bulk.html:99
msgid "Remove AdminCc"
msgstr "移除管理員副本"

#: share/html/Ticket/Elements/Bookmark:73
msgid "Remove Bookmark"
msgstr ""

#: share/html/Search/Bulk.html:95
msgid "Remove Cc"
msgstr "移除副本"

#: share/html/Search/Bulk.html:91
msgid "Remove Requestor"
msgstr "移除申請人"

#: share/html/Ticket/Elements/ShowTransaction:191 share/html/Ticket/Elements/Tabs:172
msgid "Reply"
msgstr "回覆"

#: share/html/Admin/Queues/Modify.html:74
msgid "Reply Address"
msgstr "回覆地址"

#: share/html/Search/Bulk.html:134 share/html/Ticket/ModifyAll.html:97 share/html/Ticket/Update.html:92
msgid "Reply to requestors"
msgstr "回覆申請人"

#: lib/RT/Queue_Overlay.pm:110
msgid "Reply to tickets"
msgstr "對申請單進行回覆"

#: lib/RT/Queue_Overlay.pm:110
msgid "ReplyToTicket"
msgstr "回覆申請單"

#: NOT FOUND IN SOURCE
msgid "Report to Duty"
msgstr "上下班刷卡"

#: NOT FOUND IN SOURCE
msgid "Reported on"
msgstr "到職日期"

#: share/html/Tools/Elements/Tabs:61 share/html/Tools/Reports/index.html:48 share/html/Tools/Reports/index.html:49
msgid "Reports"
msgstr "報表"

#: lib/RT/ACE_Overlay.pm:100
msgid "Requestor"
msgstr "申請人"

#: NOT FOUND IN SOURCE
msgid "Requestor email address"
msgstr "申請人電子郵件信箱位址"

#: NOT FOUND IN SOURCE
msgid "Requestor's"
msgstr "申請人所屬之第上"

#: NOT FOUND IN SOURCE
msgid "Requestor's Dept."
msgstr "申請人所屬部門之"

#: NOT FOUND IN SOURCE
msgid "Requestor's Phone"
msgstr "申請人電話"

#: NOT FOUND IN SOURCE
msgid "Requestor(s)"
msgstr "申請人"

#: NOT FOUND IN SOURCE
msgid "Requestor.EmailAddress"
msgstr "申請人: 電子郵件信箱"

#: NOT FOUND IN SOURCE
msgid "RequestorAddresses"
msgstr "申請人地址"

#: share/html/SelfService/Create.html:65 share/html/Ticket/Create.html:84 share/html/Ticket/Elements/EditPeople:71 share/html/Ticket/Elements/ShowPeople:54
msgid "Requestors"
msgstr "申請人"

#: share/html/Admin/Queues/Modify.html:88
msgid "Requests should be due in"
msgstr "申請單處理期限"

#: lib/RT/Attribute_Overlay.pm:149
#. ('Object')
msgid "Required parameter '%1' not specified"
msgstr "未指定必要的參數「%1」"

#: share/html/Elements/Submit:101
msgid "Reset"
msgstr "重設"

#: share/html/User/Prefs.html:184
msgid "Reset secret authentication token"
msgstr ""

#: share/html/Admin/Users/MyRT.html:62 share/html/Prefs/MyRT.html:60
msgid "Reset to default"
msgstr "重設為預設值"

#: share/html/Admin/Users/Modify.html:186 share/html/User/Prefs.html:90
msgid "Residence"
msgstr "住處"

#: NOT FOUND IN SOURCE
msgid "Resolution"
msgstr "解決狀態"

#: share/html/Ticket/Elements/Tabs:183
msgid "Resolve"
msgstr "解決"

#: share/html/Ticket/Update.html:178
#. ($TicketObj->id, $TicketObj->Subject)
msgid "Resolve ticket #%1 (%2)"
msgstr "解決申請單 #%1 (%2)"

#: etc/initialdata:292 lib/RT/Ticket_Overlay.pm:908 share/html/Elements/SelectDateType:51
msgid "Resolved"
msgstr "已解決"

#: share/html/Tools/Reports/Elements/Tabs:57
msgid "Resolved by owner"
msgstr "已由承辦人解決"

#: share/html/Tools/Reports/Elements/Tabs:61
msgid "Resolved in date range"
msgstr "已在指定日期內解決"

#: share/html/Tools/Reports/ResolvedByDates.html:54
msgid "Resolved tickets in period, grouped by owner"
msgstr "已在指定日期內內解決，依承辦人分組"

#: share/html/Tools/Reports/ResolvedByOwner.html:52
msgid "Resolved tickets, grouped by owner"
msgstr "已解決的申請單，依承辦人分組"

#: NOT FOUND IN SOURCE
msgid "ResolvedRelative"
msgstr "解決日(相對值)"

#: NOT FOUND IN SOURCE
msgid "Response to requestors"
msgstr "回覆申請人"

#: NOT FOUND IN SOURCE
msgid "Responsibility Type"
msgstr "責任區分"

#: share/html/Elements/ListActions:49 share/html/Search/Elements/NewListActions:48
msgid "Results"
msgstr "結果"

#: NOT FOUND IN SOURCE
msgid "Results per page"
msgstr "每頁列出幾筆結果"

#: share/html/Ticket/GnuPG.html:59
msgid "Return back to the ticket"
msgstr ""

#: share/html/Admin/Users/Modify.html:128 share/html/User/Prefs.html:122
msgid "Retype Password"
msgstr "再次輸入密碼"

#: share/html/Search/Elements/EditSearches:61
msgid "Revert"
msgstr "復原"

#: NOT FOUND IN SOURCE
msgid "Right %1 not found for %2  %3 in scope %4 (%5)\\n"
msgstr "在 %4 (%5) 的範圍內找不到 %2 %3 的 %1 權限\\n"

#: lib/RT/ACE_Overlay.pm:401
msgid "Right Delegated"
msgstr "權限代理完畢"

#: lib/RT/ACE_Overlay.pm:301
msgid "Right Granted"
msgstr "權限設定完畢"

#: lib/RT/ACE_Overlay.pm:167
msgid "Right Loaded"
msgstr "權限載入完畢"

#: lib/RT/ACE_Overlay.pm:466 lib/RT/ACE_Overlay.pm:487
msgid "Right could not be revoked"
msgstr "無法撤消權限"

#: share/html/User/Delegation.html:87
msgid "Right not found"
msgstr "找不到權限"

#: lib/RT/ACE_Overlay.pm:331 lib/RT/ACE_Overlay.pm:426
msgid "Right not loaded."
msgstr "權限並未載入。"

#: lib/RT/ACE_Overlay.pm:483
msgid "Right revoked"
msgstr "權限撤消完畢"

#: NOT FOUND IN SOURCE
msgid "Rights"
msgstr "權限及代理人"

#: lib/RT/Interface/Web.pm:831
#. ($object_type)
msgid "Rights could not be granted for %1"
msgstr "無法將權限賦予 %1"

#: NOT FOUND IN SOURCE
msgid "Rights could not be revoked for %1"
msgstr "無法撤消 %1 的權限"

#: NOT FOUND IN SOURCE
msgid "Role Members"
msgstr "角色成員"

#: NOT FOUND IN SOURCE
msgid "Role Name"
msgstr "角色名稱"

#: share/html/Admin/Global/GroupRights.html:74 share/html/Admin/Queues/GroupRights.html:76
msgid "Roles"
msgstr "角色"

#: NOT FOUND IN SOURCE
msgid "RootApproval"
msgstr "交由系統管理員簽核"

#: share/html/Dashboards/Subscription.html:141
msgid "Rows"
msgstr ""

#: share/html/Prefs/MyRT.html:76
msgid "Rows per box"
msgstr "每格筆數"

#: share/html/Search/Elements/DisplayOptions:90
msgid "Rows per page"
msgstr "每頁筆數"

#: NOT FOUND IN SOURCE
msgid "Run Approval"
msgstr "簽核執行"

#: NOT FOUND IN SOURCE
msgid "SMTPDebug"
msgstr "SMTP 偵錯紀錄"

#: NOT FOUND IN SOURCE
msgid "SMTPFrom"
msgstr "SMTP 寄件位址"

#: NOT FOUND IN SOURCE
msgid "SMTPServer"
msgstr "SMTP 伺服器"

#: lib/RT/Installer.pm:68
msgid "SQLite"
msgstr ""

#: lib/RT/Date.pm:109 share/html/CalPopup.html:91
msgid "Sat"
msgstr "星期六"

#: NOT FOUND IN SOURCE
msgid "Sat."
msgstr "星期六"

#: share/html/Prefs/MyRT.html:78 share/html/Prefs/Quicksearch.html:66 share/html/Prefs/Search.html:71 share/html/Search/Elements/EditSearches:72 share/html/Widgets/SelectionBox:222
msgid "Save"
msgstr "儲存"

#: share/html/Admin/CustomFields/Modify.html:126 share/html/Admin/Groups/Modify.html:94 share/html/Admin/Queues/Modify.html:127 share/html/Admin/Queues/People.html:130 share/html/Admin/Users/GnuPG.html:75 share/html/Admin/Users/Modify.html:243 share/html/Dashboards/Modify.html:75 share/html/Dashboards/Subscription.html:156 share/html/Prefs/Other.html:77 share/html/Prefs/Quicksearch.html:66 share/html/Prefs/Search.html:71 share/html/Prefs/SearchOptions.html:65 share/html/SelfService/Prefs.html:60 share/html/Ticket/Elements/PreviewScrips:94 share/html/Ticket/Modify.html:65 share/html/Ticket/ModifyAll.html:130 share/html/Ticket/ModifyDates.html:63 share/html/Ticket/ModifyLinks.html:65 share/html/Ticket/ModifyPeople.html:63 share/html/User/Groups/Modify.html:79
msgid "Save Changes"
msgstr "儲存更改"

#: share/html/User/Prefs.html:192
msgid "Save Preferences"
msgstr "儲存偏好"

#: share/html/Search/Elements/EditSearches:65
msgid "Save as New"
msgstr ""

#: NOT FOUND IN SOURCE
msgid "Save changes"
msgstr "儲存更改"

#: lib/RT/SharedSetting.pm:181
#. ($self->ObjectName, $name)
msgid "Saved %1 %2"
msgstr ""

#: NOT FOUND IN SOURCE
msgid "Saved search %1"
msgstr "成功儲存查詢：%1"

#: share/html/Search/Elements/EditSearches:135 share/html/Widgets/SavedSearch:159
msgid "Saved searches"
msgstr "預存查詢"

#: share/html/Admin/Global/Scrip.html:79 share/html/Admin/Queues/Scrip.html:86 share/html/Ticket/Elements/PreviewScrips:65
#. ($scrip->id)
#. ($id)
msgid "Scrip #%1"
msgstr "手續 #%1"

#: NOT FOUND IN SOURCE
msgid "Scrip Action"
msgstr "訊息通知動作"

#: NOT FOUND IN SOURCE
msgid "Scrip Condition"
msgstr "訊息通知條件"

#: lib/RT/Scrip_Overlay.pm:167
msgid "Scrip Created"
msgstr "手續新增完畢"

#: share/html/Admin/Elements/EditScrip:54
msgid "Scrip Fields"
msgstr "手續欄位"

#: NOT FOUND IN SOURCE
msgid "Scrip Name"
msgstr "訊息名稱"

#: share/html/Admin/Elements/EditScrips:104
msgid "Scrip deleted"
msgstr "手續刪除完畢"

#: share/html/Admin/Elements/QueueTabs:69 share/html/Admin/Elements/SystemTabs:56 share/html/Admin/Global/index.html:56
msgid "Scrips"
msgstr "手續"

#: NOT FOUND IN SOURCE
msgid "Scrips "
msgstr "訊息通知"

#: share/html/Ticket/Update.html:153
msgid "Scrips and Recipients"
msgstr ""

#: NOT FOUND IN SOURCE
msgid "Scrips for %1\\n"
msgstr "%1 的手續\\n"

#: share/html/Admin/Queues/Scrips.html:57
msgid "Scrips which apply to all queues"
msgstr "適用於所有表單的手續"

#: share/html/Admin/Tools/Shredder/index.html:67 share/html/Elements/SimpleSearch:50 share/html/Search/Simple.html:67
msgid "Search"
msgstr "查詢"

#: NOT FOUND IN SOURCE
msgid "Search Criteria"
msgstr "查詢條件"

#: share/html/Prefs/SearchOptions.html:48 share/html/Prefs/SearchOptions.html:51
msgid "Search Preferences"
msgstr "搜尋偏好"

#: NOT FOUND IN SOURCE
msgid "Search attribute load failure"
msgstr "搜尋屬性載入失敗"

#: share/html/Approvals/Elements/PendingMyApproval:61
msgid "Search for approvals"
msgstr "簽核單查詢"

#: share/html/Search/Simple.html:77
msgid "Search for tickets"
msgstr "申請單查詢"

#: share/html/Search/Simple.html:59
msgid "Search for tickets. Enter <strong>id</strong> numbers, <strong>queues</strong> by name, Owners by <strong>username</strong> and Requestors by <strong>email address</strong>."
msgstr ""

#: NOT FOUND IN SOURCE
msgid "Search for tickets. Enter <strong>id</strong> numbers, <strong>queues</strong> by name, Owners by <strong>username</strong> and Requestors by <strong>email address</strong>. RT will look for anything else you enter in ticket bodies and attachments."
msgstr "搜尋申請單。請鍵入<strong>編號</strong>、<strong>表單名稱</strong>、承辦人的<strong>使用者名稱</strong>、或申請人的<strong>電子郵件地址</strong>。以上格式之外的文字，則會在申請單內文及附件內檢索。"

#: share/html/User/Elements/Tabs:70
msgid "Search options"
msgstr "搜尋選項"

#: share/html/Search/Chart.html:58
#. ($PrimaryGroupBy)
msgid "Search results grouped by %1"
msgstr "搜尋結果，依 %1 分組"

#: NOT FOUND IN SOURCE
msgid "Search update: %1"
msgstr "更新查詢：%1"

#: NOT FOUND IN SOURCE
msgid "Searches can't be associated with that kind of object"
msgstr "不能對此類物件進行查詢"

#: share/html/Search/Simple.html:61
msgid "Searching the full text of every ticket can take a long time, but if you need to do it, you can search for any word in full ticket history for any word by typing <b>fulltext:<i>word</i></b>."
msgstr "對所有申請單的全文進行檢索，可能會需要很久的時間。但如果您真的有需要，可鍵入 <b>fulltext:<i>文字</i></b> 來搜尋申請單的所有紀錄。"

#: NOT FOUND IN SOURCE
msgid "Second-"
msgstr "二"

#: NOT FOUND IN SOURCE
msgid "Second-level Users"
msgstr "二階主管員工"

#: share/html/User/Prefs.html:180
msgid "Secret authentication token"
msgstr ""

#: bin/rt-crontool:315
msgid "Security:"
msgstr "安全性："

#: share/html/Elements/ShowCustomFields:101
msgid "See also:"
msgstr "參見："

#: lib/RT/CustomField_Overlay.pm:112
msgid "See custom fields"
msgstr "查閱自訂欄位"

#: lib/RT/Queue_Overlay.pm:106
msgid "See exact outgoing email messages and their recipeients"
msgstr "查閱送出的電子郵件及收件人"

#: lib/RT/Queue_Overlay.pm:104
msgid "See ticket private commentary"
msgstr "查閱申請單內的私人評論"

#: lib/RT/Queue_Overlay.pm:103
msgid "See ticket summaries"
msgstr "查閱申請單總覽"

#: lib/RT/CustomField_Overlay.pm:112
msgid "SeeCustomField"
msgstr "查閱自訂欄位"

#: lib/RT/Group_Overlay.pm:95
msgid "SeeGroup"
msgstr "查閱群組"

#: lib/RT/Queue_Overlay.pm:91
msgid "SeeQueue"
msgstr "查閱表單"

#: share/html/Admin/Elements/CustomFieldTabs:92 share/html/Admin/Elements/GroupTabs:77 share/html/Admin/Elements/QueueTabs:94 share/html/Admin/Elements/UserTabs:83
msgid "Select"
msgstr "選擇"

#: NOT FOUND IN SOURCE
msgid "Select All"
msgstr "全選"

#: share/html/Admin/CustomFields/index.html:48 share/html/Admin/CustomFields/index.html:51
msgid "Select a Custom Field"
msgstr "選擇自訂欄位"

#: share/html/Admin/Groups/index.html:88
msgid "Select a group"
msgstr "選擇群組"

#: share/html/Admin/Queues/index.html:56
msgid "Select a queue"
msgstr "選擇表單"

#: share/html/SelfService/CreateTicketInQueue.html:50
msgid "Select a queue for your new ticket"
msgstr "為您新的申請單選擇一個表單"

#: NOT FOUND IN SOURCE
msgid "Select a queue to link to"
msgstr "請選擇欲連結表單"

#: share/html/Admin/Users/index.html:48 share/html/Admin/Users/index.html:51 share/html/Admin/Users/index.html:54
msgid "Select a user"
msgstr "選擇使用者"

#: NOT FOUND IN SOURCE
msgid "Select custom field"
msgstr "選擇自訂欄位"

#: share/html/Admin/Elements/GlobalCustomFieldTabs:70 share/html/Admin/Global/CustomFields/index.html:78
msgid "Select custom fields for all queues"
msgstr ""

#: share/html/Admin/Elements/GlobalCustomFieldTabs:64 share/html/Admin/Global/CustomFields/index.html:72
msgid "Select custom fields for all user groups"
msgstr "選擇適用於所有使用者群組的自訂欄位"

#: share/html/Admin/Elements/GlobalCustomFieldTabs:58 share/html/Admin/Global/CustomFields/index.html:67
msgid "Select custom fields for all users"
msgstr "選擇適用於所有使用者的自訂欄位"

#: share/html/Admin/Elements/GlobalCustomFieldTabs:76 share/html/Admin/Global/CustomFields/index.html:84
msgid "Select custom fields for tickets in all queues"
msgstr "選擇適用於所有表單內申請單的自訂欄位"

#: share/html/Admin/Elements/GlobalCustomFieldTabs:82 share/html/Admin/Global/CustomFields/index.html:91
msgid "Select custom fields for transactions on tickets in all queues"
msgstr "選擇適用於所有表單內申請單之更動的自訂欄位"

#: share/html/Dashboards/Elements/Tabs:95
msgid "Select dashboard"
msgstr ""

#: share/html/User/Elements/GroupTabs:73
msgid "Select group"
msgstr "選擇群組"

#: lib/RT/CustomField_Overlay.pm:60
msgid "Select multiple values"
msgstr "選擇多重項目"

#: lib/RT/CustomField_Overlay.pm:61
msgid "Select one value"
msgstr "選擇單一項目"

#: NOT FOUND IN SOURCE
msgid "Select queue"
msgstr "選擇表單"

#: share/html/Prefs/Quicksearch.html:55
msgid "Select queues to be displayed on the \"RT at a glance\" page"
msgstr "選擇要在「RT 一覽」頁面顯示的表單"

#: share/html/Admin/Global/Scrip.html:61 share/html/Admin/Global/Scrips.html:59 share/html/Admin/Queues/Scrip.html:69 share/html/Admin/Queues/Scrips.html:75
msgid "Select scrip"
msgstr "選擇手續"

#: share/html/Admin/Global/Template.html:77 share/html/Admin/Global/Templates.html:59 share/html/Admin/Queues/Template.html:78 share/html/Admin/Queues/Templates.html:70
msgid "Select template"
msgstr "選擇範本"

#: lib/RT/CustomField_Overlay.pm:62
msgid "Select up to %1 values"
msgstr "選擇最多 %1 個值"

#: NOT FOUND IN SOURCE
msgid "Select user"
msgstr "選擇使用者"

#: NOT FOUND IN SOURCE
msgid "Select workflow"
msgstr "選擇流程"

#: NOT FOUND IN SOURCE
msgid "SelectExternal"
msgstr "系統選項"

#: NOT FOUND IN SOURCE
msgid "SelectMultiple"
msgstr "多重選項"

#: NOT FOUND IN SOURCE
msgid "SelectSingle"
msgstr "單一選項"

#: share/html/Admin/Elements/EditCustomFields:60
msgid "Selected Custom Fields"
msgstr "已選取的自訂欄位"

#: share/html/Admin/CustomFields/Objects.html:61
msgid "Selected objects"
msgstr "已選取的物件"

#: NOT FOUND IN SOURCE
msgid "Selected users:"
msgstr "已選取的使用者："

#: share/html/Widgets/SelectionBox:220
msgid "Selections modified. Please save your changes"
msgstr "選取的項目已更改。請儲存您的更動"

#: NOT FOUND IN SOURCE
msgid "Self Service"
msgstr "自助服務"

#: lib/RT/Interface/Email.pm:650
msgid "Send email successfully"
msgstr ""

#: etc/initialdata:76
msgid "Send mail to all watchers"
msgstr "寄信給所有視察員"

#: etc/initialdata:72
msgid "Send mail to all watchers as a \"comment\""
msgstr "以評論方式寄信給所有視察員"

#: etc/initialdata:67
msgid "Send mail to requestors and Ccs"
msgstr "寄信給申請人及副本收件人"

#: etc/initialdata:62
msgid "Send mail to requestors and Ccs as a comment"
msgstr "以評論方式寄信給申請人及副本收件人"

#: lib/RT/Installer.pm:188
msgid "Sendmail arguments"
msgstr ""

#: lib/RT/Installer.pm:194
msgid "Sendmail bounce arguments"
msgstr ""

#: etc/initialdata:33
msgid "Sends a message to the requestors"
msgstr "寄信給申請人"

#: etc/initialdata:80 etc/initialdata:84
msgid "Sends mail to explicitly listed Ccs and Bccs"
msgstr "寄信給特定的副本及密件副本收件人"

#: etc/initialdata:49 etc/upgrade/3.1.17/content:7
msgid "Sends mail to the Ccs"
msgstr "寄信給副本收件人"

#: etc/initialdata:45 etc/upgrade/3.1.17/content:3
msgid "Sends mail to the Ccs as a comment"
msgstr "以評論方式寄信給副本收件人"

#: etc/initialdata:57
msgid "Sends mail to the administrative Ccs"
msgstr "寄信給管理員副本收件人"

#: etc/initialdata:53
msgid "Sends mail to the administrative Ccs as a comment"
msgstr "以評論寄信給管理員副本收件人"

#: etc/initialdata:37 etc/initialdata:41
msgid "Sends mail to the owner"
msgstr "寄信給申請人"

#: lib/RT/Date.pm:96
msgid "Sep"
msgstr "九月"

#: NOT FOUND IN SOURCE
msgid "Sep."
msgstr "09"

#: share/html/CalPopup.html:94
msgid "September"
msgstr "九月"

#: NOT FOUND IN SOURCE
msgid "Setting %1's 'Disabled' property to %2"
msgstr "%1 的「停用」屬性已設為 %2"

#: share/html/Prefs/Other.html:81 share/html/User/Elements/Tabs:57
msgid "Settings"
msgstr ""

#: NOT FOUND IN SOURCE
msgid "Shift Type"
msgstr "班別屬性"

#: share/html/Ticket/Elements/ShowTransaction:174
msgid "Show"
msgstr "顯示"

#: NOT FOUND IN SOURCE
msgid "Show Approvals"
msgstr "顯示待簽核申請單"

#: share/html/Search/Elements/EditFormat:54
msgid "Show Columns"
msgstr "顯示欄位"

#: share/html/Ticket/Elements/Tabs:300
msgid "Show Results"
msgstr "顯示結果"

#: share/html/Approvals/Elements/PendingMyApproval:66
msgid "Show approved requests"
msgstr "顯示已批准的簽核單"

#: share/html/Ticket/Graphs/Elements/EditGraphProperties:63
msgid "Show as well"
msgstr ""

#: share/html/Ticket/Create.html:410
msgid "Show basics"
msgstr "顯示基本資訊"

#: share/html/Approvals/Elements/PendingMyApproval:67
msgid "Show denied requests"
msgstr "顯示已駁回的簽核單"

#: share/html/Ticket/Create.html:413
msgid "Show details"
msgstr "顯示細節"

#: lib/RT/Config.pm:158
msgid "Show oldest history first"
msgstr ""

#: share/html/Approvals/Elements/PendingMyApproval:65
msgid "Show pending requests"
msgstr "顯示待處理的簽核單"

#: share/html/Approvals/Elements/PendingMyApproval:68
msgid "Show requests awaiting other approvals"
msgstr "顯示尚待他人批准的簽核單"

#: NOT FOUND IN SOURCE
msgid "Show ticket private commentary"
msgstr "顯示申請單內的私人評論"

#: NOT FOUND IN SOURCE
msgid "Show ticket summaries"
msgstr "顯示申請單摘要"

#: lib/RT/Queue_Overlay.pm:93
msgid "ShowACL"
msgstr "顯示權限清單"

#: lib/RT/System.pm:89
msgid "ShowConfigTab"
msgstr "顯示設定頁籤"

#: lib/RT/Queue_Overlay.pm:106
msgid "ShowOutgoingEmail"
msgstr "顯示寄送郵件"

#: lib/RT/Group_Overlay.pm:94
msgid "ShowSavedSearches"
msgstr "顯示預存查詢"

#: lib/RT/Queue_Overlay.pm:102
msgid "ShowScrips"
msgstr "顯示手續"

#: lib/RT/Queue_Overlay.pm:99
msgid "ShowTemplate"
msgstr "顯示範本"

#: lib/RT/Queue_Overlay.pm:103
msgid "ShowTicket"
msgstr "顯示申請單"

#: lib/RT/Queue_Overlay.pm:104
msgid "ShowTicketComments"
msgstr "顯示申請單的評論"

#: share/html/Admin/Elements/ToolTabs:60 share/html/Admin/Tools/Shredder/index.html:78 share/html/Ticket/Elements/Tabs:289
msgid "Shredder"
msgstr ""

#: share/html/Elements/GnuPG/SignEncryptWidget:49
msgid "Sign"
msgstr ""

#: share/html/Admin/Queues/Modify.html:106
msgid "Sign by default"
msgstr ""

#: lib/RT/Queue_Overlay.pm:107
msgid "Sign up as a ticket Requestor or ticket or queue Cc"
msgstr "登記成為申請人或副本收件人"

#: lib/RT/Queue_Overlay.pm:108
msgid "Sign up as a ticket or queue AdminCc"
msgstr "登記成為管理員副本收件人"

#: share/html/Admin/Users/Modify.html:234 share/html/User/Prefs.html:172
msgid "Signature"
msgstr "簽名檔"

#: NOT FOUND IN SOURCE
msgid "Signed in as %1"
msgstr "使用者：%1"

#: lib/RT/Queue_Overlay.pm:481
msgid "Signing disabled"
msgstr ""

#: lib/RT/Queue_Overlay.pm:480
msgid "Signing enabled"
msgstr ""

#: share/html/Elements/Tabs.orig:71 share/html/Elements/Tabs:71
msgid "Simple Search"
msgstr "簡易查詢"

#: share/html/Admin/Elements/SelectSingleOrMultiple:49
msgid "Single"
msgstr "單一"

#: share/html/Search/Elements/EditFormat:72
msgid "Size"
msgstr "大小"

#: share/html/Elements/Header:87
msgid "Skip Menu"
msgstr "略過選單"

#: sbin/rt-email-digest:264
msgid "Skipping disabled user"
msgstr ""

#: share/html/Search/Elements/EditFormat:75
msgid "Small"
msgstr "小"

#: share/html/Admin/CustomFields/Modify.html:107
msgid "Some browsers may only load content from the same domain as your RT server."
msgstr "某些瀏覽器只允許載入和 RT 伺服器同一個網域的內容。"

#: share/html/Admin/Elements/AddCustomFieldValue:53 share/html/Admin/Elements/EditCustomFieldValues:57
msgid "Sort"
msgstr "順序"

#: NOT FOUND IN SOURCE
msgid "Sort key"
msgstr "排序方式"

#: NOT FOUND IN SOURCE
msgid "Sort results by"
msgstr "結果排序方式"

#: NOT FOUND IN SOURCE
msgid "SortOrder"
msgstr "排序順序"

#: share/html/Search/Elements/DisplayOptions:48
msgid "Sorting"
msgstr ""

#: sbin/rt-email-digest:71
msgid "Specify whether this is a daily or weekly run."
msgstr ""

#: share/html/Search/Elements/ResultViews:60
msgid "Spreadsheet"
msgstr ""

#: share/html/Admin/Elements/EditScrip:81
msgid "Stage"
msgstr "關卡"

#: NOT FOUND IN SOURCE
msgid "Stage Action"
msgstr "關卡運行動作"

#: NOT FOUND IN SOURCE
msgid "Stage Condition"
msgstr "關卡運行條件"

#: NOT FOUND IN SOURCE
msgid "Stalled"
msgstr "延宕"

#: NOT FOUND IN SOURCE
msgid "Start page"
msgstr "首頁"

#: share/html/Elements/SelectDateType:50 share/html/Ticket/Elements/EditDates:55 share/html/Ticket/Elements/ShowDates:58
msgid "Started"
msgstr "實際起始日"

#: NOT FOUND IN SOURCE
msgid "Started date '%1' could not be parsed"
msgstr "無法解讀起始日期 '%1"

#: NOT FOUND IN SOURCE
msgid "StartedRelative"
msgstr "實際起始日(相對值)"

#: share/html/Elements/SelectDateType:54 share/html/Ticket/Create.html:215 share/html/Ticket/Elements/EditDates:50 share/html/Ticket/Elements/ShowDates:54
msgid "Starts"
msgstr "應起始日"

#: NOT FOUND IN SOURCE
msgid "Starts By"
msgstr "應起始日"

#: NOT FOUND IN SOURCE
msgid "Starts date '%1' could not be parsed"
msgstr "無法解讀起始日期 '%1"

#: NOT FOUND IN SOURCE
msgid "StartsRelative"
msgstr "應起始日(相對值)"

#: share/html/Admin/Users/Modify.html:165 share/html/User/Prefs.html:151
msgid "State"
msgstr "州"

#: lib/RT/Ticket_Overlay.pm:902 lib/RT/Tickets_Overlay.pm:1700 share/html/Search/Elements/PickBasics:97 share/html/SelfService/Update.html:59 share/html/Ticket/Create.html:70 share/html/Ticket/Elements/EditBasics:55 share/html/Ticket/Elements/ShowBasics:54 share/html/Ticket/Update.html:67 share/html/Tools/MyDay.html:67
msgid "Status"
msgstr "現況"

#: etc/initialdata:278
msgid "Status Change"
msgstr "現況改變時"

#: lib/RT/Transaction_Overlay.pm:573
#. ("'" . $self->loc( $self->OldValue ) . "'",                        "'" . $self->loc( $self->NewValue ) . "'")
msgid "Status changed from %1 to %2"
msgstr "現況從 %1 改為 %2"

#: NOT FOUND IN SOURCE
msgid "StatusChange"
msgstr "現況改變時"

#: share/html/Ticket/Elements/Tabs:205
msgid "Steal"
msgstr "強制更換承辦人"

#: lib/RT/Queue_Overlay.pm:117
msgid "Steal tickets"
msgstr "強制承辦申請單"

#: lib/RT/Queue_Overlay.pm:117
msgid "StealTicket"
msgstr "強制承辦申請單"

#: lib/RT/Transaction_Overlay.pm:667
#. ($Old->Name)
msgid "Stolen from %1"
msgstr "承辦人從 %1 強制更換"

#: NOT FOUND IN SOURCE
msgid "Stolen from %1 "
msgstr "承辦人從 %1 強制更換 "

#: share/html/Search/Elements/EditFormat:78
msgid "Style"
msgstr "樣式"

#: NOT FOUND IN SOURCE
msgid "Subgroup"
msgstr "子群組"

#: lib/RT/Ticket_Overlay.pm:898 lib/RT/Tickets_Overlay.pm:1782 share/html/Elements/QuickCreate:53 share/html/Elements/SelectAttachmentField:49 share/html/Search/Bulk.html:137 share/html/SelfService/Create.html:81 share/html/SelfService/Update.html:67 share/html/Ticket/Create.html:110 share/html/Ticket/Elements/EditBasics:50 share/html/Ticket/Elements/Reminders:128 share/html/Ticket/Forward.html:64 share/html/Ticket/ModifyAll.html:103 share/html/Ticket/Update.html:96
msgid "Subject"
msgstr "主題"

#: share/html/Admin/Queues/Modify.html:70
msgid "Subject Tag"
msgstr ""

#: docs/design_docs/string-extraction-guide.txt:89 lib/RT/StyleGuide.pod:807 lib/RT/Transaction_Overlay.pm:689
#. ($self->Data)
msgid "Subject changed to %1"
msgstr "標題已改為 %1"

#: lib/RT/Queue_Overlay.pm:539
#. ((defined $value && length $value)? $value : $self->loc("(no value)"))
msgid "SubjectTag changed to %1"
msgstr ""

#: share/html/Elements/Submit:87
msgid "Submit"
msgstr "送出"

#: NOT FOUND IN SOURCE
msgid "Submit Workflow"
msgstr "送出流程"

#: share/html/Dashboards/Subscription.html:160
msgid "Subscribe"
msgstr ""

#: share/html/Dashboards/Subscription.html:268
#. ($DashboardObj->Name)
msgid "Subscribe to dashboard %1"
msgstr ""

#: lib/RT/Dashboard.pm:78
msgid "Subscribe to email dashboards"
msgstr ""

#: lib/RT/Dashboard.pm:78
msgid "SubscribeDashboard"
msgstr ""

#: share/html/Dashboards/Subscription.html:254
#. ($DashboardObj->Name)
msgid "Subscribed to dashboard %1"
msgstr ""

#: share/html/Dashboards/Elements/ShowDashboards:57 share/html/Dashboards/Elements/Tabs:78 share/html/Dashboards/Subscription.html:97
msgid "Subscription"
msgstr ""

#: share/html/Dashboards/Subscription.html:259
#. ($msg)
msgid "Subscription could not be created: %1"
msgstr ""

#: NOT FOUND IN SOURCE
msgid "Succeeded"
msgstr "設定成功"

#: lib/RT/Attachment_Overlay.pm:705
msgid "Successfuly decrypted data"
msgstr ""

#: lib/RT/Attachment_Overlay.pm:670
msgid "Successfuly encrypted data"
msgstr ""

#: lib/RT/Date.pm:103 share/html/CalPopup.html:90
msgid "Sun"
msgstr "星期日"

#: NOT FOUND IN SOURCE
msgid "Sun."
msgstr "星期日"

#: lib/RT/System.pm:79
msgid "SuperUser"
msgstr "系統管理員"

#: lib/RT/Config.pm:228
msgid "Suspended"
msgstr ""

#: NOT FOUND IN SOURCE
msgid "Sync now"
msgstr "執行同步"

#: NOT FOUND IN SOURCE
msgid "Sync104HRMS"
msgstr "自動同步104HRMS"

#: NOT FOUND IN SOURCE
msgid "Synchronizing HRMS data.  This may take a while..."
msgstr "正在同步化 HRMS 人事系統資料。請稍待..."

#: share/html/User/Elements/DelegateRights:100
msgid "System"
msgstr "系統"

#: share/html/Admin/Elements/ToolTabs:57 share/html/Admin/Tools/Configuration.html:50
msgid "System Configuration"
msgstr "系統設定"

#: lib/RT/Installer.pm:227 share/html/Elements/SelectTimezone:58
msgid "System Default"
msgstr ""

#: NOT FOUND IN SOURCE
msgid "System Defined"
msgstr "系統定義"

#: lib/RT/ACE_Overlay.pm:355 lib/RT/Interface/Web.pm:830 share/html/Admin/Elements/SelectRights:108
msgid "System Error"
msgstr "系統錯誤"

#: NOT FOUND IN SOURCE
msgid "System Error. Right not granted."
msgstr "系統錯誤。設定權限失敗。"

#: NOT FOUND IN SOURCE
msgid "System Error. right not granted"
msgstr "系統錯誤。設定權限失敗。"

#: lib/RT/Transaction_Overlay.pm:222 lib/RT/Transaction_Overlay.pm:228
#. ($msg)
msgid "System Error: %1"
msgstr "系統錯誤：%1"

#: NOT FOUND IN SOURCE
msgid "System Rights"
msgstr "系統權限"

#: share/html/Admin/Tools/index.html:49
msgid "System Tools"
msgstr "系統工具"

#: lib/RT/ACE_Overlay.pm:404
msgid "System error. Right not delegated."
msgstr "系統錯誤。權限代理失敗。"

#: lib/RT/ACE_Overlay.pm:152 lib/RT/ACE_Overlay.pm:224 lib/RT/ACE_Overlay.pm:304
msgid "System error. Right not granted."
msgstr "系統錯誤。設定權限失敗。"

#: NOT FOUND IN SOURCE
msgid "System error. Unable to grant rights."
msgstr "系統錯誤。無法設定權限。"

#: share/html/Admin/CustomFields/GroupRights.html:60 share/html/Admin/Global/GroupRights.html:58 share/html/Admin/Groups/GroupRights.html:60 share/html/Admin/Queues/GroupRights.html:59
msgid "System groups"
msgstr "系統群組"

#: NOT FOUND IN SOURCE
msgid "SystemInternal"
msgstr "系統內部用"

#: lib/RT/Handle.pm:659
msgid "SystemRolegroup for internal use"
msgstr "內部使用的系統角色群組"

#: t/api/currentuser.t:23
msgid "TEST_STRING"
msgstr "TEST_STRING"

#: NOT FOUND IN SOURCE
msgid "TabbedUI"
msgstr "頁籤介面"

#: etc/initialdata:665 share/html/Search/Elements/EditFormat:69 share/html/Ticket/Elements/Tabs:198
msgid "Take"
msgstr "受理"

#: lib/RT/Queue_Overlay.pm:115
msgid "Take tickets"
msgstr "自行承辦申請單"

#: lib/RT/Queue_Overlay.pm:115
msgid "TakeTicket"
msgstr "自行承辦申請單"

#: lib/RT/Transaction_Overlay.pm:652
msgid "Taken"
msgstr "已受理"

#: NOT FOUND IN SOURCE
msgid "Task"
msgstr "工作事項"

#: share/html/Admin/Elements/EditScrip:74 share/html/Tools/Offline.html:79
msgid "Template"
msgstr "範本"

#: share/html/Admin/Global/Template.html:110 share/html/Admin/Queues/Template.html:115
#. ($TemplateObj->Id())
msgid "Template #%1"
msgstr "範本 #%1"

#: share/html/Admin/Elements/EditTemplates:114
#. ($id)
msgid "Template #%1 deleted"
msgstr ""

#: lib/RT/Scrip_Overlay.pm:144
#. ($args{'Template'})
msgid "Template '%1' not found"
msgstr ""

#: NOT FOUND IN SOURCE
msgid "Template Content"
msgstr "通知範本內容"

#: NOT FOUND IN SOURCE
msgid "Template Description"
msgstr "通知範本描述"

#: NOT FOUND IN SOURCE
msgid "Template Name"
msgstr "通知範本名稱"

#: NOT FOUND IN SOURCE
msgid "Template deleted"
msgstr "範本已刪除"

#: lib/RT/Template_Overlay.pm:393
msgid "Template is empty"
msgstr ""

#: lib/RT/Scrip_Overlay.pm:140
msgid "Template is mandatory argument"
msgstr "範本是必填欄位"

#: NOT FOUND IN SOURCE
msgid "Template not found"
msgstr "找不到範本"

#: NOT FOUND IN SOURCE
msgid "Template not found\\n"
msgstr "找不到範本\\n"

#: lib/RT/Template_Overlay.pm:373
msgid "Template parsed"
msgstr "範本剖析完畢"

#: lib/RT/Template_Overlay.pm:436
msgid "Template parsing error"
msgstr "範本剖析錯誤"

#: share/html/Admin/Elements/QueueTabs:72 share/html/Admin/Elements/SystemTabs:59 share/html/Admin/Global/index.html:60
msgid "Templates"
msgstr "範本"

#: NOT FOUND IN SOURCE
msgid "Templates "
msgstr "通知範本"

#: NOT FOUND IN SOURCE
msgid "Templates for %1\\n"
msgstr "找不到 %1 的範本\\n"

#: NOT FOUND IN SOURCE
msgid "Text"
msgstr "文字"

#: lib/RT/CustomField_Overlay.pm:842 lib/RT/Record.pm:911
msgid "That is already the current value"
msgstr "已經是目前欄位的值"

#: lib/RT/CustomField_Overlay.pm:397
msgid "That is not a value for this custom field"
msgstr "這不是該自訂欄位的值"

#: lib/RT/Ticket_Overlay.pm:1685
msgid "That is the same value"
msgstr "同樣的值"

#: lib/RT/ACE_Overlay.pm:286 lib/RT/ACE_Overlay.pm:385
msgid "That principal already has that right"
msgstr "這項單位已經擁有該權限"

#: lib/RT/Queue_Overlay.pm:794
#. ($args{'Type'})
msgid "That principal is already a %1 for this queue"
msgstr "這項單位已經是這個表單的 %1"

#: lib/RT/Ticket_Overlay.pm:1118
#. ($self->loc($args{'Type'}))
msgid "That principal is already a %1 for this ticket"
msgstr "這項單位已經是這份申請單的 %1"

#: lib/RT/Queue_Overlay.pm:910
#. ($args{'Type'})
msgid "That principal is not a %1 for this queue"
msgstr "這項單位不是這個表單的 %1"

#: lib/RT/Ticket_Overlay.pm:1240
#. ($args{'Type'})
msgid "That principal is not a %1 for this ticket"
msgstr "這項單位不是這份申請單的 %1"

#: lib/RT/Ticket_Overlay.pm:1681
msgid "That queue does not exist"
msgstr "此表單不存在"

#: lib/RT/Ticket_Overlay.pm:2914
msgid "That ticket has unresolved dependencies"
msgstr "這份申請單有尚未解決的附屬申請單"

#: NOT FOUND IN SOURCE
msgid "That user already has that right"
msgstr "使用者已具有該項權限"

#: lib/RT/Action/CreateTickets.pm:481 lib/RT/Ticket_Overlay.pm:2736
msgid "That user already owns that ticket"
msgstr "該使用者已經承辦這份申請單"

#: lib/RT/Ticket_Overlay.pm:2679
msgid "That user does not exist"
msgstr "使用者不存在"

#: lib/RT/User_Overlay.pm:303
msgid "That user is already privileged"
msgstr "這名使用者已經是內部成員"

#: lib/RT/User_Overlay.pm:324
msgid "That user is already unprivileged"
msgstr "這名使用者屬於非內部成員群組"

#: lib/RT/User_Overlay.pm:316
msgid "That user is now privileged"
msgstr "使用者加入內部成員群組完畢"

#: lib/RT/User_Overlay.pm:337
msgid "That user is now unprivileged"
msgstr "這名使用者已加入非內部成員群組"

#: NOT FOUND IN SOURCE
msgid "That user is now unprivilegedileged"
msgstr "這名使用者已加入非內部成員群組"

#: lib/RT/Ticket_Overlay.pm:2729
msgid "That user may not own tickets in that queue"
msgstr "使用者可能沒有承辦表單裡的申請單"

#: lib/RT/Link_Overlay.pm:224
msgid "That's not a numerical id"
msgstr "這不是一個數字編號"

#: share/html/SelfService/Display.html:55 share/html/Ticket/Create.html:183 share/html/Ticket/Elements/ShowSummary:51
msgid "The Basics"
msgstr "基本資訊"

#: lib/RT/ACE_Overlay.pm:101
msgid "The CC of a ticket"
msgstr "申請單的副本收件人"

#: lib/RT/ACE_Overlay.pm:102
msgid "The administrative CC of a ticket"
msgstr "申請單的管理員副本收件人"

#: NOT FOUND IN SOURCE
msgid "The comment has been recorded"
msgstr "評論已被紀錄"

#: lib/RT/Installer.pm:77
msgid "The domain name of your database server (like 'db.int.example.com')"
msgstr ""

#: bin/rt-crontool:325
msgid "The following command will find all active tickets in the queue 'general' and set their priority to 99 if they haven't been touched in 4 hours:"
msgstr "下列命令會找到 'general' 表單內所有運作中的申請單，並將其中 4 小時內未處理的申請單優先程度設為 99："

#: NOT FOUND IN SOURCE
msgid "The following commands were not proccessed:\\n\\n"
msgstr "以下命令未被執行：\\n\\n"

#: lib/RT/Crypt/GnuPG.pm:2089
msgid "The key has been disabled"
msgstr ""

#: lib/RT/Crypt/GnuPG.pm:2095
msgid "The key has been revoked"
msgstr ""

#: lib/RT/Crypt/GnuPG.pm:2100
msgid "The key has expired"
msgstr ""

#: lib/RT/Crypt/GnuPG.pm:2133
msgid "The key is fully trusted"
msgstr ""

#: lib/RT/Crypt/GnuPG.pm:2138
msgid "The key is ultimately trusted"
msgstr ""

#: lib/RT/Record.pm:914
msgid "The new value has been set."
msgstr "新的欄位值設定完成。"

#: lib/RT/ACE_Overlay.pm:99
msgid "The owner of a ticket"
msgstr "申請單的承辦人"

#: share/html/dhandler:50
msgid "The page you requested could not be found"
msgstr ""

#: lib/RT/ACE_Overlay.pm:100
msgid "The requestor of a ticket"
msgstr "申請單的申請人"

#: share/html/Elements/GnuPG/KeyIssues:52
msgid "The system is unable to sign outgoing email messages. This usually indicates that the passphrase was mis-set, or that GPG Agent is down. Please alert your system administrator immediately. The problem addresses are:"
msgstr ""

#: lib/RT/Config.pm:106
msgid "Theme"
msgstr ""

#: share/html/Ticket/Elements/ShowUpdateStatus:50
#. ()
msgid "There are unread messages on this ticket."
msgstr ""

#: lib/RT/Crypt/GnuPG.pm:2128
msgid "There is marginal trust in this key"
msgstr ""

#: share/html/Admin/Elements/EditUserComments:49
msgid "These comments aren't generally visible to the user"
msgstr "該使用者不會看見這些評論"

#: NOT FOUND IN SOURCE
msgid "Third-"
msgstr "三"

#: lib/RT/CustomField_Overlay.pm:876
msgid "This custom field does not apply to that object"
msgstr "此自訂欄位不適用於該物件"

#: share/html/Admin/Tools/Configuration.html:52
msgid "This feature is only available to system administrators"
msgstr "此項功能僅限系統管理員使用"

#: lib/RT/Interface/Web/Session.pm:277
#. ($RT::MasonSessionDir)
msgid "This may mean that that the directory '%1' isn't writable or a database table is missing or corrupt."
msgstr ""

#: share/html/Ticket/Elements/PreviewScrips:58
msgid "This message will be sent to..."
msgstr "此訊息會寄給..."

#: NOT FOUND IN SOURCE
msgid "This ticket %1 %2 (%3)\\n"
msgstr "申請單 %1 %2 (%3)\\n"

#: bin/rt-crontool:316
msgid "This tool allows the user to run arbitrary perl modules from within RT."
msgstr "此工具程式會讓使用者經由 RT 執行任意命令。"

#: lib/RT/Transaction_Overlay.pm:325
msgid "This transaction appears to have no content"
msgstr "此項更動報告沒有內容"

#: share/html/Ticket/Elements/ShowRequestor:74
#. ($rows)
msgid "This user's %1 highest priority tickets"
msgstr "使用者送出的前 %1 份優先處理申請單"

#: NOT FOUND IN SOURCE
msgid "This user's 25 highest priority tickets"
msgstr "使用者送出的前 25 份優先處理申請單"

#: lib/RT/Date.pm:107 share/html/CalPopup.html:90
msgid "Thu"
msgstr "星期四"

#: NOT FOUND IN SOURCE
msgid "Thu."
msgstr "星期四"

#: NOT FOUND IN SOURCE
msgid "Ticket"
msgstr "申請單"

#: NOT FOUND IN SOURCE
msgid "Ticket # %1  %2"
msgstr "申請單 # %1 %2"

#: NOT FOUND IN SOURCE
msgid "Ticket # %1 Jumbo update: %2"
msgstr "更新申請單 # %1 的全部資訊：%2"

#: share/html/Ticket/ModifyAll.html:48 share/html/Ticket/ModifyAll.html:52
#. ($Ticket->Id, $Ticket->Subject)
msgid "Ticket #%1 Jumbo update: %2"
msgstr "更新申請單 #%1 的全部資訊：%2"

#: share/html/Ticket/Graphs/index.html:113
#. ($id)
msgid "Ticket #%1 relationships graph"
msgstr ""

#: share/html/Approvals/Elements/ShowDependency:69
#. ($link->BaseObj->Id, $link->BaseObj->Subject)
msgid "Ticket #%1: %2"
msgstr "申請單 #%1: %2"

#: lib/RT/Action/CreateTickets.pm:1121 lib/RT/Action/CreateTickets.pm:1130 lib/RT/Action/CreateTickets.pm:376 lib/RT/Action/CreateTickets.pm:500 lib/RT/Action/CreateTickets.pm:512
#. ($T::Tickets{$template_id}->Id)
#. ($T::Tickets{$template_id}->id)
#. ($ticket->Id)
msgid "Ticket %1"
msgstr "申請單 %1"

#: lib/RT/Ticket_Overlay.pm:660 lib/RT/Ticket_Overlay.pm:684
#. ($self->Id, $QueueObj->Name)
msgid "Ticket %1 created in queue '%2'"
msgstr "申請單 #%1 成功新增於 '%2' 表單"

#: NOT FOUND IN SOURCE
msgid "Ticket %1 loaded\\n"
msgstr "載入申請單 %1\\n"

#: share/html/Search/Bulk.html:369 share/html/Tools/MyDay.html:100 share/html/Tools/MyDay.html:91 share/html/Tools/MyDay.html:94
#. ($id, $msg)
#. ($Ticket->Id, $_)
msgid "Ticket %1: %2"
msgstr "申請單 %1：%2"

#: share/html/Admin/Elements/QueueTabs:76
msgid "Ticket Custom Fields"
msgstr "申請單的自訂欄位"

#: NOT FOUND IN SOURCE
msgid "Ticket Due"
msgstr "表單處理期限"

#: share/html/Ticket/History.html:48 share/html/Ticket/History.html:51
#. ($Ticket->Id, $Ticket->Subject)
msgid "Ticket History # %1 %2"
msgstr "申請單處理紀錄 # %1 %2"

#: NOT FOUND IN SOURCE
msgid "Ticket ID"
msgstr "單號"

#: NOT FOUND IN SOURCE
msgid "Ticket Id"
msgstr "申請單編號"

#: NOT FOUND IN SOURCE
msgid "Ticket Processing Due"
msgstr "表單運行期限"

#: etc/initialdata:293
msgid "Ticket Resolved"
msgstr "申請單已解決"

#: share/html/Elements/CollectionList:166 share/html/Elements/TicketList:64
msgid "Ticket Search"
msgstr ""

#: lib/RT/CustomField_Overlay.pm:1100 share/html/Admin/Elements/GlobalCustomFieldTabs:81 share/html/Admin/Global/CustomFields/index.html:89
msgid "Ticket Transactions"
msgstr "申請單的更動"

#: NOT FOUND IN SOURCE
msgid "Ticket Type"
msgstr "表單種類"

#: NOT FOUND IN SOURCE
msgid "Ticket attachment"
msgstr "申請單附件"

#: lib/RT/Tickets_Overlay.pm:1969
msgid "Ticket content"
msgstr "申請單內容"

#: lib/RT/Tickets_Overlay.pm:2018
msgid "Ticket content type"
msgstr "申請單內容類別"

#: lib/RT/Ticket_Overlay.pm:489 lib/RT/Ticket_Overlay.pm:502 lib/RT/Ticket_Overlay.pm:513 lib/RT/Ticket_Overlay.pm:668
msgid "Ticket could not be created due to an internal error"
msgstr "內部錯誤，無法新增申請單"

#: share/html/Ticket/Create.html:255
msgid "Ticket could not be loaded"
msgstr ""

#: NOT FOUND IN SOURCE
msgid "Ticket created"
msgstr "申請單新增完畢"

#: NOT FOUND IN SOURCE
msgid "Ticket creation failed"
msgstr "申請單新增失敗"

#: NOT FOUND IN SOURCE
msgid "Ticket deleted"
msgstr "申請單刪除完畢"

#: lib/RT/Config.pm:144
msgid "Ticket display"
msgstr ""

#: NOT FOUND IN SOURCE
msgid "Ticket id not found"
msgstr "找不到申請單編號"

#: NOT FOUND IN SOURCE
msgid "Ticket killed"
msgstr "申請單刪除完畢"

#: share/html/Ticket/Display.html:63
msgid "Ticket metadata"
msgstr "申請單的描述資訊"

#: NOT FOUND IN SOURCE
msgid "Ticket not found"
msgstr "找不到申請單"

#: etc/initialdata:279
msgid "Ticket status changed"
msgstr "申請單現況已改變"

#: NOT FOUND IN SOURCE
msgid "Ticket watchers"
msgstr "申請單視察員"

#: lib/RT/Search/FromSQL.pm:80
#. (ref $self)
msgid "TicketSQL search module"
msgstr "TicketSQL 查詢模組"

#: lib/RT/CustomField_Overlay.pm:1099 share/html/Admin/Elements/GlobalCustomFieldTabs:75 share/html/Admin/Global/CustomFields/index.html:83 share/html/Elements/Tabs.orig:74 share/html/Elements/Tabs:74 share/html/Search/Chart:113 share/html/Search/Elements/Chart:115
msgid "Tickets"
msgstr "申請單"

#: lib/RT/Tickets_Overlay.pm:2189
#. ($self->loc( $args{'TYPE'} ),            $args{'BASE'},)
msgid "Tickets %1 %2"
msgstr "申請單 %1 %2"

#: lib/RT/Tickets_Overlay.pm:2144
#. ($self->loc( $args{'TYPE'} ),            $args{'TARGET'})
msgid "Tickets %1 by %2"
msgstr "申請單 %1 (%2)"

#: NOT FOUND IN SOURCE
msgid "Tickets I own"
msgstr "待處理的申請單"

#: NOT FOUND IN SOURCE
msgid "Tickets I requested"
msgstr "送出的申請單"

#: share/html/Tools/Reports/CreatedByDates.html:88
msgid "Tickets created after"
msgstr "申請單建立起始日"

#: share/html/Tools/Reports/CreatedByDates.html:90
msgid "Tickets created before"
msgstr "申請單建立截止日"

#: NOT FOUND IN SOURCE
msgid "Tickets from %1"
msgstr "%1 的申請單"

#: share/html/Tools/Reports/ResolvedByDates.html:89
msgid "Tickets resolved after"
msgstr "申請單解決起始日"

#: share/html/Tools/Reports/ResolvedByDates.html:91
msgid "Tickets resolved before"
msgstr "申請單解決截止日"

#: share/html/Approvals/Elements/ShowDependency:50
msgid "Tickets which depend on this approval:"
msgstr "批准之後，可接續處理："

#: share/html/Search/Elements/PickBasics:165 share/html/Ticket/Create.html:189 share/html/Ticket/Elements/EditBasics:74
msgid "Time Estimated"
msgstr "預計時間"

#: lib/RT/Tickets_Overlay.pm:1940 share/html/Search/Elements/PickBasics:166 share/html/Ticket/Create.html:202 share/html/Ticket/Elements/EditBasics:89
msgid "Time Left"
msgstr "剩餘時間"

#: lib/RT/Tickets_Overlay.pm:1915 share/html/Search/Elements/PickBasics:164 share/html/Ticket/Create.html:195 share/html/Ticket/Elements/EditBasics:82
msgid "Time Worked"
msgstr "處理時間"

#: NOT FOUND IN SOURCE
msgid "Time left"
msgstr "剩餘時間"

#: share/html/Elements/Footer:54
msgid "Time to display"
msgstr "顯示時間"

#: NOT FOUND IN SOURCE
msgid "Time worked"
msgstr "已處理時間"

#: NOT FOUND IN SOURCE
msgid "TimeEstimated"
msgstr "預計時間"

#: NOT FOUND IN SOURCE
msgid "TimeLeft"
msgstr "剩餘時間"

#: lib/RT/Ticket_Overlay.pm:903
msgid "TimeWorked"
msgstr "已處理時間"

#: share/html/User/Prefs.html:82
msgid "Timezone"
msgstr ""

#: share/html/Search/Elements/EditFormat:71
msgid "Title"
msgstr "標題"

#: share/html/Ticket/Forward.html:67
msgid "To"
msgstr ""

#: NOT FOUND IN SOURCE
msgid "To generate a diff of this commit:"
msgstr "產生這次更動的差異檔："

#: NOT FOUND IN SOURCE
msgid "To generate a diff of this commit:\\n"
msgstr "產生這次更動的差異檔：\\n"

#: share/html/Elements/Footer:65
#. ('<a href="mailto:sales@bestpractical.com">sales@bestpractical.com</a>')
msgid "To inquire about support, training, custom development or licensing, please contact %1."
msgstr "如果有支援、教育訓練及定製開發的需要，請連絡 %1。"

#: NOT FOUND IN SOURCE
msgid "Todo"
msgstr "待辦事項"

#: lib/RT/Ticket_Overlay.pm:906
msgid "Told"
msgstr "告知日"

#: NOT FOUND IN SOURCE
msgid "ToldRelative"
msgstr "告知日(相對值)"

#: share/html/Admin/Elements/Tabs:70 share/html/Admin/index.html:84 share/html/Elements/Tabs.orig:77 share/html/Elements/Tabs:77 share/html/Tools/index.html:48 share/html/Tools/index.html:51
msgid "Tools"
msgstr "工具"

#: share/html/Search/Elements/Chart:136
msgid "Total"
msgstr "頁"

#: etc/initialdata:221
msgid "Transaction"
msgstr "更動"

#: lib/RT/Transaction_Overlay.pm:794
#. ($self->Data)
msgid "Transaction %1 purged"
msgstr "清除更動報告 %1"

#: lib/RT/Transaction_Overlay.pm:181
msgid "Transaction Created"
msgstr "更動報告已新增"

#: share/html/Admin/Elements/QueueTabs:80
msgid "Transaction Custom Fields"
msgstr "更動的自訂欄位"

#: NOT FOUND IN SOURCE
msgid "Transaction->Create couldn't, as you didn't specify a ticket id"
msgstr "未指定申請單編號，無法新增更動"

#: lib/RT/Transaction_Overlay.pm:126
msgid "Transaction->Create couldn't, as you didn't specify an object type and id"
msgstr "未指定物件類別及編號，無法新增更動"

#: NOT FOUND IN SOURCE
msgid "TransactionBatch"
msgstr "批次更動時"

#: NOT FOUND IN SOURCE
msgid "TransactionCreate"
msgstr "新增更動時"

#: lib/RT/Transaction_Overlay.pm:859
msgid "Transactions are immutable"
msgstr "不可更改更動報告"

#: NOT FOUND IN SOURCE
msgid "Transfer to"
msgstr "移交給"

#: share/html/Admin/Elements/ShowKeyInfo:55
msgid "Trust"
msgstr ""

#: NOT FOUND IN SOURCE
msgid "Trying to delete a right: %1"
msgstr "試圖刪除某項權限：%1"

#: lib/RT/Date.pm:105 share/html/CalPopup.html:90
msgid "Tue"
msgstr "星期二"

#: lib/RT/Config.pm:178
msgid "Tue Dec 25 21:59:12 1995"
msgstr ""

#: lib/RT/Config.pm:179
msgid "Tue, 25 Dec 1995 21:59:12 -0300"
msgstr ""

#: NOT FOUND IN SOURCE
msgid "Tue."
msgstr "星期二"

#: lib/RT/Ticket_Overlay.pm:904 lib/RT/Tickets_Overlay.pm:1754 share/html/Admin/CustomFields/Modify.html:67 share/html/Admin/Elements/EditCustomField:67 share/html/Ticket/Elements/AddWatchers:56 share/html/Ticket/Elements/AddWatchers:67 share/html/Ticket/Elements/AddWatchers:77
msgid "Type"
msgstr "類別"

#: lib/RT/CustomField_Overlay.pm:736
#. ($self->FriendlyTypeComposite( $old ),        $self->FriendlyTypeComposite( $composite ),)
msgid "Type changed from '%1' to '%2'"
msgstr ""

#: share/html/Search/Elements/EditSearches:255
msgid "Unable to determine object type or id"
msgstr ""

#: sbin/rt-email-dashboards:201
#. ($subscription->SubValue('DashboardId'),            $subscription->Id,            $currentuser->Name)
msgid "Unable to load dashboard %1 of subscription %2 for user %3"
msgstr ""

#: share/html/Dashboards/index.html:104
#. ($Unsubscribe)
msgid "Unable to unsubscribe to dashboard %1"
msgstr ""

#: lib/RT/ScripCondition_Overlay.pm:126
msgid "Unimplemented"
msgstr "尚無實作"

#: share/html/Admin/Users/Modify.html:91
msgid "Unix login"
msgstr "外部系統登入帳號"

#: NOT FOUND IN SOURCE
msgid "UnixUsername"
msgstr "外部系統登入帳號"

#: lib/RT/Crypt/GnuPG.pm:2112 lib/RT/Crypt/GnuPG.pm:2117
msgid "Unknown (no trust value assigned)"
msgstr ""

#: lib/RT/Crypt/GnuPG.pm:2122
msgid "Unknown (this value is new to the system)"
msgstr ""

#: lib/RT/Attachment_Overlay.pm:300 lib/RT/Record.pm:806
#. ($self->ContentEncoding)
#. ($ContentEncoding)
msgid "Unknown ContentEncoding %1"
msgstr "不可解的內容文字編碼方式 %1"

#: lib/RT/Interface/Web/QueryBuilder/Tree.pm:266
#. ($key)
msgid "Unknown field: %1"
msgstr "未知的欄位：%1"

#: share/html/Ticket/Graphs/Elements/EditGraphProperties:57
msgid "Unlimit"
msgstr ""

#: share/html/Elements/SelectResultsPerPage:60
msgid "Unlimited"
msgstr "全數顯示"

#: share/html/Search/Elements/SelectSearchesForObjects:66
msgid "Unnamed search"
msgstr "未命名的查詢"

#: NOT FOUND IN SOURCE
msgid "Unprivileged"
msgstr "非內部成員"

#: share/html/Admin/Elements/EditCustomFields:62
msgid "Unselected Custom Fields"
msgstr "未選取的自訂欄位"

#: share/html/Admin/CustomFields/Objects.html:63
msgid "Unselected objects"
msgstr "未選取的物件"

#: lib/RT/User_Overlay.pm:1578 lib/RT/User_Overlay.pm:1594
msgid "Unset private key"
msgstr ""

#: share/html/Dashboards/Subscription.html:158
msgid "Unsubscribe"
msgstr ""

#: share/html/Dashboards/index.html:101
#. ($Dashboard->Name)
msgid "Unsubscribed to dashboard %1"
msgstr ""

#: lib/RT/Transaction_Overlay.pm:648
msgid "Untaken"
msgstr "未被受理"

#: NOT FOUND IN SOURCE
msgid "Untitled search"
msgstr "未命名的查詢"

#: NOT FOUND IN SOURCE
msgid "Up"
msgstr "上一頁"

#: share/html/Admin/Elements/EditScrip:143 share/html/Admin/Users/Memberships.html:88 share/html/Elements/RT__Ticket/ColumnMap:276 share/html/Search/Bulk.html:202 share/html/Search/Bulk.html:80 share/html/Search/Elements/EditSearches:70
msgid "Update"
msgstr "處理"

#: NOT FOUND IN SOURCE
msgid "Update All"
msgstr "全部更新"

#: share/html/Ticket/Graphs/Elements/EditGraphProperties:113
msgid "Update Graph"
msgstr ""

#: NOT FOUND IN SOURCE
msgid "Update ID"
msgstr "更新編號"

#: share/html/Ticket/Update.html:151
msgid "Update Ticket"
msgstr "更新申請單"

#: share/html/Search/Bulk.html:131 share/html/Ticket/ModifyAll.html:90 share/html/Ticket/Update.html:86
msgid "Update Type"
msgstr "更新類別"

#: NOT FOUND IN SOURCE
msgid "Update all these tickets at once"
msgstr "整批更新申請單"

#: NOT FOUND IN SOURCE
msgid "Update email"
msgstr "更新電子郵件信箱"

#: share/html/Search/Build.html:109
msgid "Update format and Search"
msgstr ""

#: share/html/Search/Bulk.html:209
msgid "Update multiple tickets"
msgstr "批次更新申請單"

#: NOT FOUND IN SOURCE
msgid "Update name"
msgstr "更新帳號"

#: lib/RT/Action/CreateTickets.pm:521 lib/RT/Interface/Web.pm:678
msgid "Update not recorded."
msgstr "更新未被記錄"

#: NOT FOUND IN SOURCE
msgid "Update selected tickets"
msgstr "更新選擇的申請單"

#: NOT FOUND IN SOURCE
msgid "Update signature"
msgstr "更新簽章"

#: share/html/Ticket/ModifyAll.html:87
msgid "Update ticket"
msgstr "更新申請單"

#: NOT FOUND IN SOURCE
msgid "Update ticket # %1"
msgstr "更新申請單 # %1"

#: share/html/SelfService/Update.html:114 share/html/SelfService/Update.html:49
#. ($Ticket->id)
msgid "Update ticket #%1"
msgstr "更新申請單 #%1"

#: share/html/Ticket/Update.html:180
#. ($TicketObj->id, $TicketObj->Subject)
msgid "Update ticket #%1 (%2)"
msgstr "更新申請單 #%1 (%2)"

#: lib/RT/Action/CreateTickets.pm:519 lib/RT/Interface/Web.pm:677
msgid "Update type was neither correspondence nor comment."
msgstr "更新的內容並非申請單回覆也不是評論"

#: lib/RT/CustomField_Overlay.pm:1177 lib/RT/Ticket_Overlay.pm:907 share/html/Elements/SelectDateType:56 share/html/Ticket/Elements/ShowDates:79
msgid "Updated"
msgstr "前次更新"

#: share/html/Search/Elements/EditSearches:257
#. ($desc)
msgid "Updated saved search \"%1\""
msgstr ""

#: share/html/Tools/Offline.html:94
msgid "Upload"
msgstr "上載"

#: lib/RT/CustomField_Overlay.pm:85
msgid "Upload multiple files"
msgstr "上載多個檔案"

#: lib/RT/CustomField_Overlay.pm:80
msgid "Upload multiple images"
msgstr "上載多份圖片"

#: lib/RT/CustomField_Overlay.pm:86
msgid "Upload one file"
msgstr "上載一個檔案"

#: lib/RT/CustomField_Overlay.pm:81
msgid "Upload one image"
msgstr "上載一份圖片"

#: lib/RT/CustomField_Overlay.pm:87
msgid "Upload up to %1 files"
msgstr "上載最多 %1 個檔案"

#: lib/RT/CustomField_Overlay.pm:82
msgid "Upload up to %1 images"
msgstr "上載最多 %1 份圖片"

#: share/html/Tools/Offline.html:94
msgid "Upload your changes"
msgstr "上載您的更動"

#: sbin/rt-email-digest:65
msgid "Usage: "
msgstr ""

#: lib/RT/Installer.pm:130
msgid "Use SSL?"
msgstr ""

#: share/html/Widgets/Form/Boolean:66
#. ($DefaultValue? loc('Yes'): loc('No'))
msgid "Use default (%1)"
msgstr ""

#: share/html/Admin/index.html:86
msgid "Use other RT administrative tools"
msgstr "使用其他的 RT 管理工具"

#: share/html/Widgets/Form/Select:74
#. (join ', ', @DefaultValue)
msgid "Use system default (%1)"
msgstr ""

#: NOT FOUND IN SOURCE
msgid "User"
msgstr "使用者"

#: NOT FOUND IN SOURCE
msgid "User %1 %2: %3\\n"
msgstr "使用者 %1 %2：%3\\n"

#: NOT FOUND IN SOURCE
msgid "User %1 Password: %2\\n"
msgstr "使用者 %1 密碼：%2\\n"

#: lib/RT/Ticket_Overlay.pm:398
#. ($args{'Owner'})
msgid "User '%1' could not be found."
msgstr "找不到使用者 '%1'。"

#: NOT FOUND IN SOURCE
msgid "User '%1' not found"
msgstr "找不到使用者 '%1'"

#: NOT FOUND IN SOURCE
msgid "User '%1' not found\\n"
msgstr "找不到使用者 '%1'\\n"

#: share/html/Admin/Elements/ShowKeyInfo:65
msgid "User (created - expire)"
msgstr ""

#: etc/initialdata:164 etc/initialdata:87
msgid "User Defined"
msgstr "使用者自訂"

#: share/html/Admin/Elements/EditScrip:96
msgid "User Defined conditions and actions"
msgstr "使用者自訂的條件及動作"

#: NOT FOUND IN SOURCE
msgid "User ID"
msgstr "使用者 ID"

#: NOT FOUND IN SOURCE
msgid "User Id"
msgstr "使用者 ID"

#: NOT FOUND IN SOURCE
msgid "User Number"
msgstr "員工編號"

#: share/html/Admin/Elements/CustomFieldTabs:74 share/html/Admin/Elements/GroupTabs:70 share/html/Admin/Elements/QueueTabs:87 share/html/Admin/Elements/SystemTabs:70 share/html/Admin/Global/index.html:74
msgid "User Rights"
msgstr "使用者權限"

#: NOT FOUND IN SOURCE
msgid "User Setup"
msgstr "使用者設定"

#: NOT FOUND IN SOURCE
msgid "User Shift"
msgstr "員工班別"

#: lib/RT/Interface/Web.pm:1205
#. ($cf->Name, ref $args{'Object'}, $args{'Object'}->id)
msgid "User asked for an unknown update type for custom field %1 for %2 object #%3"
msgstr "使用者試圖在 %2 物件 #%3 的自訂欄位 %1 上執行未知的更新操作"

#: share/html/Admin/Users/Modify.html:306
#. ($msg)
msgid "User could not be created: %1"
msgstr "無法新增使用者：%1"

#: lib/RT/User_Overlay.pm:264
msgid "User created"
msgstr "使用者新增完畢"

#: NOT FOUND IN SOURCE
msgid "User created: %1"
msgstr "使用者 %1 新增完畢"

#: NOT FOUND IN SOURCE
msgid "User created: %1 (%2)"
msgstr "使用者 %1 (%2) 新增完畢"

#: share/html/Admin/CustomFields/GroupRights.html:76 share/html/Admin/Global/GroupRights.html:90 share/html/Admin/Groups/GroupRights.html:77 share/html/Admin/Queues/GroupRights.html:92
msgid "User defined groups"
msgstr "使用者定義的群組"

#: share/html/Admin/Users/GnuPG.html:61
msgid "User has empty email address"
msgstr ""

#: lib/RT/User_Overlay.pm:488 lib/RT/User_Overlay.pm:508
msgid "User loaded"
msgstr "已載入使用者"

#: NOT FOUND IN SOURCE
msgid "User notified"
msgstr "已通知使用者"

#: NOT FOUND IN SOURCE
msgid "User renamed from %1 to %2"
msgstr "使用者 %1 已改名為 %2"

#: NOT FOUND IN SOURCE
msgid "User view"
msgstr "使用者私人資料"

#: share/html/Admin/Users/GnuPG.html:110
msgid "User's GnuPG keys"
msgstr ""

#: share/html/Admin/Groups/index.html:113
msgid "User-defined groups"
msgstr "使用者自定群組"

#: NOT FOUND IN SOURCE
msgid "UserDefined"
msgstr "使用者自定"

#: share/html/Admin/Users/Modify.html:71 share/html/Elements/Login:92 share/html/Ticket/Elements/AddWatchers:58
msgid "Username"
msgstr "帳號"

#: lib/RT/CustomField_Overlay.pm:1101 share/html/Admin/Elements/GlobalCustomFieldTabs:57 share/html/Admin/Elements/SelectNewGroupMembers:49 share/html/Admin/Elements/Tabs:55 share/html/Admin/Global/CustomFields/index.html:66 share/html/Admin/Groups/Members.html:77 share/html/Admin/Queues/People.html:91 share/html/Admin/index.html:58 share/html/User/Groups/Members.html:81
msgid "Users"
msgstr "使用者"

#: share/html/Admin/Users/index.html:99
msgid "Users matching search criteria"
msgstr "符合查詢條件的使用者"

#: bin/rt-crontool:161
#. ($txn->id)
msgid "Using transaction #%1..."
msgstr "使用更動 #%1..."

#: lib/RT/Tickets_Overlay_SQL.pm:336
msgid "Valid Query"
msgstr "合理的查詢"

#: share/html/Admin/CustomFields/Modify.html:85
msgid "Validation"
msgstr "驗證"

#: NOT FOUND IN SOURCE
msgid "ValueOfQueue"
msgstr "選擇表單"

#: share/html/Admin/CustomFields/Modify.html:119 share/html/Admin/Elements/EditCustomField:80
msgid "Values"
msgstr "欄位值"

#: NOT FOUND IN SOURCE
msgid "View log"
msgstr "檢視紀錄檔"

#: lib/RT/Config.pm:124
msgid "WYSIWYG message composer"
msgstr ""

#: share/html/Ticket/Elements/ShowGnuPGStatus:170
msgid "Warning! This is NOT signed!"
msgstr ""

#: share/html/Dashboards/Subscription.html:255
msgid "Warning: you have no email address set, so you will not receive this dashboard until you have it set"
msgstr ""

#: lib/RT/Queue_Overlay.pm:107
msgid "Watch"
msgstr "視察"

#: lib/RT/Queue_Overlay.pm:108
msgid "WatchAsAdminCc"
msgstr "以管理員副本收件人身份視察"

#: NOT FOUND IN SOURCE
msgid "Watcher"
msgstr "視察員"

#: NOT FOUND IN SOURCE
msgid "Watcher loaded"
msgstr "成功載入視察員資訊"

#: share/html/Admin/Elements/QueueTabs:65
msgid "Watchers"
msgstr "視察員"

#: NOT FOUND IN SOURCE
msgid "WebEncoding"
msgstr "網頁文字編碼方式"

#: lib/RT/Date.pm:106 share/html/CalPopup.html:90
msgid "Wed"
msgstr "星期三"

#: NOT FOUND IN SOURCE
msgid "Wed."
msgstr "星期三"

#: lib/RT/Config.pm:227
msgid "Weekly digest"
msgstr ""

#: share/html/Install/index.html:48
msgid "Welcome to RT!"
msgstr ""

#: share/html/Tools/MyDay.html:77
msgid "What I did today"
msgstr "今日工作一覽"

#: etc/initialdata:582
msgid "When a ticket has been approved by all approvers, add correspondence to the original ticket"
msgstr "當申請單通過所有簽核後，將此訊息回覆到原申請單"

#: etc/initialdata:546
msgid "When a ticket has been approved by any approver, add correspondence to the original ticket"
msgstr "當申請單通過某項簽核後，將此訊息回覆到原申請單"

#: etc/initialdata:104
msgid "When a ticket is created"
msgstr "新增申請單時"

#: etc/initialdata:479
msgid "When an approval ticket is created, notify the Owner and AdminCc of the item awaiting their approval"
msgstr "簽核單新增之後，通知應受理的承辦人及管理員副本收件人"

#: etc/initialdata:109
msgid "When anything happens"
msgstr "當任何事情發生時"

#: etc/initialdata:172 etc/upgrade/3.7.1/content:3
msgid "Whenever a ticket is closed"
msgstr ""

#: etc/initialdata:177 etc/upgrade/3.7.1/content:8
msgid "Whenever a ticket is reopened"
msgstr ""

#: etc/initialdata:157
msgid "Whenever a ticket is resolved"
msgstr "當申請單解決時"

#: etc/initialdata:143
msgid "Whenever a ticket's owner changes"
msgstr "當申請單更換承辦人時"

#: etc/initialdata:136 etc/upgrade/3.1.17/content:16
msgid "Whenever a ticket's priority changes"
msgstr "當申請單的優先順序改變時"

#: etc/initialdata:151
msgid "Whenever a ticket's queue changes"
msgstr "當申請單更換表單時"

#: etc/initialdata:128
msgid "Whenever a ticket's status changes"
msgstr "當申請單更新現況時"

#: etc/initialdata:165
msgid "Whenever a user-defined condition occurs"
msgstr "當使用者自訂的情況發生時"

#: etc/initialdata:122
msgid "Whenever comments come in"
msgstr "當評論送達時"

#: etc/initialdata:115
msgid "Whenever correspondence comes in"
msgstr "當回覆送達時"

#: share/html/Admin/Tools/Shredder/Elements/SelectObjects:63
msgid "Wipeout"
msgstr ""

#: share/html/Admin/Users/Modify.html:191 share/html/User/Prefs.html:94
msgid "Work"
msgstr "公司"

#: NOT FOUND IN SOURCE
msgid "Work offline"
msgstr "離線工作"

#: NOT FOUND IN SOURCE
msgid "WorkPhone"
msgstr "公司電話"

#: share/html/Ticket/Elements/ShowBasics:65 share/html/Ticket/Update.html:78 share/html/Tools/MyDay.html:62
msgid "Worked"
msgstr "處理時間"

#: NOT FOUND IN SOURCE
msgid "Workflow #%1"
msgstr "流程 #%1"

#: NOT FOUND IN SOURCE
msgid "Workflow Begin"
msgstr "流程開始"

#: NOT FOUND IN SOURCE
msgid "Workflow End"
msgstr "流程結束"

#: NOT FOUND IN SOURCE
msgid "Workflow deleted"
msgstr "流程已刪除"

#: NOT FOUND IN SOURCE
msgid "Workflows"
msgstr "流程"

#: NOT FOUND IN SOURCE
msgid "Writable"
msgstr "可讀寫"

#: NOT FOUND IN SOURCE
msgid "XXX CHANGEME You are not an authorized user"
msgstr "XXX CHANGEME 您是未經授權的使用者"

#: share/html/Widgets/Form/Boolean:75
msgid "Yes"
msgstr "是"

#: lib/RT/Ticket_Overlay.pm:2840
msgid "You already own this ticket"
msgstr "您已是這份申請單的承辦人"

#: share/html/Elements/GnuPG/KeyIssues:63
msgid "You are going to encrypt outgoing email messages, but there are problems with recipients' public keys. You have to fix the problems with the keys, disable sending a message to the recipients with key problems, or disable encryption."
msgstr ""

#: share/html/Elements/GnuPG/KeyIssues:61
msgid "You are going to encrypt outgoing email messages, but there is a problem with a recipient's public key. You have to fix the problem with the key, disable sending a message to that recipient, or disable encryption."
msgstr ""

#: share/html/autohandler:228 share/html/autohandler:236
msgid "You are not an authorized user"
msgstr "您不是被授權的使用者"

#: share/html/Ticket/Elements/ShowUpdateStatus:51
#. (RT->Config->Get('WebPath') ."/Ticket/Display.html?id=". $Ticket->id. "#txn-".$txn->id, RT->Config->Get('WebPath') ."/Ticket/Display.html?id=". $Ticket->id ."&MarkAsSeen=1".  "#txn-".$txn->id)
msgid "You can <a href=\"%1\">jump to the first unread message</a> or <a href=\"%2\">jump to the first unread message and mark all messages as seen</a>."
msgstr ""

#: NOT FOUND IN SOURCE
msgid "You can access it with the Download button on the right."
msgstr "您可以按右方的「下載」鍵來取得。"

#: share/html/Prefs/Search.html:58
msgid "You can also edit the predefined search itself"
msgstr "您也可以直接編輯預先定義的搜尋方式"

#: lib/RT/Ticket_Overlay.pm:2722
msgid "You can only reassign tickets that you own or that are unowned"
msgstr "祇能重新指派您所承辦或是沒有承辦人的申請單"

#: lib/RT/Ticket_Overlay.pm:2718
msgid "You can only take tickets that are unowned"
msgstr "您祇能受理尚無承辦人的申請單"

#: NOT FOUND IN SOURCE
msgid "You don't have permission to view that ticket.\\n"
msgstr "您沒有看那份申請單的權限。\\n"

#: docs/design_docs/string-extraction-guide.txt:47 lib/RT/StyleGuide.pod:772
#. ($num, $queue)
msgid "You found %1 tickets in queue %2"
msgstr "您會在表單 %2 找到 %1 的申請單"

#: share/html/NoAuth/Logout.html:55
msgid "You have been logged out of RT."
msgstr "您已登出 RT。"

#: share/html/SelfService/Display.html:136
msgid "You have no permission to create tickets in that queue."
msgstr "您沒有在該表單新增申請單的權限。"

#: lib/RT/Ticket_Overlay.pm:1694
msgid "You may not create requests in that queue."
msgstr "您不能在該表單中提出申請。"

#: NOT FOUND IN SOURCE
msgid "You need to restart the Request Tracker service for saved changes to take effect."
msgstr "您必須重新啟動 Request Tracker 服務，儲存的更動纔會生效。"

#: share/html/NoAuth/Logout.html:59
msgid "You're welcome to login again"
msgstr "歡迎下次再來"

#: NOT FOUND IN SOURCE
msgid "Your %1 requests"
msgstr "您提出的 %1 申請單"

#: NOT FOUND IN SOURCE
msgid "Your RT administrator has misconfigured the mail aliases which invoke RT"
msgstr "RT 管理員可能設錯了由 RT 寄出的郵件收件人標頭檔"

#: etc/initialdata:563 etc/initialdata:565
#. (# loc	    $self->TransactionObj->CreatorObj->Name,)
msgid "Your request has been approved by %1. Other approvals may still be pending."
msgstr "申請單已由 %1 批准。可能還有其他待簽核的步驟。"

#: etc/initialdata:601
msgid "Your request has been approved."
msgstr "您的申請單已完成簽核程序。"

#: NOT FOUND IN SOURCE
msgid "Your request was rejected"
msgstr "您的申請單已被駁回"

#: NOT FOUND IN SOURCE
msgid "Your request was rejected by %1."
msgstr "您的申請單已被 %1 駁回。"

#: etc/initialdata:506
msgid "Your request was rejected."
msgstr "您的申請單已被駁回。"

#: share/html/autohandler:267
msgid "Your username or password is incorrect"
msgstr "您的帳號或密碼有誤"

#: share/html/Admin/Users/Modify.html:171 share/html/User/Prefs.html:155
msgid "Zip"
msgstr "郵遞區號"

#: NOT FOUND IN SOURCE
msgid "[no subject]"
msgstr "[沒有標題]"

#: share/html/Search/Elements/DisplayOptions:62
msgid "[none]"
msgstr "[無]"

#: share/html/Elements/SelectDateRelation:59
msgid "after"
msgstr "晚於"

#: NOT FOUND IN SOURCE
msgid "ago"
msgstr "過期"

#: NOT FOUND IN SOURCE
msgid "alert"
msgstr "急訊"

#: lib/RT/System.pm:91
msgid "allow creation of saved searches"
msgstr "允許建立預存查詢"

#: lib/RT/System.pm:90
msgid "allow loading of saved searches"
msgstr "允許載入預存查詢"

#: NOT FOUND IN SOURCE
msgid "approving"
msgstr "待簽核"

#: share/html/User/Elements/DelegateRights:82
#. ($right->PrincipalObj->Object->SelfDescription)
msgid "as granted to %1"
msgstr "權限同 %1"

#: share/html/Elements/SelectDateRelation:57 t/api/currentuser.t:28
msgid "before"
msgstr "早於"

#: NOT FOUND IN SOURCE
msgid "chart"
msgstr "圖表"

#: share/html/SelfService/Closed.html:53
msgid "closed"
msgstr "已解決"

#: NOT FOUND IN SOURCE
msgid "contains"
msgstr "包含"

#: NOT FOUND IN SOURCE
msgid "content"
msgstr "內容"

#: NOT FOUND IN SOURCE
msgid "content-type"
msgstr "類型"

#: NOT FOUND IN SOURCE
msgid "correspondence (probably) not sent"
msgstr "申請單回覆(可能)未送出"

#: NOT FOUND IN SOURCE
msgid "correspondence sent"
msgstr "申請單回覆已送出"

#: NOT FOUND IN SOURCE
msgid "critical"
msgstr "嚴重"

#: lib/RT/Date.pm:333 share/html/Admin/Queues/Modify.html:89
msgid "days"
msgstr "天"

#: NOT FOUND IN SOURCE
msgid "dead"
msgstr "拒絕處理"

#: NOT FOUND IN SOURCE
msgid "debug"
msgstr "偵錯"

#: NOT FOUND IN SOURCE
msgid "delete"
msgstr "刪除"

#: lib/RT/Queue_Overlay.pm:87
msgid "deleted"
msgstr "已刪除"

#: NOT FOUND IN SOURCE
msgid "does not match"
msgstr "不符合"

#: NOT FOUND IN SOURCE
msgid "doesn't contain"
msgstr "不包含"

#: share/html/Elements/SelectCustomFieldOperator:61 share/html/Elements/SelectMatch:58 share/html/Search/Elements/PickBasics:74
msgid "doesn't match"
msgstr ""

#: lib/RT/Installer.pm:206
msgid "domain name"
msgstr ""

#: share/html/Ticket/ShowEmailRecord.html:62
msgid "download"
msgstr ""

#: NOT FOUND IN SOURCE
msgid "email address"
msgstr "電子郵件信箱"

#: NOT FOUND IN SOURCE
msgid "emergency"
msgstr "危難"

#: share/html/Elements/SelectEqualityOperator:61
msgid "equal to"
msgstr "等於"

#: NOT FOUND IN SOURCE
msgid "error"
msgstr "錯誤"

#: share/html/Search/Elements/EditQuery:93
msgid "error: can't move down"
msgstr "錯誤：無法下移"

#: share/html/Search/Elements/EditQuery:110 share/html/Search/Elements/EditQuery:116
msgid "error: can't move left"
msgstr "錯誤：無法左移"

#: share/html/Search/Elements/EditQuery:92
msgid "error: can't move up"
msgstr "錯誤：無法上移"

#: share/html/Search/Elements/EditQuery:185
msgid "error: nothing to delete"
msgstr "錯誤：沒有可刪除的對象"

#: share/html/Search/Elements/EditQuery:102 share/html/Search/Elements/EditQuery:129 share/html/Search/Elements/EditQuery:150
msgid "error: nothing to move"
msgstr "錯誤：沒有可移動的對象"

#: share/html/Search/Elements/EditQuery:205
msgid "error: nothing to toggle"
msgstr "錯誤：沒有可切換的對象"

#: NOT FOUND IN SOURCE
msgid "false"
msgstr "假"

#: NOT FOUND IN SOURCE
msgid "filename"
msgstr "檔名"

#: lib/RT/Crypt/GnuPG.pm:2134
msgid "full"
msgstr ""

#: share/html/Elements/SelectCustomFieldOperator:61 share/html/Elements/SelectEqualityOperator:61
msgid "greater than"
msgstr "大於"

#: lib/RT/Group_Overlay.pm:140
#. ($self->Name)
msgid "group '%1'"
msgstr "群組 '%1'"

#: NOT FOUND IN SOURCE
msgid "grouped by %1"
msgstr "依 %1 分組"

#: lib/RT/Date.pm:329
msgid "hours"
msgstr "小時"

#: share/html/Search/Elements/ResultViews:62
msgid "iCal"
msgstr ""

#: share/html/Search/Elements/PickBasics:56
msgid "id"
msgstr "編號"

#: NOT FOUND IN SOURCE
msgid "info"
msgstr "資訊"

#: share/html/Elements/SelectBoolean:55 share/html/Elements/SelectCustomFieldOperator:61 share/html/Elements/SelectMatch:59 share/html/Search/Elements/PickCFs:84
msgid "is"
msgstr "是"

#: share/html/Elements/SelectBoolean:59 share/html/Elements/SelectCustomFieldOperator:61 share/html/Elements/SelectMatch:60 share/html/Search/Elements/PickCFs:85
msgid "isn't"
msgstr "不是"

#: lib/RT/Crypt/GnuPG.pm:2090
msgid "key disabled"
msgstr ""

#: lib/RT/Crypt/GnuPG.pm:2101
msgid "key expired"
msgstr ""

#: lib/RT/Crypt/GnuPG.pm:2096
msgid "key revoked"
msgstr ""

#: share/html/Elements/SelectCustomFieldOperator:61 share/html/Elements/SelectEqualityOperator:61
msgid "less than"
msgstr "小於"

#: NOT FOUND IN SOURCE
msgid "level Admin"
msgstr "層主管"

#: lib/RT/Crypt/GnuPG.pm:2129
msgid "marginal"
msgstr ""

#: share/html/Elements/SelectCustomFieldOperator:61 share/html/Elements/SelectMatch:57 share/html/Search/Elements/PickBasics:73
msgid "matches"
msgstr "符合"

#: share/html/Ticket/Graphs/Elements/EditGraphProperties:56
msgid "maximum depth"
msgstr ""

#: lib/RT/Date.pm:325
msgid "min"
msgstr "分"

#: share/html/Tools/MyDay.html:62
msgid "minutes"
msgstr "分鐘"

#: NOT FOUND IN SOURCE
msgid "modifications\\n\\n"
msgstr "更改\\n\\n"

#: lib/RT/Date.pm:341
msgid "months"
msgstr "月"

#: share/html/Admin/Elements/ShowKeyInfo:59 share/html/Admin/Elements/ShowKeyInfo:62 share/html/Admin/Elements/ShowKeyInfo:67 share/html/Admin/Elements/ShowKeyInfo:68
msgid "never"
msgstr ""

#: lib/RT/Queue_Overlay.pm:82
msgid "new"
msgstr "新建立"

#: share/html/Elements/RT__Group/ColumnMap:65 share/html/Elements/RT__Group/ColumnMap:73
msgid "no"
msgstr ""

#: share/html/Admin/Elements/PickCustomFields:66 share/html/Admin/Elements/PickObjects:67
msgid "no name"
msgstr "沒有名稱"

#: NOT FOUND IN SOURCE
msgid "no value"
msgstr "沒有值"

#: lib/RT/Crypt/GnuPG.pm:2106 share/html/Admin/Elements/EditQueueWatchers:50 share/html/Ticket/Elements/EditWatchers:51
msgid "none"
msgstr "無"

#: share/html/Elements/SelectEqualityOperator:61
msgid "not equal to"
msgstr "不等於"

#: NOT FOUND IN SOURCE
msgid "notice"
msgstr "提示"

#: NOT FOUND IN SOURCE
msgid "notlike"
msgstr "不符合"

#: NOT FOUND IN SOURCE
msgid "number"
msgstr "號"

#: share/html/Elements/SelectDateRelation:58
msgid "on"
msgstr "等於"

#: lib/RT/Queue_Overlay.pm:83 share/html/SelfService/Elements/MyRequests:81
msgid "open"
msgstr "開啟"

#: NOT FOUND IN SOURCE
msgid "opened"
msgstr "已開啟"

#: share/html/Widgets/Form/Select:77
msgid "other..."
msgstr ""

#: lib/RT/Installer.pm:154
msgid "password of the user root in RT"
msgstr ""

#: lib/RT/Group_Overlay.pm:145
#. ($self->Name, $user->Name)
msgid "personal group '%1' for user '%2'"
msgstr "使用者「%2」的「%1」代理人群組"

#: lib/RT/Group_Overlay.pm:153
#. ($queue->Name, $self->Type)
msgid "queue %1 %2"
msgstr "表單 %1 %2"

#: lib/RT/Queue_Overlay.pm:86
msgid "rejected"
msgstr "已駁回"

#: lib/RT/Queue_Overlay.pm:85
msgid "resolved"
msgstr "已處理"

#: NOT FOUND IN SOURCE
msgid "rtname"
msgstr "伺服器名稱"

#: lib/RT/Date.pm:321
msgid "sec"
msgstr "秒"

#: lib/RT/System.pm:89
msgid "show Configuration tab"
msgstr "顯示設定頁籤"

#: NOT FOUND IN SOURCE
msgid "spreadsheet"
msgstr "試算表"

#: lib/RT/Queue_Overlay.pm:84
msgid "stalled"
msgstr "延宕"

#: NOT FOUND IN SOURCE
msgid "style: %1"
msgstr "樣式：%1"

#: share/html/Prefs/MyRT.html:89
msgid "summary rows"
msgstr "加總列"

#: lib/RT/Group_Overlay.pm:148
#. ($self->Type)
msgid "system %1"
msgstr "系統 %1"

#: lib/RT/Group_Overlay.pm:159
#. ($self->Type)
msgid "system group '%1'"
msgstr "系統群組 '%1'"

#: share/html/Elements/Error:70 share/html/SelfService/Error.html:65
msgid "the calling component did not specify why"
msgstr "呼叫元件未指明原因"

#: NOT FOUND IN SOURCE
msgid "ticket #%1"
msgstr "申請單 #%1"

#: lib/RT/Group_Overlay.pm:156
#. ($self->Instance, $self->Type)
msgid "ticket #%1 %2"
msgstr "申請單 #%1 %2"

#: NOT FOUND IN SOURCE
msgid "till"
msgstr "至"

#: NOT FOUND IN SOURCE
msgid "to"
msgstr "到"

#: NOT FOUND IN SOURCE
msgid "true"
msgstr "真"

#: lib/RT/Crypt/GnuPG.pm:2139
msgid "ultimate"
msgstr ""

#: lib/RT/Group_Overlay.pm:162
#. ($self->Id)
msgid "undescribed group %1"
msgstr "沒有描述的群組 %1"

#: NOT FOUND IN SOURCE
msgid "unresolved"
msgstr "未處理"

#: lib/RT/Group_Overlay.pm:137
#. ($user->Object->Name)
msgid "user %1"
msgstr "使用者 %1"

#: NOT FOUND IN SOURCE
msgid "warning"
msgstr "警告"

#: lib/RT/Installer.pm:212
msgid "web port"
msgstr ""

#: lib/RT/Date.pm:337
msgid "weeks"
msgstr "週"

#: lib/RT/Installer.pm:200
msgid "where is sendmail command"
msgstr ""

#: share/html/Ticket/Elements/ShowTransactionAttachments:63
msgid "with headers"
msgstr ""

#: NOT FOUND IN SOURCE
msgid "with template %1"
msgstr "範本：%1"

#: lib/RT/Date.pm:345
msgid "years"
msgstr "年"

#: share/html/Elements/RT__Group/ColumnMap:65 share/html/Elements/RT__Group/ColumnMap:73
msgid "yes"
msgstr ""
<|MERGE_RESOLUTION|>--- conflicted
+++ resolved
@@ -5076,13 +5076,8 @@
 msgid "Modify a scrip for queue %1"
 msgstr "更改 %1 表單內的手續"
 
-<<<<<<< HEAD
 #: share/html/Admin/Global/Scrip.html:77
-msgid "Modify a scrip which applies to all queues"
-=======
-#: html/Admin/Global/Scrip.html:75
 msgid "Modify a scrip that applies to all queues"
->>>>>>> ede28f59
 msgstr "更改適用於所有表單的手續"
 
 #: share/html/Admin/CustomFields/Objects.html:92
