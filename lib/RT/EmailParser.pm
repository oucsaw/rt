--- conflicted
+++ resolved
@@ -561,12 +561,9 @@
             $logger->($e->{'value'} ." is not a valid email address");
         }
     }
-<<<<<<< HEAD
-=======
 
     $self->CleanupAddresses(@addresses);
 
->>>>>>> caf69648
     return @addresses;
 }
 
