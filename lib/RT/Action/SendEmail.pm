# BEGIN BPS TAGGED BLOCK {{{
# 
# COPYRIGHT:
#  
# This software is Copyright (c) 1996-2005 Best Practical Solutions, LLC 
#                                          <jesse@bestpractical.com>
# 
# (Except where explicitly superseded by other copyright notices)
# 
# 
# LICENSE:
# 
# This work is made available to you under the terms of Version 2 of
# the GNU General Public License. A copy of that license should have
# been provided with this software, but in any event can be snarfed
# from www.gnu.org.
# 
# This work is distributed in the hope that it will be useful, but
# WITHOUT ANY WARRANTY; without even the implied warranty of
# MERCHANTABILITY or FITNESS FOR A PARTICULAR PURPOSE.  See the GNU
# General Public License for more details.
# 
# You should have received a copy of the GNU General Public License
# along with this program; if not, write to the Free Software
# Foundation, Inc., 675 Mass Ave, Cambridge, MA 02139, USA.
# 
# 
# CONTRIBUTION SUBMISSION POLICY:
# 
# (The following paragraph is not intended to limit the rights granted
# to you to modify and distribute this software under the terms of
# the GNU General Public License and is only of importance to you if
# you choose to contribute your changes and enhancements to the
# community by submitting them to Best Practical Solutions, LLC.)
# 
# By intentionally submitting any modifications, corrections or
# derivatives to this work, or any other work intended for use with
# Request Tracker, to Best Practical Solutions, LLC, you confirm that
# you are the copyright holder for those contributions and you grant
# Best Practical Solutions,  LLC a nonexclusive, worldwide, irrevocable,
# royalty-free, perpetual, license to use, copy, create derivative
# works based on those contributions, and sublicense and distribute
# those contributions and any derivatives thereof.
# 
# END BPS TAGGED BLOCK }}}
# Portions Copyright 2000 Tobias Brox <tobix@cpan.org>

package RT::Action::SendEmail;

use strict;
use warnings;

use base qw(RT::Action::Generic);

use MIME::Words qw(encode_mimeword);

use RT::EmailParser;
use RT::Interface::Email;
use Mail::Address;

=head1 NAME

RT::Action::SendEmail - An Action which users can use to send mail 
or can subclassed for more specialized mail sending behavior. 
RT::Action::AutoReply is a good example subclass.

=head1 SYNOPSIS

  require RT::Action::SendEmail;
  @ISA  = qw(RT::Action::SendEmail);


=head1 DESCRIPTION

Basically, you create another module RT::Action::YourAction which ISA
RT::Action::SendEmail.

<<<<<<< HEAD
=======
=head1 METHODS

=head2 CleanSlate

Cleans class-wide options, like L</SquelchMailTo> or L</AttachTickets>.
>>>>>>> 1a525ac8

=cut


sub CleanSlate {
    my $self = shift;
    $self->SquelchMailTo( undef );
    $self->AttachTickets( undef );
}

=head2 Commit

Sends the prepared message and writes outgoing record into DB if the feature is
activated in the config.

=cut

sub Commit {
    my $self = shift;

    my ($ret) = $self->SendMessage( $self->TemplateObj->MIMEObj );
    if ( $ret > 0 && RT->Config->Get('RecordOutgoingEmail') ) {
        $self->RecordOutgoingMailTransaction( $self->TemplateObj->MIMEObj )
    }
    return (abs $ret);
}

=head2 Prepare

Builds an outgoing email we're going to send using scrip's template.

=cut

sub Prepare {
    my $self = shift;

    my ( $result, $message ) = $self->TemplateObj->Parse(
        Argument       => $self->Argument,
        TicketObj      => $self->TicketObj,
        TransactionObj => $self->TransactionObj
    );
    if ( !$result ) {
        return (undef);
    }

    my $MIMEObj = $self->TemplateObj->MIMEObj;

    # Header
    $self->SetRTSpecialHeaders();

    $self->RemoveInappropriateRecipients();

    # Go add all the Tos, Ccs and Bccs that we need to to the message to
    # make it happy, but only if we actually have values in those arrays.

    # TODO: We should be pulling the recipients out of the template and shove them into To, Cc and Bcc

    $self->SetHeader( 'To', join ( ', ', @{ $self->{'To'} } ) )
      if ( ! $MIMEObj->head->get('To') &&  $self->{'To'} && @{ $self->{'To'} } );
    $self->SetHeader( 'Cc', join ( ', ', @{ $self->{'Cc'} } ) )
      if ( !$MIMEObj->head->get('Cc') && $self->{'Cc'} && @{ $self->{'Cc'} } );
    $self->SetHeader( 'Bcc', join ( ', ', @{ $self->{'Bcc'} } ) )
      if ( !$MIMEObj->head->get('Bcc') && $self->{'Bcc'} && @{ $self->{'Bcc'} } );

    # PseudoTo	(fake to headers) shouldn't get matched for message recipients.
    # If we don't have any 'To' header (but do have other recipients), drop in
    # the pseudo-to header.
    $self->SetHeader( 'To', join ( ', ', @{ $self->{'PseudoTo'} } ) )
        if $self->{'PseudoTo'} && @{ $self->{'PseudoTo'} } && !$MIMEObj->head->get('To') 
           && ( $MIMEObj->head->get('Cc') or $MIMEObj->head->get('Bcc') );

    # We should never have to set the MIME-Version header
    $self->SetHeader( 'MIME-Version', '1.0' );

    # try to convert message body from utf-8 to RT->Config->Get('EmailOutputEncoding')
    $self->SetHeader( 'Content-Type', 'text/plain; charset="utf-8"' );

    # fsck.com #5959: Since RT sends 8bit mail, we should say so.
    $self->SetHeader( 'Content-Transfer-Encoding','8bit');

    my $output_enc = RT->Config->Get('EmailOutputEncoding');
    RT::I18N::SetMIMEEntityToEncoding( $MIMEObj, $output_enc, 'mime_words_ok' );
    $self->SetHeader( 'Content-Type', 'text/plain; charset="'. $output_enc .'"' );

    # Build up a MIME::Entity that looks like the original message.
    $self->AddAttachments if $MIMEObj->head->get('RT-Attach-Message');

    $self->AddTickets;

    return $result;

}

=head2 To

Returns an array of L<Mail::Address> objects containing all the To: recipients for this notification

=cut

sub To {
    my $self = shift;
    return ($self->_AddressesFromHeader('To'));
}

=head2 Cc

Returns an array of L<Mail::Address> objects containing all the Cc: recipients for this notification

=cut

sub Cc { 
    my $self = shift;
    return ($self->_AddressesFromHeader('Cc'));
}

=head2 Bcc

Returns an array of L<Mail::Address> objects containing all the Bcc: recipients for this notification

=cut


sub Bcc {
    my $self = shift;
    return ($self->_AddressesFromHeader('Bcc'));

}

sub _AddressesFromHeader  {
    my $self = shift;
    my $field = shift;
    my $header = $self->TemplateObj->MIMEObj->head->get($field);
    my @addresses = Mail::Address->parse($header);

    return (@addresses);
}


=head2 SendMessage MIMEObj

sends the message using RT's preferred API.
TODO: Break this out to a separate module

=cut

sub SendMessage {
    my $self    = shift;
    my $MIMEObj = shift;

    my $msgid = $MIMEObj->head->get('Message-ID');
    chomp $msgid;

    $self->ScripActionObj->{_Message_ID}++;
    
    $RT::Logger->info( $msgid . " #"
        . $self->TicketObj->id . "/"
        . $self->TransactionObj->id
        . " - Scrip "
        . $self->ScripObj->id . " "
        . $self->ScripObj->Description );

    #If we don't have any recipients to send to, don't send a message;
    unless ( $MIMEObj->head->get('To')
        || $MIMEObj->head->get('Cc')
        || $MIMEObj->head->get('Bcc') )
    {
        $RT::Logger->info( $msgid . " No recipients found. Not sending.\n" );
        return (-1);
    }

    return(0) unless RT::Interface::Email::SendEmail(
        entity => $MIMEObj,
        transaction => $self->TransactionObj,
    );

    my $success = $msgid . " sent ";
    foreach( qw(To Cc Bcc) ) {
        my $recipients = $MIMEObj->head->get($_);
        $success .= " $_: ". $recipients if $recipients;
    }
    $success =~ s/\n//g;

    $RT::Logger->info($success);

    return (1);
}

=head2 AddAttachments

Takes any attachments to this transaction and attaches them to the message
we're building.

=cut


sub AddAttachments {
    my $self = shift;

    my $MIMEObj = $self->TemplateObj->MIMEObj;

    $MIMEObj->head->delete('RT-Attach-Message');

    my $attachments = RT::Attachments->new($RT::SystemUser);
    $attachments->Limit(
        FIELD => 'TransactionId',
        VALUE => $self->TransactionObj->Id
    );
    # Don't attach anything blank
    $attachments->LimitNotEmpty;
    $attachments->OrderBy( FIELD => 'id');

    # We want to make sure that we don't include the attachment that's
    # being sued as the "Content" of this message"
    my $transaction_content_obj = $self->TransactionObj->ContentObj;
    # XXX: this is legacy check of content type looks quite incorrect
    # to me //ruz
    if ( $transaction_content_obj && $transaction_content_obj->id
         && $transaction_content_obj->ContentType =~ m{text/plain}i )
    {
        $attachments->Limit(
            ENTRYAGGREGATOR => 'AND',
            FIELD           => 'id',
            OPERATOR        => '!=',
            VALUE           => $transaction_content_obj->id,
        );
    }

    # attach any of this transaction's attachments
    while ( my $attach = $attachments->Next ) {
        $MIMEObj->make_multipart('mixed');
        $self->AddAttachment( $attach );
    }

}

=head2 AddAttachment $attachment

Takes one attachment object of L<RT::Attachmment> class and attaches it to the message
we're building.

=cut

sub AddAttachment {
    my $self = shift;
    my $attach = shift;
    my $MIMEObj = shift || $self->TemplateObj->MIMEObj;

    $MIMEObj->attach(
        Type     => $attach->ContentType,
        Charset  => $attach->OriginalEncoding,
        Data     => $attach->OriginalContent,
        Filename => $self->MIMEEncodeString( $attach->Filename,
            RT->Config->Get('EmailOutputEncoding') ),
        'RT-Attachment:' => $self->TicketObj->Id."/".$self->TransactionObj->Id."/".$attach->id,
        Encoding => '-SUGGEST',
    );
}

=head2 AttachTickets [@IDs]

Returns or set list of ticket's IDs that should be attached to an outgoing message.

B<Note> this method works as a class method and setup things global, so you have to
clean list by passing undef as argument.

=cut

{
    my $list = [];
    sub AttachTickets {
        my $self = shift;
        $list = [ grep defined, @_ ] if @_;
        return @$list;
    }
}

=head2 AddTickets

Attaches tickets to the current message, list of tickets' ids get from
L</AttachTickets> method.

=cut

sub AddTickets {
    my $self = shift;
    $self->AddTicket($_) foreach $self->AttachTickets;
    return;
}

=head2 AddTicket $ID

Attaches a ticket with ID to the message.

Each ticket is attached as multipart entity and all its messages and attachments
are attached as sub entities in order of creation, but only if transaction type
is Create or Correspond.

=cut

sub AddTicket {
    my $self = shift;
    my $tid = shift;

    # XXX: we need a current user here, but who is current user?
    my $attachs = RT::Attachments->new( $RT::SystemUser );
    my $txn_alias = $attachs->TransactionAlias;
    $attachs->Limit( ALIAS => $txn_alias, FIELD => 'Type', VALUE => 'Create' );
    $attachs->Limit( ALIAS => $txn_alias, FIELD => 'Type', VALUE => 'Correspond' );
    $attachs->LimitByTicket( $tid );
    $attachs->LimitNotEmpty;
    $attachs->OrderBy( FIELD => 'Created' );

    my $ticket_mime = MIME::Entity->build(
        Type => 'multipart/mixed',
        Top => 0,
        Description => "ticket #$tid",
    );
    while ( my $attachment = $attachs->Next ) {
        $self->AddAttachment( $attachment, $ticket_mime );
    }
    if ( $ticket_mime->parts ) {
        my $email_mime = $self->TemplateObj->MIMEObj;
        $email_mime->make_multipart;
        $email_mime->add_part( $ticket_mime );
    }
    return;
}

=head2 RecordOutgoingMailTransaction MIMEObj

Record a transaction in RT with this outgoing message for future record-keeping purposes

=cut



sub RecordOutgoingMailTransaction {
    my $self = shift;
    my $MIMEObj = shift;

    my @parts = $MIMEObj->parts;
    my @attachments;
    my @keep;
    foreach my $part (@parts) {
        my $attach = $part->head->get('RT-Attachment');
        if ($attach) {
            $RT::Logger->debug("We found an attachment. we want to not record it.");
            push @attachments, $attach;
        } else {
            $RT::Logger->debug("We found a part. we want to record it.");
            push @keep, $part;
        }
    }
    $MIMEObj->parts(\@keep);
    foreach my $attachment (@attachments) {
        $MIMEObj->head->add('RT-Attachment', $attachment);
    }

    RT::I18N::SetMIMEEntityToEncoding( $MIMEObj, 'utf-8', 'mime_words_ok' );

    my $transaction = RT::Transaction->new($self->TransactionObj->CurrentUser);

    # XXX: TODO -> Record attachments as references to things in the attachments table, maybe.

    my $type;
    if ($self->TransactionObj->Type eq 'Comment') {
        $type = 'CommentEmailRecord';
    } else {
        $type = 'EmailRecord';
    }

    my $msgid = $MIMEObj->head->get('Message-ID');
    chomp $msgid;

    my ( $id, $msg ) = $transaction->Create(
        Ticket         => $self->TicketObj->Id,
        Type           => $type,
        Data           => $msgid,
        MIMEObj        => $MIMEObj,
        ActivateScrips => 0
    );


}

=head2 SetRTSpecialHeaders 

This routine adds all the random headers that RT wants in a mail message
that don't matter much to anybody else.

=cut

sub SetRTSpecialHeaders {
    my $self = shift;

    $self->SetSubject();
    $self->SetSubjectToken();
    $self->SetHeaderAsEncoding( 'Subject', RT->Config->Get('EmailOutputEncoding') )
      if (RT->Config->Get('EmailOutputEncoding'));
    $self->SetReturnAddress();
    $self->SetReferencesHeaders();

    unless ($self->TemplateObj->MIMEObj->head->get('Message-ID')) {
      # Get Message-ID for this txn
      my $msgid = "";
      $msgid = $self->TransactionObj->Message->First->GetHeader("RT-Message-ID")
        || $self->TransactionObj->Message->First->GetHeader("Message-ID")
        if $self->TransactionObj->Message && $self->TransactionObj->Message->First;

      # If there is one, and we can parse it, then base our Message-ID on it
      if ($msgid 
          and $msgid =~ s/<(rt-.*?-\d+-\d+)\.(\d+)-\d+-\d+\@\QRT->Config->Get('Organization')\E>$/
                         "<$1." . $self->TicketObj->id
                          . "-" . $self->ScripObj->id
                          . "-" . $self->ScripActionObj->{_Message_ID}
                          . "@" . RT->Config->Get('Organization') . ">"/eg
          and $2 == $self->TicketObj->id) {
        $self->SetHeader( "Message-ID" => $msgid );
      } else {
        $self->SetHeader( 'Message-ID',
            "<rt-"
            . $RT::VERSION . "-"
            . $$ . "-"
            . CORE::time() . "-"
            . int(rand(2000)) . '.'
            . $self->TicketObj->id . "-"
            . $self->ScripObj->id . "-"  # Scrip
            . $self->ScripActionObj->{_Message_ID} . "@"  # Email sent
            . RT->Config->Get('Organization')
            . ">" );
      }
    }

    $self->SetHeader( 'Precedence', "bulk" )
      unless ( $self->TemplateObj->MIMEObj->head->get("Precedence") );

    $self->SetHeader( 'X-RT-Loop-Prevention', RT->Config->Get('rtname') );
    $self->SetHeader( 'RT-Ticket',
        RT->Config->Get('rtname') . " #" . $self->TicketObj->id() );
    $self->SetHeader( 'Managed-by',
        "RT $RT::VERSION (http://www.bestpractical.com/rt/)" );

    $self->SetHeader( 'RT-Originator',
        $self->TransactionObj->CreatorObj->EmailAddress );

}

=head2 SquelchMailTo [@ADDRESSES]

Mark ADDRESSES to be removed from list of the recipients. Returns list of the addresses.
To empty list pass undefined argument.

B<Note> that this method can be called as class method and works globaly. Don't forget to
clean this list when blocking is not required anymore, pass undef to do this.

=cut

{
    my $squelch = [];
    sub SquelchMailTo {
        my $self = shift;
        if ( @_ ) {
            $squelch = [ grep defined, @_ ];
        }
        return @$squelch;
    }
}

=head2 RemoveInappropriateRecipients

Remove addresses that are RT addresses or that are on this transaction's blacklist

=cut

sub RemoveInappropriateRecipients {
    my $self = shift;

    my @blacklist;

    my @types = qw/To Cc Bcc/;

    # Weed out any RT addresses. We really don't want to talk to ourselves!
    foreach my $type (@types) {
        @{ $self->{$type} } =
          RT::EmailParser::CullRTAddresses( "", @{ $self->{$type} } );
    }

    # If there are no recipients, don't try to send the message.
    # If the transaction has content and has the header RT-Squelch-Replies-To

    if ( my $attachment = $self->TransactionObj->Attachments->First ) {
        if ( $attachment->GetHeader( 'RT-DetectedAutoGenerated') ) {

            # What do we want to do with this? It's probably (?) a bounce
            # caused by one of the watcher addresses being broken.
            # Default ("true") is to redistribute, for historical reasons.

            if ( !RT->Config->Get('RedistributeAutoGeneratedMessages') ) {

                # Don't send to any watchers.
                @{ $self->{'To'} }  = ();
                @{ $self->{'Cc'} }  = ();
                @{ $self->{'Bcc'} } = ();

            }
            elsif ( RT->Config->Get('RedistributeAutoGeneratedMessages') eq 'privileged' ) {

                # Only send to "privileged" watchers.
                #

                foreach my $type (@types) {

                    foreach my $addr ( @{ $self->{$type} } ) {
                        my $user = RT::User->new($RT::SystemUser);
                        $user->LoadByEmail($addr);
                        @{ $self->{$type} } =
                          grep ( !/^\Q$addr\E$/, @{ $self->{$type} } )
                          if ( !$user->Privileged );

                    }
                }

            }

        }

        if ( my $squelch = $attachment->GetHeader('RT-Squelch-Replies-To') ) {
            @blacklist = split( /,/, $squelch );
        }
    }

    # Let's grab the SquelchMailTo attribue and push those entries into the @blacklist
    push @blacklist, map $_->Content, $self->TicketObj->SquelchMailTo;
    push @blacklist, $self->SquelchMailTo;

    # Cycle through the people we're sending to and pull out anyone on the
    # system blacklist

    foreach my $person_to_yank (@blacklist) {
        $person_to_yank =~ s/\s//g;
        foreach my $type (@types) {
            @{ $self->{$type} } =
              grep !/^\Q$person_to_yank\E$/, @{ $self->{$type} };
        }
    }
}

=head2 SetReturnAddress is_comment => BOOLEAN

Calculate and set From and Reply-To headers based on the is_comment flag.

=cut

sub SetReturnAddress {

    my $self = shift;
    my %args = (
        is_comment => 0,
        @_
    );

    # From and Reply-To
    # $args{is_comment} should be set if the comment address is to be used.
    my $replyto;

    if ( $args{'is_comment'} ) {
        $replyto = $self->TicketObj->QueueObj->CommentAddress
          || RT->Config->Get('CommentAddress');
    }
    else {
        $replyto = $self->TicketObj->QueueObj->CorrespondAddress
          || RT->Config->Get('CorrespondAddress');
    }

    unless ( $self->TemplateObj->MIMEObj->head->get('From') ) {
        if (RT->Config->Get('UseFriendlyFromLine')) {
            my $friendly_name = $self->TransactionObj->CreatorObj->RealName;
            if ( $friendly_name =~ /^"(.*)"$/ ) {    # a quoted string
                $friendly_name = $1;
            }

            $friendly_name =~ s/"/\\"/g;
            $self->SetHeader(
                'From',
                sprintf(
                    RT->Config->Get('FriendlyFromLineFormat'),
                    $self->MIMEEncodeString( $friendly_name,
                        RT->Config->Get('EmailOutputEncoding') ),
                    $replyto
                ),
            );
        }
        else {
            $self->SetHeader( 'From', $replyto );
        }
    }

    unless ( $self->TemplateObj->MIMEObj->head->get('Reply-To') ) {
        $self->SetHeader( 'Reply-To', "$replyto" );
    }

}

=head2 SetHeader FIELD, VALUE

Set the FIELD of the current MIME object into VALUE.

=cut

sub SetHeader {
    my $self  = shift;
    my $field = shift;
    my $val   = shift;

    chomp $val;
    chomp $field;
    $self->TemplateObj->MIMEObj->head->fold_length( $field, 10000 );
    $self->TemplateObj->MIMEObj->head->replace( $field,     $val );
    return $self->TemplateObj->MIMEObj->head->get($field);
}

=head2 SetSubject

This routine sets the subject. it does not add the rt tag. that gets done elsewhere
If $self->{'Subject'} is already defined, it uses that. otherwise, it tries to get
the transaction's subject.

=cut 

sub SetSubject {
    my $self = shift;
    my $subject;

    if ( $self->TemplateObj->MIMEObj->head->get('Subject') ) {
        return ();
    }

    my $message = $self->TransactionObj->Attachments;
    $message->RowsPerPage(1);
    if ( $self->{'Subject'} ) {
        $subject = $self->{'Subject'};
    }
    elsif ( my $first = $message->First ) {
        my $tmp = $first->GetHeader('Subject');
        $subject = defined $tmp? $tmp: $self->TicketObj->Subject;
    }
    else {
        $subject = $self->TicketObj->Subject();
    }

    $subject =~ s/(\r\n|\n|\s)/ /gi;

    chomp $subject;
    $self->SetHeader( 'Subject', $subject );

}

=head2 SetSubjectToken

This routine fixes the RT tag in the subject. It's unlikely that you want to overwrite this.

=cut

sub SetSubjectToken {
    my $self = shift;
    my $sub  = $self->TemplateObj->MIMEObj->head->get('Subject');
    my $id   = $self->TicketObj->id;

    my $token_re = RT->Config->Get('EmailSubjectTagRegex');
    unless ( $token_re ) {
        my $rtname = RT->Config->Get('rtname');
        $token_re = qr/\Q$rtname\E/o;
    }
    return if $sub =~ /\[$token_re\s+#$id\]/;

    $sub =~ s/(\r\n|\n|\s)/ /gi;
    chomp $sub;
    $self->TemplateObj->MIMEObj->head->replace(
        Subject => "[". RT->Config->Get('rtname') ." #$id] $sub",
    );
}

=head2 SetReferencesHeaders

Set References and In-Reply-To headers for this message.

=cut

sub SetReferencesHeaders {
    my $self = shift;
    my ( @in_reply_to, @references, @msgid );

    my $attachments = $self->TransactionObj->Message;

    if ( my $top = $attachments->First() ) {
        @in_reply_to = split(/\s+/m, $top->GetHeader('In-Reply-To') || '');  
        @references = split(/\s+/m, $top->GetHeader('References') || '' );  
        @msgid = split(/\s+/m, $top->GetHeader('Message-ID') || ''); 
    }
    else {
        return (undef);
    }

    # There are two main cases -- this transaction was created with
    # the RT Web UI, and hence we want to *not* append its Message-ID
    # to the References and In-Reply-To.  OR it came from an outside
    # source, and we should treat it as per the RFC
    my $org = RT->Config->Get('Organization');
    if ( "@msgid" =~ /<(rt-.*?-\d+-\d+)\.(\d+)-0-0\@\Q$org\E>/) {

      # Make all references which are internal be to version which we
      # have sent out
      for (@references, @in_reply_to) {
        s/<(rt-.*?-\d+-\d+)\.(\d+-0-0)\@\Q$org\E>$/
          "<$1." . $self->TicketObj->id .
             "-" . $self->ScripObj->id .
             "-" . $self->ScripActionObj->{_Message_ID} .
             "@" . RT->Config->Get('Organization') . ">"/eg
      }

      # In reply to whatever the internal message was in reply to
      $self->SetHeader( 'In-Reply-To', join( " ",  ( @in_reply_to )));

      # Default the references to whatever we're in reply to
      @references = @in_reply_to unless @references;

      # References are unchanged from internal
    } else {
      # In reply to that message
      $self->SetHeader( 'In-Reply-To', join( " ",  ( @msgid )));

      # Default the references to whatever we're in reply to
      @references = @in_reply_to unless @references;

      # Push that message onto the end of the references
      push @references, @msgid;
    }

    # Push pseudo-ref to the front
    my $pseudo_ref = $self->PseudoReference;
    @references = ($pseudo_ref, grep { $_ ne $pseudo_ref } @references);

    # If there are more than 10 references headers, remove all but the
    # first four and the last six (Gotta keep this from growing
    # forever)
    splice(@references, 4, -6) if ($#references >= 10);

    # Add on the references
    $self->SetHeader( 'References', join( " ",   @references) );
    $self->TemplateObj->MIMEObj->head->fold_length( 'References', 80 );

}

=head2 PseudoReference

Returns a fake Message-ID: header for the ticket to allow a base level of threading

=cut

sub PseudoReference {

    my $self = shift;
    my $pseudo_ref =  '<RT-Ticket-'.$self->TicketObj->id .'@'.RT->Config->Get('Organization') .'>';
    return $pseudo_ref;
}


=head2 SetHeaderAsEncoding($field_name, $charset_encoding)

This routine converts the field into specified charset encoding.

=cut

sub SetHeaderAsEncoding {
    my $self = shift;
    my ( $field, $enc ) = ( shift, shift );

    if ($field eq 'From' and RT->Config->Get('SMTPFrom')) {
        $self->TemplateObj->MIMEObj->head->replace( $field, RT->Config->Get('SMTPFrom') );
	return;
    }

    my $value = $self->TemplateObj->MIMEObj->head->get($field);

    # don't bother if it's us-ascii

    # See RT::I18N, 'NOTES:  Why Encode::_utf8_off before Encode::from_to'

    $value =  $self->MIMEEncodeString($value, $enc);

    $self->TemplateObj->MIMEObj->head->replace( $field, $value );


} 

=head2 MIMEEncodeString STRING ENCODING

Takes a string and a possible encoding and returns the string wrapped in MIME goo.

=cut

sub MIMEEncodeString {
    my  $self = shift;
    my $value = shift;
    # using RFC2047 notation, sec 2.
    # encoded-word = "=?" charset "?" encoding "?" encoded-text "?="
    my $charset = shift;
    my $encoding = 'B';
    # An 'encoded-word' may not be more than 75 characters long
    #
    # MIME encoding increases 4/3*(number of bytes), and always in multiples
    # of 4. Thus we have to find the best available value of bytes available
    # for each chunk.
    #
    # First we get the integer max which max*4/3 would fit on space.
    # Then we find the greater multiple of 3 lower or equal than $max.
    my $max = int(((75-length('=?'.$charset.'?'.$encoding.'?'.'?='))*3)/4);
    $max = int($max/3)*3;

    chomp $value;
    return ($value) unless $value =~ /[^\x20-\x7e]/;

    $value =~ s/\s*$//;
    Encode::_utf8_off($value);
    my $res = Encode::from_to( $value, "utf-8", $charset );
   
    if ($max > 0) {
      # copy value and split in chuncks
      my $str=$value;
      my @chunks = unpack("a$max" x int(length($str)/$max 
                                  + ((length($str) % $max) ? 1:0)), $str);
      # encode an join chuncks
      $value = join " ", 
                     map encode_mimeword( $_, $encoding, $charset ), @chunks ;
      return($value); 
    } else {
      # gives an error...
      $RT::Logger->crit("Can't encode! Charset or encoding too big.\n");
    }
}

eval "require RT::Action::SendEmail_Vendor";
die $@ if ($@ && $@ !~ qr{^Can't locate RT/Action/SendEmail_Vendor.pm});
eval "require RT::Action::SendEmail_Local";
die $@ if ($@ && $@ !~ qr{^Can't locate RT/Action/SendEmail_Local.pm});

=head1 AUTHOR

Jesse Vincent <jesse@bestpractical.com> and Tobias Brox <tobix@cpan.org>

=head1 SEE ALSO

L<RT::Action::Notify>, L<RT::Action::NotifyAsComment> and L<RT::Action::Autoreply>

=cut

1;
<|MERGE_RESOLUTION|>--- conflicted
+++ resolved
@@ -75,16 +75,12 @@
 Basically, you create another module RT::Action::YourAction which ISA
 RT::Action::SendEmail.
 
-<<<<<<< HEAD
-=======
 =head1 METHODS
 
 =head2 CleanSlate
 
 Cleans class-wide options, like L</SquelchMailTo> or L</AttachTickets>.
->>>>>>> 1a525ac8
-
-=cut
+
 
 
 sub CleanSlate {
