# BEGIN BPS TAGGED BLOCK {{{
#
# COPYRIGHT:
#
# This software is Copyright (c) 1996-2005 Best Practical Solutions, LLC
#                                          <jesse@bestpractical.com>
#
# (Except where explicitly superseded by other copyright notices)
#
#
# LICENSE:
#
# This work is made available to you under the terms of Version 2 of
# the GNU General Public License. A copy of that license should have
# been provided with this software, but in any event can be snarfed
# from www.gnu.org.
#
# This work is distributed in the hope that it will be useful, but
# WITHOUT ANY WARRANTY; without even the implied warranty of
# MERCHANTABILITY or FITNESS FOR A PARTICULAR PURPOSE.  See the GNU
# General Public License for more details.
#
# You should have received a copy of the GNU General Public License
# along with this program; if not, write to the Free Software
# Foundation, Inc., 675 Mass Ave, Cambridge, MA 02139, USA.
#
#
# CONTRIBUTION SUBMISSION POLICY:
#
# (The following paragraph is not intended to limit the rights granted
# to you to modify and distribute this software under the terms of
# the GNU General Public License and is only of importance to you if
# you choose to contribute your changes and enhancements to the
# community by submitting them to Best Practical Solutions, LLC.)
#
# By intentionally submitting any modifications, corrections or
# derivatives to this work, or any other work intended for use with
# Request Tracker, to Best Practical Solutions, LLC, you confirm that
# you are the copyright holder for those contributions and you grant
# Best Practical Solutions,  LLC a nonexclusive, worldwide, irrevocable,
# royalty-free, perpetual, license to use, copy, create derivative
# works based on those contributions, and sublicense and distribute
# those contributions and any derivatives thereof.
#
# END BPS TAGGED BLOCK }}}
package RT::Action::CreateTickets;
require RT::Action::Generic;

use strict;
use warnings;
use vars qw/@ISA/;
@ISA = qw(RT::Action::Generic);

use MIME::Entity;

=head1 NAME

 RT::Action::CreateTickets

Create one or more tickets according to an externally supplied template.


=head1 SYNOPSIS

 ===Create-Ticket codereview
 Subject: Code review for {$Tickets{'TOP'}->Subject}
 Depended-On-By: TOP
 Content: Someone has created a ticket. you should review and approve it,
 so they can finish their work
 ENDOFCONTENT

=head1 DESCRIPTION


Using the "CreateTickets" ScripAction and mandatory dependencies, RT now has 
the ability to model complex workflow. When a ticket is created in a queue
that has a "CreateTickets" scripaction, that ScripAction parses its "Template"



=head2 FORMAT

CreateTickets uses the template as a template for an ordered set of tickets 
to create. The basic format is as follows:


 ===Create-Ticket: identifier
 Param: Value
 Param2: Value
 Param3: Value
 Content: Blah
 blah
 blah
 ENDOFCONTENT
 ===Create-Ticket: id2
 Param: Value
 Content: Blah
 ENDOFCONTENT


Each ===Create-Ticket: section is evaluated as its own 
Text::Template object, which means that you can embed snippets
of perl inside the Text::Template using {} delimiters, but that 
such sections absolutely can not span a ===Create-Ticket boundary.

After each ticket is created, it's stuffed into a hash called %Tickets
so as to be available during the creation of other tickets during the same 
ScripAction.  The hash is prepopulated with the ticket which triggered the 
ScripAction as $Tickets{'TOP'}; you can also access that ticket using the
shorthand TOP.

A simple example:

 ===Create-Ticket: codereview
 Subject: Code review for {$Tickets{'TOP'}->Subject}
 Depended-On-By: TOP
 Content: Someone has created a ticket. you should review and approve it,
 so they can finish their work
 ENDOFCONTENT



A convoluted example

 ===Create-Ticket: approval
 { # Find out who the administrators of the group called "HR" 
   # of which the creator of this ticket is a member
    my $name = "HR";
   
    my $groups = RT::Groups->new($RT::SystemUser);
    $groups->LimitToUserDefinedGroups();
    $groups->Limit(FIELD => "Name", OPERATOR => "=", VALUE => "$name");
    $groups->WithMember($TransactionObj->CreatorObj->Id);
 
    my $groupid = $groups->First->Id;
 
    my $adminccs = RT::Users->new($RT::SystemUser);
    $adminccs->WhoHaveRight(
	Right => "AdminGroup",
	Object =>$groups->First,
	IncludeSystemRights => undef,
	IncludeSuperusers => 0,
	IncludeSubgroupMembers => 0,
    );
 
     my @admins;
     while (my $admin = $adminccs->Next) {
         push (@admins, $admin->EmailAddress); 
     }
 }
 Queue: ___Approvals
 Type: approval
 AdminCc: {join ("\nAdminCc: ",@admins) }
 Depended-On-By: TOP
 Refers-To: TOP
 Subject: Approval for ticket: {$Tickets{"TOP"}->Id} - {$Tickets{"TOP"}->Subject}
 Due: {time + 86400}
 Content-Type: text/plain
 Content: Your approval is requested for the ticket {$Tickets{"TOP"}->Id}: {$Tickets{"TOP"}->Subject}
 Blah
 Blah
 ENDOFCONTENT
 ===Create-Ticket: two
 Subject: Manager approval
 Depended-On-By: TOP
 Refers-On: {$Tickets{"approval"}->Id}
 Queue: ___Approvals
 Content-Type: text/plain
 Content: 
 Your approval is requred for this ticket, too.
 ENDOFCONTENT
 
=head2 Acceptable fields

A complete list of acceptable fields for this beastie:


    *  Queue           => Name or id# of a queue
       Subject         => A text string
     ! Status          => A valid status. defaults to 'new'
       Due             => Dates can be specified in seconds since the epoch
                          to be handled literally or in a semi-free textual
                          format which RT will attempt to parse.
                        
                          
                          
       Starts          => 
       Started         => 
       Resolved        => 
       Owner           => Username or id of an RT user who can and should own 
                          this ticket
       ForceOwner      => Same as Owner, but sets the owner even if the owner
                          is already set
   +   Requestor       => Email address
   +   Cc              => Email address 
   +   AdminCc         => Email address 
       TimeWorked      => 
       TimeEstimated   => 
       TimeLeft        => 
       InitialPriority => 
       FinalPriority   => 
       Type            => 
    +! DependsOn       => 
    +! DependedOnBy    =>
    +! RefersTo        =>
    +! ReferredToBy    => 
    +! Members         =>
    +! MemberOf        => 
       Content         => content. Can extend to multiple lines. Everything
                          within a template after a Content: header is treated
                          as content until we hit a line containing only 
                          ENDOFCONTENT
       ContentType     => the content-type of the Content field
       UpdateType      => 'correspond' or 'comment'; used in conjunction with
                          'content' if this is an update.

       CustomField-<id#> => custom field value
       CF-name           => custom field value
       CustomField-name  => custom field value

Fields marked with an * are required.

Fields marked with a + may have multiple values, simply
by repeating the fieldname on a new line with an additional value.

Fields marked with a ! are postponed to be processed after all
tickets in the same actions are created.  Except for 'Status', those
field can also take a ticket name within the same action (i.e.
the identifiers after ==Create-Ticket), instead of raw Ticket ID
numbers.

When parsed, field names are converted to lowercase and have -s stripped.
Refers-To, RefersTo, refersto, refers-to and r-e-f-er-s-tO will all 
be treated as the same thing.


=begin testing

ok (require RT::Action::CreateTickets);
use_ok(RT::Scrip);
use_ok(RT::Template);
use_ok(RT::ScripAction);
use_ok(RT::ScripCondition);
use_ok(RT::Ticket);

my $approvalsq = RT::Queue->new($RT::SystemUser);
$approvalsq->Create(Name => 'Approvals');
ok ($approvalsq->Id, "Created Approvals test queue");


my $approvals = 
'===Create-Ticket: approval
Queue: ___Approvals
Type: approval
AdminCc: {join ("\nAdminCc: ",@admins) }
Depended-On-By: {$Tickets{"TOP"}->Id}
Refers-To: TOP 
Subject: Approval for ticket: {$Tickets{"TOP"}->Id} - {$Tickets{"TOP"}->Subject}
Due: {time + 86400}
Content-Type: text/plain
Content: Your approval is requested for the ticket {$Tickets{"TOP"}->Id}: {$Tickets{"TOP"}->Subject}
Blah
Blah
ENDOFCONTENT
===Create-Ticket: two
Subject: Manager approval.
Depended-On-By: approval
Queue: ___Approvals
Content-Type: text/plain
Content: 
Your minion approved ticket {$Tickets{"TOP"}->Id}. you ok with that?
ENDOFCONTENT
';

ok ($approvals =~ /Content/, "Read in the approvals template");

my $apptemp = RT::Template->new($RT::SystemUser);
$apptemp->Create( Content => $approvals, Name => "Approvals", Queue => "0");

ok ($apptemp->Id);

my $q = RT::Queue->new($RT::SystemUser);
$q->Create(Name => 'WorkflowTest');
ok ($q->Id, "Created workflow test queue");

my $scrip = RT::Scrip->new($RT::SystemUser);
my ($sval, $smsg) =$scrip->Create( ScripCondition => 'On Transaction',
                ScripAction => 'Create Tickets',
                Template => 'Approvals',
                Queue => $q->Id);
ok ($sval, $smsg);
ok ($scrip->Id, "Created the scrip");
ok ($scrip->TemplateObj->Id, "Created the scrip template");
ok ($scrip->ConditionObj->Id, "Created the scrip condition");
ok ($scrip->ActionObj->Id, "Created the scrip action");

my $t = RT::Ticket->new($RT::SystemUser);
my($tid, $ttrans, $tmsg) = $t->Create(Subject => "Sample workflow test",
           Owner => "root",
           Queue => $q->Id);

ok ($tid,$tmsg);

my $deps = $t->DependsOn;
is ($deps->Count, 1, "The ticket we created depends on one other ticket");
my $dependson= $deps->First->TargetObj;
ok ($dependson->Id, "It depends on a real ticket");
unlike ($dependson->Subject, qr/{/, "The subject doesn't have braces in it. that means we're interpreting expressions");
is ($t->ReferredToBy->Count,1, "It's only referred to by one other ticket");
is ($t->ReferredToBy->First->BaseObj->Id,$t->DependsOn->First->TargetObj->Id, "The same ticket that depends on it refers to it.");
use RT::Action::CreateTickets;
my $action =  RT::Action::CreateTickets->new( CurrentUser => $RT::SystemUser);;

# comma-delimited templates
my $commas = <<"EOF";
id,Queue,Subject,Owner,Content
ticket1,General,"foo, bar",root,blah
ticket2,General,foo bar,root,blah
ticket3,General,foo' bar,root,blah'boo
ticket4,General,foo' bar,,blah'boo
EOF


# Comma delimited templates with missing data
my $sparse_commas = <<"EOF";
id,Queue,Subject,Owner,Requestor
ticket14,General,,,bobby
ticket15,General,,,tommy
ticket16,General,,suzie,tommy
ticket17,General,Foo "bar" baz,suzie,tommy
ticket18,General,'Foo "bar" baz',suzie,tommy
ticket19,General,'Foo bar' baz,suzie,tommy
EOF


# tab-delimited templates
my $tabs = <<"EOF";
id\tQueue\tSubject\tOwner\tContent
ticket10\tGeneral\t"foo' bar"\troot\tblah'
ticket11\tGeneral\tfoo, bar\troot\tblah
ticket12\tGeneral\tfoo' bar\troot\tblah'boo
ticket13\tGeneral\tfoo' bar\t\tblah'boo
EOF

my %expected;

$expected{ticket1} = <<EOF;
Queue: General
Subject: foo, bar
Owner: root
Content: blah
ENDOFCONTENT
EOF

$expected{ticket2} = <<EOF;
Queue: General
Subject: foo bar
Owner: root
Content: blah
ENDOFCONTENT
EOF

$expected{ticket3} = <<EOF;
Queue: General
Subject: foo' bar
Owner: root
Content: blah'boo
ENDOFCONTENT
EOF

$expected{ticket4} = <<EOF;
Queue: General
Subject: foo' bar
Owner: 
Content: blah'boo
ENDOFCONTENT
EOF

$expected{ticket10} = <<EOF;
Queue: General
Subject: foo' bar
Owner: root
Content: blah'
ENDOFCONTENT
EOF

$expected{ticket11} = <<EOF;
Queue: General
Subject: foo, bar
Owner: root
Content: blah
ENDOFCONTENT
EOF

$expected{ticket12} = <<EOF;
Queue: General
Subject: foo' bar
Owner: root
Content: blah'boo
ENDOFCONTENT
EOF

$expected{ticket13} = <<EOF;
Queue: General
Subject: foo' bar
Owner: 
Content: blah'boo
ENDOFCONTENT
EOF


$expected{'ticket14'} = <<EOF;
Queue: General
Subject: 
Owner: 
Requestor: bobby
EOF
$expected{'ticket15'} = <<EOF;
Queue: General
Subject: 
Owner: 
Requestor: tommy
EOF
$expected{'ticket16'} = <<EOF;
Queue: General
Subject: 
Owner: suzie
Requestor: tommy
EOF
$expected{'ticket17'} = <<EOF;
Queue: General
Subject: Foo "bar" baz
Owner: suzie
Requestor: tommy
EOF
$expected{'ticket18'} = <<EOF;
Queue: General
Subject: Foo "bar" baz
Owner: suzie
Requestor: tommy
EOF
$expected{'ticket19'} = <<EOF;
Queue: General
Subject: 'Foo bar' baz
Owner: suzie
Requestor: tommy
EOF




$action->Parse(Content =>$commas);
$action->Parse(Content =>$sparse_commas);
$action->Parse(Content => $tabs);

my %got;
foreach (@{ $action->{'create_tickets'} }) {
  $got{$_} = $action->{'templates'}->{$_};
}

foreach my $id ( sort keys %expected ) {
    ok(exists($got{"create-$id"}), "template exists for $id");
    is($got{"create-$id"}, $expected{$id}, "template is correct for $id");
}

=end testing


=head1 AUTHOR

Jesse Vincent <jesse@bestpractical.com> 

=head1 SEE ALSO

perl(1).

=cut

my %LINKTYPEMAP = (
    MemberOf => {
        Type => 'MemberOf',
        Mode => 'Target',
    },
    Parents => {
        Type => 'MemberOf',
        Mode => 'Target',
    },
    Members => {
        Type => 'MemberOf',
        Mode => 'Base',
    },
    Children => {
        Type => 'MemberOf',
        Mode => 'Base',
    },
    HasMember => {
        Type => 'MemberOf',
        Mode => 'Base',
    },
    RefersTo => {
        Type => 'RefersTo',
        Mode => 'Target',
    },
    ReferredToBy => {
        Type => 'RefersTo',
        Mode => 'Base',
    },
    DependsOn => {
        Type => 'DependsOn',
        Mode => 'Target',
    },
    DependedOnBy => {
        Type => 'DependsOn',
        Mode => 'Base',
    },

);

# {{{ Scrip methods (Commit, Prepare)

# {{{ sub Commit
#Do what we need to do and send it out.
sub Commit {
    my $self = shift;

    # Create all the tickets we care about
    return (1) unless $self->TicketObj->Type eq 'ticket';

    $self->CreateByTemplate( $self->TicketObj );
    $self->UpdateByTemplate( $self->TicketObj );
    return (1);
}

# }}}

# {{{ sub Prepare

sub Prepare {
    my $self = shift;

    unless ( $self->TemplateObj ) {
        $RT::Logger->warning("No template object handed to $self\n");
    }

    unless ( $self->TransactionObj ) {
        $RT::Logger->warning("No transaction object handed to $self\n");

    }

    unless ( $self->TicketObj ) {
        $RT::Logger->warning("No ticket object handed to $self\n");

    }

    $self->Parse(
        Content        => $self->TemplateObj->Content,
        _ActiveContent => 1
    );
    return 1;

}

# }}}

# }}}

sub CreateByTemplate {
    my $self = shift;
    my $top  = shift;

    $RT::Logger->debug("In CreateByTemplate");

    my @results;

    # XXX: cargo cult programming that works. i'll be back.
    use bytes;

    local %T::Tickets = %T::Tickets;
    local $T::TOP     = $T::TOP;
    local $T::ID      = $T::ID;
    $T::Tickets{'TOP'} = $T::TOP = $top if $top;

    my $ticketargs;
    my ( @links, @postponed );
    foreach my $template_id ( @{ $self->{'create_tickets'} } ) {
        $RT::Logger->debug("Workflow: processing $template_id of $T::TOP")
            if $T::TOP;

        $T::ID    = $template_id;
        @T::AllID = @{ $self->{'create_tickets'} };

        ( $T::Tickets{$template_id}, $ticketargs )
            = $self->ParseLines( $template_id, \@links, \@postponed );

        # Now we have a %args to work with.
        # Make sure we have at least the minimum set of
        # reasonable data and do our thang

        my ( $id, $transid, $msg )
            = $T::Tickets{$template_id}->Create(%$ticketargs);

        foreach my $res ( split( '\n', $msg ) ) {
            push @results,
                $T::Tickets{$template_id}
                ->loc( "Ticket [_1]", $T::Tickets{$template_id}->Id ) . ': '
                . $res;
        }
        if ( !$id ) {
            if ( $self->TicketObj ) {
                $msg = "Couldn't create related ticket $template_id for "
                    . $self->TicketObj->Id . " "
                    . $msg;
            } else {
                $msg = "Couldn't create ticket $template_id " . $msg;
            }

            $RT::Logger->error($msg);
            next;
        }

        $RT::Logger->debug("Assigned $template_id with $id");
        $T::Tickets{$template_id}->SetOriginObj( $self->TicketObj )
            if $self->TicketObj
            && $T::Tickets{$template_id}->can('SetOriginObj');

    }

    $self->PostProcess( \@links, \@postponed );

    return @results;
}

sub UpdateByTemplate {
    my $self = shift;
    my $top  = shift;

    # XXX: cargo cult programming that works. i'll be back.
    use bytes;

    my @results;
    local %T::Tickets = %T::Tickets;
    local $T::ID      = $T::ID;

    my $ticketargs;
    my ( @links, @postponed );
    foreach my $template_id ( @{ $self->{'update_tickets'} } ) {
        $RT::Logger->debug("Update Workflow: processing $template_id");

        $T::ID    = $template_id;
        @T::AllID = @{ $self->{'update_tickets'} };

        ( $T::Tickets{$template_id}, $ticketargs )
            = $self->ParseLines( $template_id, \@links, \@postponed );

        # Now we have a %args to work with.
        # Make sure we have at least the minimum set of
        # reasonable data and do our thang

        my @attribs = qw(
            Subject
            FinalPriority
            Priority
            TimeEstimated
            TimeWorked
            TimeLeft
            Status
            Queue
            Due
            Starts
            Started
            Resolved
        );

        my $id = $template_id;
        $id =~ s/update-(\d+).*/$1/;
        $T::Tickets{$template_id}->Load($id);

        my $msg;
        if ( !$T::Tickets{$template_id}->Id ) {
            $msg = "Couldn't update ticket $template_id " . $msg;

            $RT::Logger->error($msg);
            next;
        }

        my $current = $self->GetBaseTemplate( $T::Tickets{$template_id} );

        $template_id =~ m/^update-(.*)/;
        my $base_id = "base-$1";
        my $base    = $self->{'templates'}->{$base_id};
        if ($base) {
            $base    =~ s/\r//g;
            $base    =~ s/\n+$//;
            $current =~ s/\n+$//;

            # If we have no base template, set what we can.
            if ( $base ne $current ) {
                push @results,
                    "Could not update ticket "
                    . $T::Tickets{$template_id}->Id
                    . ": Ticket has changed";
                next;
            }
        }
        push @results, $T::Tickets{$template_id}->Update(
            AttributesRef => \@attribs,
            ARGSRef       => $ticketargs
        );

        if ( $ticketargs->{'ForceOwner'} ) {
            ($id, $msg) = $T::Tickets{$template_id}->SetOwner($ticketargs->{'ForceOwner'}, "Force");
            push @results, $msg;
        }

        push @results,
            $self->UpdateWatchers( $T::Tickets{$template_id}, $ticketargs );

        next unless $ticketargs->{'MIMEObj'};
        if ( $ticketargs->{'UpdateType'} =~ /^(private|comment)$/i ) {
            my ( $Transaction, $Description, $Object )
                = $T::Tickets{$template_id}->Comment(
                CcMessageTo  => $ticketargs->{'Cc'},
                BccMessageTo => $ticketargs->{'Bcc'},
                MIMEObj      => $ticketargs->{'MIMEObj'},
                TimeTaken    => $ticketargs->{'TimeWorked'}
                );
            push( @results,
                $T::Tickets{$template_id}
                    ->loc( "Ticket [_1]", $T::Tickets{$template_id}->id )
                    . ': '
                    . $Description );
        } elsif ( $ticketargs->{'UpdateType'} =~ /^(public|response|correspond)$/i ) {
            my ( $Transaction, $Description, $Object )
                = $T::Tickets{$template_id}->Correspond(
                CcMessageTo  => $ticketargs->{'Cc'},
                BccMessageTo => $ticketargs->{'Bcc'},
                MIMEObj      => $ticketargs->{'MIMEObj'},
                TimeTaken    => $ticketargs->{'TimeWorked'}
                );
            push( @results,
                $T::Tickets{$template_id}
                    ->loc( "Ticket [_1]", $T::Tickets{$template_id}->id )
                    . ': '
                    . $Description );
        } else {
            push(
                @results,
                $T::Tickets{$template_id}->loc(
                    "Update type was neither correspondence nor comment.")
                    . " "
                    . $T::Tickets{$template_id}->loc("Update not recorded.")
            );
        }
    }

    $self->PostProcess( \@links, \@postponed );

    return @results;
}

=head2 Parse  TEMPLATE_CONTENT, DEFAULT_QUEUE, DEFAULT_REQEUESTOR ACTIVE

Parse a template from TEMPLATE_CONTENT

If $active is set to true, then we'll use Text::Template to parse the templates,
allowing you to embed active perl in your templates.

=cut

sub Parse {
    my $self = shift;
    my %args = (
        Content        => undef,
        Queue          => undef,
        Requestor      => undef,
        _ActiveContent => undef,
        @_
    );

    if ( $args{'_ActiveContent'} ) {
        $self->{'UsePerlTextTemplate'} = 1;
    } else {

        $self->{'UsePerlTextTemplate'} = 0;
    }

    if ( substr( $args{'Content'}, 0, 3 ) eq '===' ) {
        $self->_ParseMultilineTemplate(%args);
    } elsif ( $args{'Content'} =~ /(?:\t|,)/i ) {
        $self->_ParseXSVTemplate(%args);

    }
}

=head2 _ParseMultilineTemplate

Parses mulitline templates. Things like:

 ===Create-Ticket ... 

Takes the same arguments as Parse

=cut

sub _ParseMultilineTemplate {
    my $self = shift;
    my %args = (@_);

    my $template_id;
    my ( $queue, $requestor );
        $RT::Logger->debug("Line: ===");
        foreach my $line ( split( /\n/, $args{'Content'} ) ) {
            $line =~ s/\r$//;
            $RT::Logger->debug("Line: $line");
            if ( $line =~ /^===/ ) {
                if ( $template_id && !$queue && $args{'Queue'} ) {
                    $self->{'templates'}->{$template_id}
                        .= "Queue: $args{'Queue'}\n";
                }
                if ( $template_id && !$requestor && $args{'Requestor'} ) {
                    $self->{'templates'}->{$template_id}
                        .= "Requestor: $args{'Requestor'}\n";
                }
                $queue     = 0;
                $requestor = 0;
            }
            if ( $line =~ /^===Create-Ticket: (.*)$/ ) {
                $template_id = "create-$1";
                $RT::Logger->debug("****  Create ticket: $template_id");
                push @{ $self->{'create_tickets'} }, $template_id;
            } elsif ( $line =~ /^===Update-Ticket: (.*)$/ ) {
                $template_id = "update-$1";
                $RT::Logger->debug("****  Update ticket: $template_id");
                push @{ $self->{'update_tickets'} }, $template_id;
            } elsif ( $line =~ /^===Base-Ticket: (.*)$/ ) {
                $template_id = "base-$1";
                $RT::Logger->debug("****  Base ticket: $template_id");
                push @{ $self->{'base_tickets'} }, $template_id;
            } elsif ( $line =~ /^===#.*$/ ) {    # a comment
                next;
            } else {
                if ( $line =~ /^Queue:(.*)/i ) {
                    $queue = 1;
                    my $value = $1;
                    $value =~ s/^\s//;
                    $value =~ s/\s$//;
                    if ( !$value && $args{'Queue'} ) {
                        $value = $args{'Queue'};
                        $line  = "Queue: $value";
                    }
                }
                if ( $line =~ /^Requestor:(.*)/i ) {
                    $requestor = 1;
                    my $value = $1;
                    $value =~ s/^\s//;
                    $value =~ s/\s$//;
                    if ( !$value && $args{'Requestor'} ) {
                        $value = $args{'Requestor'};
                        $line  = "Requestor: $value";
                    }
                }
                $self->{'templates'}->{$template_id} .= $line . "\n";
            }
        }
        if ( $template_id && !$queue && $args{'Queue'} ) {
            $self->{'templates'}->{$template_id} .= "Queue: $args{'Queue'}\n";
        }
    }

sub ParseLines {
    my $self        = shift;
    my $template_id = shift;
    my $links       = shift;
    my $postponed   = shift;

    my $content = $self->{'templates'}->{$template_id};

    if ( $self->{'UsePerlTextTemplate'} ) {

        $RT::Logger->debug(
            "Workflow: evaluating\n$self->{templates}{$template_id}");

        my $template = Text::Template->new(
            TYPE   => 'STRING',
            SOURCE => $content
        );

        my $err;
        $content = $template->fill_in(
            PACKAGE => 'T',
            BROKEN  => sub {
                $err = {@_}->{error};
            }
        );

        $RT::Logger->debug("Workflow: yielding\n$content");

        if ($err) {
            $RT::Logger->error( "Ticket creation failed: " . $err );
            while ( my ( $k, $v ) = each %T::X ) {
                $RT::Logger->debug(
                    "Eliminating $template_id from ${k}'s parents.");
                delete $v->{$template_id};
            }
            next;
        }
    }

    my $TicketObj ||= RT::Ticket->new( $self->CurrentUser );

    my %args;
    my %original_tags;
    my @lines = ( split( /\n/, $content ) );
    while ( defined( my $line = shift @lines ) ) {
        if ( $line =~ /^(.*?):(?:\s+)(.*?)(?:\s*)$/ ) {
            my $value = $2;
            my $original_tag = $1;
            my $tag   = lc($original_tag);
            $tag =~ s/-//g;

            $original_tags{$tag} = $original_tag;

            if ( ref( $args{$tag} ) )
            {    #If it's an array, we want to push the value
                push @{ $args{$tag} }, $value;
            } elsif ( defined( $args{$tag} ) )
            {    #if we're about to get a second value, make it an array
                $args{$tag} = [ $args{$tag}, $value ];
            } else {    #if there's nothing there, just set the value
                $args{$tag} = $value;
            }

            if ( $tag =~ /^content$/i ) {    #just build up the content
                                          # convert it to an array
                $args{$tag} = defined($value) ? [ $value . "\n" ] : [];
                while ( defined( my $l = shift @lines ) ) {
                    last if ( $l =~ /^ENDOFCONTENT\s*$/ );
                    push @{ $args{'content'} }, $l . "\n";
                }
            } else {

                # if it's not content, strip leading and trailing spaces
                if ( $args{$tag} ) {
                    $args{$tag} =~ s/^\s+//g;
                    $args{$tag} =~ s/\s+$//g;
                }
                if (($tag =~ /^(requestor|cc|admincc)$/i or grep {lc $_ eq $tag} keys %LINKTYPEMAP) and $args{$tag} =~ /,/) {
                    $args{$tag} = [ split /,\s*/, $args{$tag} ];
                }
            }
        }
    }

    foreach my $date qw(due starts started resolved) {
        my $dateobj = RT::Date->new( $self->CurrentUser );
        next unless $args{$date};
        if ( $args{$date} =~ /^\d+$/ ) {
            $dateobj->Set( Format => 'unix', Value => $args{$date} );
        } else {
            $dateobj->Set( Format => 'unknown', Value => $args{$date} );
        }
        $args{$date} = $dateobj->ISO;
    }

    $args{'requestor'} ||= $self->TicketObj->Requestors->MemberEmailAddresses
        if $self->TicketObj;

    $args{'type'} ||= 'ticket';

    my %ticketargs = (
        Queue           => $args{'queue'},
        Subject         => $args{'subject'},
        Status          => 'new',
        Due             => $args{'due'},
        Starts          => $args{'starts'},
        Started         => $args{'started'},
        Resolved        => $args{'resolved'},
        Owner           => $args{'forceowner'} || $args{'owner'},
        ForceOwner      => $args{'forceowner'},
        Requestor       => $args{'requestor'},
        Cc              => $args{'cc'},
        AdminCc         => $args{'admincc'},
        TimeWorked      => $args{'timeworked'},
        TimeEstimated   => $args{'timeestimated'},
        TimeLeft        => $args{'timeleft'},
        InitialPriority => $args{'initialpriority'} || 0,
        FinalPriority   => $args{'finalpriority'} || 0,
        Type            => $args{'type'},
    );

    if ( $args{content} ) {
        my $mimeobj = MIME::Entity->new();
        $mimeobj->build(
            Type => $args{'contenttype'},
            Data => $args{'content'}
        );
        $ticketargs{MIMEObj} = $mimeobj;
        $ticketargs{UpdateType} = $args{'updatetype'} if $args{'updatetype'};
    }

<<<<<<< HEAD
    foreach my $key ( keys(%args) ) {
       if ( $key =~ /^customfield(\d+)$/ ) {
            $ticketargs{ "CustomField-" . $1 } = $args{$key};
        } elsif ($key =~ /^(?:customfield|cf)(.*)$/) {
            my $cf = RT::CustomField->new($self->CurrentUser);
            $cf->LoadByName(Name => $1, Queue => $ticketargs{Queue});
            $ticketargs{ "CustomField-".$cf->id } = $args{$key};
=======
    foreach my $tag ( keys(%args) ) {
        # if the tag was added later, skip it
        my $orig_tag = $original_tags{$tag} or next;
        if ( $orig_tag =~ /^customfield-?(\d+)$/i ) {
            $ticketargs{ "CustomField-" . $1 } = $args{$tag};
        } elsif ( $orig_tag =~ /^(?:customfield|cf)-?(.*)$/i ) {
            my $cf = RT::CustomField->new( $self->CurrentUser );
            $cf->LoadByName( Name => $1, Queue => $ticketargs{Queue} );
            $ticketargs{ "CustomField-" . $cf->id } = $args{$tag};
        } elsif ($orig_tag) {
            my $cf = RT::CustomField->new( $self->CurrentUser );
            $cf->LoadByName( Name => $orig_tag, Queue => $ticketargs{Queue} );
            next unless ($cf->id) ;
            $ticketargs{ "CustomField-" . $cf->id } = $args{$tag};

>>>>>>> 6df439a8
        }
    }

    $self->GetDeferred( \%args, $template_id, $links, $postponed );

    return $TicketObj, \%ticketargs;
}


=head2 _ParseXSVTemplate 

Parses a tab or comma delimited template. Should only ever be called by Parse

=cut

sub _ParseXSVTemplate {
    my $self = shift;
    my %args = (@_);

    use Regexp::Common qw(delimited);
    my $first
      = substr( $args{'Content'}, 0, index( $args{'Content'}, "\n" ) );
    $first =~ s/\r$//;

    my $delimiter;
    if ( $first =~ /\t/ ) {
        $delimiter = "\t";
    } else {
        $delimiter = ',';
    }
    my @fields = split( /$delimiter/, $first );

    my $delimiter_re = qr[$delimiter];
    my $justquoted = qr[$RE{quoted}];

    $args{'Content'}
      = substr( $args{'Content'}, index( $args{'Content'}, "\n" ) + 1 );

  LINE:
    while ($args{'Content'}) {
        $args{'Content'} =~ s/^(\s*\r?\n)+//;

        my $queue;
        my $requestor;
        # first item is $template_id
        my $i = 0;
        my $template_id;
        my $EOL = 0;

      COLUMN:
        while (not $EOL and length $args{'Content'} and $args{'Content'} =~ s/^($justquoted|.*?)($delimiter_re|$)//smix) {
            $EOL = not $2;
            # If it's the first field, it must be a ticket id. 
            if ( $i == 0 ) {
                $queue     = 0;
                $requestor = 0;
                my $tid = $1;
                $tid =~ s/^\s*(.*?)\s*$/$1/;
                next COLUMN unless $tid;

                if ( $tid =~ /^\d+$/ ) {
                    $template_id = 'update-' . $tid;
                    push @{ $self->{'update_tickets'} }, $template_id;
                } elsif ( $tid =~ /^#base-(\d+)$/ ) {
                    $template_id = 'base-' . $1;
                    push @{ $self->{'base_tickets'} }, $template_id;
                } else {
                    $template_id = 'create-' . $tid;
                    push @{ $self->{'create_tickets'} }, $template_id;
                }
            } else {
                my $value = $1;
                if ( $value =~ /^$RE{delimited}{-delim=>qq{\'\"}}$/ ) {
                    substr( $value, 0,  1 ) = "";
                    substr( $value, -1, 1 ) = "";
                }
                my $field = $fields[$i];
                
                next COLUMN unless $field;
                $field =~ s/^\s//;
                $field =~ s/\s$//;
                if (   $field =~ /^Body$/i
                    || $field =~ /^Data$/i
                    || $field =~ /^Message$/i )
                  {
                      $field = 'Content';
                  }
                if ( $field =~ /^Summary$/i ) {
                    $field = 'Subject';
                }
                if ( $field =~ /^Queue$/i ) {
                    $queue = 1;
                    $value ||= $args{'Queue'};
                }
                if ( $field =~ /^Requestor$/i ) {
                    $requestor = 1;
                    $value ||= $args{'Requestor'};
                }
                $self->{'templates'}->{$template_id} .= $field . ": ";
                $self->{'templates'}->{$template_id} .= $value || "";
                $self->{'templates'}->{$template_id} .= "\n";
                $self->{'templates'}->{$template_id} .= "ENDOFCONTENT\n"
                  if $field =~ /^Content$/i;
            }
            $i++;
        }
        if ( !$queue && $args{'Queue'} ) {
            $self->{'templates'}->{$template_id}
              .= "Queue: $args{'Queue'}\n";
        }
        if ( !$requestor && $args{'Requestor'} ) {
            $self->{'templates'}->{$template_id}
              .= "Requestor: $args{'Requestor'}\n";
        }
    }
}

sub GetDeferred {
    my $self      = shift;
    my $args      = shift;
    my $id        = shift;
    my $links     = shift;
    my $postponed = shift;

    # Deferred processing
    push @$links,
        (
        $id,
        {   DependsOn    => $args->{'dependson'},
            DependedOnBy => $args->{'dependedonby'},
            RefersTo     => $args->{'refersto'},
            ReferredToBy => $args->{'referredtoby'},
            Children     => $args->{'children'},
            Parents      => $args->{'parents'},
        }
        );

    push @$postponed, (

        # Status is postponed so we don't violate dependencies
        $id, { Status => $args->{'status'}, }
    );
}

sub GetUpdateTemplate {
    my $self = shift;
    my $t    = shift;

    my $string;
    $string .= "Queue: " . $t->QueueObj->Name . "\n";
    $string .= "Subject: " . $t->Subject . "\n";
    $string .= "Status: " . $t->Status . "\n";
    $string .= "UpdateType: correspond\n";
    $string .= "Content: \n";
    $string .= "ENDOFCONTENT\n";
    $string .= "Due: " . $t->DueObj->AsString . "\n";
    $string .= "Starts: " . $t->StartsObj->AsString . "\n";
    $string .= "Started: " . $t->StartedObj->AsString . "\n";
    $string .= "Resolved: " . $t->ResolvedObj->AsString . "\n";
    $string .= "Owner: " . $t->OwnerObj->Name . "\n";
    $string .= "Requestor: " . $t->RequestorAddresses . "\n";
    $string .= "Cc: " . $t->CcAddresses . "\n";
    $string .= "AdminCc: " . $t->AdminCcAddresses . "\n";
    $string .= "TimeWorked: " . $t->TimeWorked . "\n";
    $string .= "TimeEstimated: " . $t->TimeEstimated . "\n";
    $string .= "TimeLeft: " . $t->TimeLeft . "\n";
    $string .= "InitialPriority: " . $t->Priority . "\n";
    $string .= "FinalPriority: " . $t->FinalPriority . "\n";

    foreach my $type ( sort keys %LINKTYPEMAP ) {

        # don't display duplicates
        if (   $type eq "HasMember"
            || $type eq "Members"
            || $type eq "MemberOf" )
        {
            next;
        }
        $string .= "$type: ";

        my $mode   = $LINKTYPEMAP{$type}->{Mode};
        my $method = $LINKTYPEMAP{$type}->{Type};

        my $links;
        while ( my $link = $t->$method->Next ) {
            $links .= ", " if $links;

            my $object = $mode . "Obj";
            my $member = $link->$object;
            $links .= $member->Id if $member;
        }
        $string .= $links;
        $string .= "\n";
    }

    return $string;
}

sub GetBaseTemplate {
    my $self = shift;
    my $t    = shift;

    my $string;
    $string .= "Queue: " . $t->Queue . "\n";
    $string .= "Subject: " . $t->Subject . "\n";
    $string .= "Status: " . $t->Status . "\n";
    $string .= "Due: " . $t->DueObj->Unix . "\n";
    $string .= "Starts: " . $t->StartsObj->Unix . "\n";
    $string .= "Started: " . $t->StartedObj->Unix . "\n";
    $string .= "Resolved: " . $t->ResolvedObj->Unix . "\n";
    $string .= "Owner: " . $t->Owner . "\n";
    $string .= "Requestor: " . $t->RequestorAddresses . "\n";
    $string .= "Cc: " . $t->CcAddresses . "\n";
    $string .= "AdminCc: " . $t->AdminCcAddresses . "\n";
    $string .= "TimeWorked: " . $t->TimeWorked . "\n";
    $string .= "TimeEstimated: " . $t->TimeEstimated . "\n";
    $string .= "TimeLeft: " . $t->TimeLeft . "\n";
    $string .= "InitialPriority: " . $t->Priority . "\n";
    $string .= "FinalPriority: " . $t->FinalPriority . "\n";

    return $string;
}

sub GetCreateTemplate {
    my $self = shift;

    my $string;

    $string .= "Queue: General\n";
    $string .= "Subject: \n";
    $string .= "Status: new\n";
    $string .= "Content: \n";
    $string .= "ENDOFCONTENT\n";
    $string .= "Due: \n";
    $string .= "Starts: \n";
    $string .= "Started: \n";
    $string .= "Resolved: \n";
    $string .= "Owner: \n";
    $string .= "Requestor: \n";
    $string .= "Cc: \n";
    $string .= "AdminCc:\n";
    $string .= "TimeWorked: \n";
    $string .= "TimeEstimated: \n";
    $string .= "TimeLeft: \n";
    $string .= "InitialPriority: \n";
    $string .= "FinalPriority: \n";

    foreach my $type ( keys %LINKTYPEMAP ) {

        # don't display duplicates
        if (   $type eq "HasMember"
            || $type eq 'Members'
            || $type eq 'MemberOf' )
        {
            next;
        }
        $string .= "$type: \n";
    }
    return $string;
}

sub UpdateWatchers {
    my $self   = shift;
    my $ticket = shift;
    my $args   = shift;

    my @results;

    foreach my $type qw(Requestor Cc AdminCc) {
        my $method  = $type . 'Addresses';
        my $oldaddr = $ticket->$method;

        # Skip unless we have a defined field
        next unless defined $args->{$type};
        my $newaddr = $args->{$type};

        my @old = split( /,\s*/, $oldaddr );
        my @new = split( /,\s*/, $newaddr );
        my %oldhash = map { $_ => 1 } @old;
        my %newhash = map { $_ => 1 } @new;

        my @add    = grep( !defined $oldhash{$_}, @new );
        my @delete = grep( !defined $newhash{$_}, @old );

        foreach (@add) {
            my ( $val, $msg ) = $ticket->AddWatcher(
                Type  => $type,
                Email => $_
            );

            push @results,
                $ticket->loc( "Ticket [_1]", $ticket->Id ) . ': ' . $msg;
        }

        foreach (@delete) {
            my ( $val, $msg ) = $ticket->DeleteWatcher(
                Type  => $type,
                Email => $_
            );
            push @results,
                $ticket->loc( "Ticket [_1]", $ticket->Id ) . ': ' . $msg;
        }
    }
    return @results;
}

sub PostProcess {
    my $self      = shift;
    my $links     = shift;
    my $postponed = shift;

    # postprocessing: add links

    while ( my $template_id = shift(@$links) ) {
        my $ticket = $T::Tickets{$template_id};
        $RT::Logger->debug( "Handling links for " . $ticket->Id );
        my %args = %{ shift(@$links) };

        foreach my $type ( keys %LINKTYPEMAP ) {
            next unless ( defined $args{$type} );
            foreach my $link (
                ref( $args{$type} ) ? @{ $args{$type} } : ( $args{$type} ) )
            {
                next unless $link;

                if ( $link =~ /^TOP$/i ) {
                    $RT::Logger->debug( "Building $type link for $link: "
                            . $T::Tickets{TOP}->Id );
                    $link = $T::Tickets{TOP}->Id;

                } elsif ( $link !~ m/^\d+$/ ) {
                    my $key = "create-$link";
                    if ( !exists $T::Tickets{$key} ) {
                        $RT::Logger->debug(
                            "Skipping $type link for $key (non-existent)");
                        next;
                    }
                    $RT::Logger->debug( "Building $type link for $link: "
                            . $T::Tickets{$key}->Id );
                    $link = $T::Tickets{$key}->Id;
                } else {
                    $RT::Logger->debug("Building $type link for $link");
                }

                my ( $wval, $wmsg ) = $ticket->AddLink(
                    Type => $LINKTYPEMAP{$type}->{'Type'},
                    $LINKTYPEMAP{$type}->{'Mode'} => $link,
                    Silent                        => 1
                );

                $RT::Logger->warning("AddLink thru $link failed: $wmsg")
                    unless $wval;

                # push @non_fatal_errors, $wmsg unless ($wval);
            }

        }
    }

    # postponed actions -- Status only, currently
    while ( my $template_id = shift(@$postponed) ) {
        my $ticket = $T::Tickets{$template_id};
        $RT::Logger->debug( "Handling postponed actions for " . $ticket->id );
        my %args = %{ shift(@$postponed) };
        $ticket->SetStatus( $args{Status} ) if defined $args{Status};
    }

}

eval "require RT::Action::CreateTickets_Vendor";
die $@ if ( $@ && $@ !~ qr{^Can't locate RT/Action/CreateTickets_Vendor.pm} );
eval "require RT::Action::CreateTickets_Local";
die $@ if ( $@ && $@ !~ qr{^Can't locate RT/Action/CreateTickets_Local.pm} );

1;
<|MERGE_RESOLUTION|>--- conflicted
+++ resolved
@@ -998,15 +998,6 @@
         $ticketargs{UpdateType} = $args{'updatetype'} if $args{'updatetype'};
     }
 
-<<<<<<< HEAD
-    foreach my $key ( keys(%args) ) {
-       if ( $key =~ /^customfield(\d+)$/ ) {
-            $ticketargs{ "CustomField-" . $1 } = $args{$key};
-        } elsif ($key =~ /^(?:customfield|cf)(.*)$/) {
-            my $cf = RT::CustomField->new($self->CurrentUser);
-            $cf->LoadByName(Name => $1, Queue => $ticketargs{Queue});
-            $ticketargs{ "CustomField-".$cf->id } = $args{$key};
-=======
     foreach my $tag ( keys(%args) ) {
         # if the tag was added later, skip it
         my $orig_tag = $original_tags{$tag} or next;
@@ -1022,7 +1013,6 @@
             next unless ($cf->id) ;
             $ticketargs{ "CustomField-" . $cf->id } = $args{$tag};
 
->>>>>>> 6df439a8
         }
     }
 
