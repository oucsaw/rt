# BEGIN BPS TAGGED BLOCK {{{
#
# COPYRIGHT:
#
# This software is Copyright (c) 1996-2010 Best Practical Solutions, LLC
#                                          <jesse@bestpractical.com>
#
# (Except where explicitly superseded by other copyright notices)
#
#
# LICENSE:
#
# This work is made available to you under the terms of Version 2 of
# the GNU General Public License. A copy of that license should have
# been provided with this software, but in any event can be snarfed
# from www.gnu.org.
#
# This work is distributed in the hope that it will be useful, but
# WITHOUT ANY WARRANTY; without even the implied warranty of
# MERCHANTABILITY or FITNESS FOR A PARTICULAR PURPOSE.  See the GNU
# General Public License for more details.
#
# You should have received a copy of the GNU General Public License
# along with this program; if not, write to the Free Software
# Foundation, Inc., 51 Franklin Street, Fifth Floor, Boston, MA
# 02110-1301 or visit their web page on the internet at
# http://www.gnu.org/licenses/old-licenses/gpl-2.0.html.
#
#
# CONTRIBUTION SUBMISSION POLICY:
#
# (The following paragraph is not intended to limit the rights granted
# to you to modify and distribute this software under the terms of
# the GNU General Public License and is only of importance to you if
# you choose to contribute your changes and enhancements to the
# community by submitting them to Best Practical Solutions, LLC.)
#
# By intentionally submitting any modifications, corrections or
# derivatives to this work, or any other work intended for use with
# Request Tracker, to Best Practical Solutions, LLC, you confirm that
# you are the copyright holder for those contributions and you grant
# Best Practical Solutions,  LLC a nonexclusive, worldwide, irrevocable,
# royalty-free, perpetual, license to use, copy, create derivative
# works based on those contributions, and sublicense and distribute
# those contributions and any derivatives thereof.
#
# END BPS TAGGED BLOCK }}}

=head1 NAME

  RT::Queue - an RT Queue object

=head1 SYNOPSIS

  use RT::Queue;

=head1 DESCRIPTION

An RT queue object.

=head1 METHODS

=cut


package RT::Queue;

use strict;
use warnings;
no warnings qw(redefine);

use RT::Groups;
use RT::ACL;
use RT::Interface::Email;

our @DEFAULT_ACTIVE_STATUS = qw(new open stalled);
our @DEFAULT_INACTIVE_STATUS = qw(resolved rejected deleted);  

# $self->loc('new'); # For the string extractor to get a string to localize
# $self->loc('open'); # For the string extractor to get a string to localize
# $self->loc('stalled'); # For the string extractor to get a string to localize
# $self->loc('resolved'); # For the string extractor to get a string to localize
# $self->loc('rejected'); # For the string extractor to get a string to localize
# $self->loc('deleted'); # For the string extractor to get a string to localize


our $RIGHTS = {
    SeeQueue            => 'View queue',                                                # loc_pair
    AdminQueue          => 'Create, modify and delete queue',                           # loc_pair
    ShowACL             => 'Display Access Control List',                               # loc_pair
    ModifyACL           => 'Create, modify and delete Access Control List entries',     # loc_pair
    ModifyQueueWatchers => 'Modify queue watchers',                                     # loc_pair
    SeeCustomField      => 'View custom field values',                                  # loc_pair
    ModifyCustomField   => 'Modify custom field values',                                # loc_pair
    AssignCustomFields  => 'Assign and remove queue custom fields',                     # loc_pair
    ModifyTemplate      => 'Modify Scrip templates',                                    # loc_pair
    ShowTemplate        => 'View Scrip templates',                                      # loc_pair

    ModifyScrips        => 'Modify Scrips',                                             # loc_pair
    ShowScrips          => 'View Scrips',                                               # loc_pair

    ShowTicket          => 'View ticket summaries',                                     # loc_pair
    ShowTicketComments  => 'View ticket private commentary',                            # loc_pair
    ShowOutgoingEmail   => 'View exact outgoing email messages and their recipients',   # loc_pair

    Watch               => 'Sign up as a ticket Requestor or ticket or queue Cc',       # loc_pair
    WatchAsAdminCc      => 'Sign up as a ticket or queue AdminCc',                      # loc_pair
    CreateTicket        => 'Create tickets',                                            # loc_pair
    ReplyToTicket       => 'Reply to tickets',                                          # loc_pair
    CommentOnTicket     => 'Comment on tickets',                                        # loc_pair
    OwnTicket           => 'Own tickets',                                               # loc_pair
    ModifyTicket        => 'Modify tickets',                                            # loc_pair
    ModifyTicketStatus  => 'Modify ticket status',                                      # loc_pair
    DeleteTicket        => 'Delete tickets',                                            # loc_pair
    RejectTicket        => 'Reject tickets',                                            # loc_pair
    TakeTicket          => 'Take tickets',                                              # loc_pair
    StealTicket         => 'Steal tickets',                                             # loc_pair

    ForwardMessage      => 'Forward messages outside of RT',                            # loc_pair
};

our $RIGHT_CATEGORIES = {
    SeeQueue            => 'General',
    AdminQueue          => 'Admin',
    ShowACL             => 'Admin',
    ModifyACL           => 'Admin',
    ModifyQueueWatchers => 'Admin',
    SeeCustomField      => 'General',
    ModifyCustomField   => 'Staff',
    AssignCustomFields  => 'Admin',
    ModifyTemplate      => 'Admin',
    ShowTemplate        => 'Admin',
    ModifyScrips        => 'Admin',
    ShowScrips          => 'Admin',
    ShowTicket          => 'General',
    ShowTicketComments  => 'Staff',
    ShowOutgoingEmail   => 'Staff',
    Watch               => 'General',
    WatchAsAdminCc      => 'Staff',
    CreateTicket        => 'General',
    ReplyToTicket       => 'General',
    CommentOnTicket     => 'General',
    OwnTicket           => 'Staff',
    ModifyTicket        => 'Staff',
    ModifyTicketStatus  => 'Staff',
    DeleteTicket        => 'Staff',
    RejectTicket        => 'Staff',
    TakeTicket          => 'Staff',
    StealTicket         => 'Staff',
    ForwardMessage      => 'Staff',
};

# Tell RT::ACE that this sort of object can get acls granted
$RT::ACE::OBJECT_TYPES{'RT::Queue'} = 1;

# TODO: This should be refactored out into an RT::ACLedObject or something
# stuff the rights into a hash of rights that can exist.

__PACKAGE__->AddRights(%$RIGHTS);
__PACKAGE__->AddRightCategories(%$RIGHT_CATEGORIES);
require RT::Lifecycle;

=head2 AddRights C<RIGHT>, C<DESCRIPTION> [, ...]

Adds the given rights to the list of possible rights.  This method
should be called during server startup, not at runtime.

=cut

sub AddRights {
    my $self = shift;
    my %new = @_;
    $RIGHTS = { %$RIGHTS, %new };
    %RT::ACE::LOWERCASERIGHTNAMES = ( %RT::ACE::LOWERCASERIGHTNAMES,
                                      map { lc($_) => $_ } keys %new);
}

=head2 AddRightCategories C<RIGHT>, C<CATEGORY> [, ...]

Adds the given right and category pairs to the list of right categories.  This
method should be called during server startup, not at runtime.

=cut

sub AddRightCategories {
    my $self = shift if ref $_[0] or $_[0] eq __PACKAGE__;
    my %new = @_;
    $RIGHT_CATEGORIES = { %$RIGHT_CATEGORIES, %new };
}

sub AddLink {
    my $self = shift;
    my %args = ( Target => '',
                 Base   => '',
                 Type   => '',
                 Silent => undef,
                 @_ );

    unless ( $self->CurrentUserHasRight('ModifyQueue') ) {
        return ( 0, $self->loc("Permission Denied") );
    }

    return $self->SUPER::_AddLink(%args);
}

sub DeleteLink {
    my $self = shift;
    my %args = (
        Base   => undef,
        Target => undef,
        Type   => undef,
        @_
    );

    #check acls
    unless ( $self->CurrentUserHasRight('ModifyQueue') ) {
        $RT::Logger->debug("No permission to delete links");
        return ( 0, $self->loc('Permission Denied'))
    }

    return $self->SUPER::_DeleteLink(%args);
}

=head2 AvailableRights

Returns a hash of available rights for this object. The keys are the right names and the values are a description of what the rights do

=cut

sub AvailableRights {
    my $self = shift;
    return($RIGHTS);
}

=head2 RightCategories

Returns a hashref where the keys are rights for this type of object and the
values are the category (General, Staff, Admin) the right falls into.

=cut

sub RightCategories {
    return $RIGHT_CATEGORIES;
}


sub Lifecycle {
    my $self = shift;
    unless (ref $self && $self->id) { 
        return RT::Lifecycle->Load('')
    }

    my $name = $self->_Value( Lifecycle => @_ );
    $name ||= 'default';

    my $res = RT::Lifecycle->Load( $name );
    $RT::Logger->error("Lifecycle '$name' for queue '".$self->Name."' doesn't exist")
        unless $res;
    return $res;
}

sub SetLifecycle {
    my $self = shift;
    my $value = shift;

    if ( $value && $value ne 'default' ) {
        return (0, $self->loc('[_1] is not valid lifecycle', $value ))
            unless $self->ValidateLifecycle( $value );
    } else {
        $value = undef;
    }

    return $self->_Set( Field => 'Lifecycle', Value => $value, @_ );
}

=head2 ValidateLifecycle NAME

Takes a lifecycle name. Returns true if it's an ok name and such
lifecycle is configured. Returns undef otherwise.

=cut

sub ValidateLifecycle {
    my $self = shift;
    my $value = shift;
    return undef unless RT::Lifecycle->Load( $value );
    return 1;
}


=head2 ActiveStatusArray

Returns an array of all ActiveStatuses for this queue

=cut

sub ActiveStatusArray {
    my $self = shift;
    return $self->Lifecycle->Valid('initial', 'active');
}

=head2 InactiveStatusArray

Returns an array of all InactiveStatuses for this queue

=cut

sub InactiveStatusArray {
    my $self = shift;
    return $self->Lifecycle->Inactive;
}

=head2 StatusArray

Returns an array of all statuses for this queue

=cut

sub StatusArray {
    my $self = shift;
    return $self->Lifecycle->Valid( @_ );
}

=head2 IsValidStatus value

Returns true if value is a valid status.  Otherwise, returns 0.

=cut

sub IsValidStatus {
    my $self  = shift;
    return $self->Lifecycle->IsValid( shift );
}

=head2 IsActiveStatus value

Returns true if value is a Active status.  Otherwise, returns 0

=cut

sub IsActiveStatus {
    my $self  = shift;
    return $self->Lifecycle->IsValid( shift, 'initial', 'active');
}



=head2 IsInactiveStatus value

Returns true if value is a Inactive status.  Otherwise, returns 0


=cut

sub IsInactiveStatus {
    my $self  = shift;
    return $self->Lifecycle->IsInactive( shift );
}






=head2 Create(ARGS)

Arguments: ARGS is a hash of named parameters.  Valid parameters are:

  Name (required)
  Description
  CorrespondAddress
  CommentAddress
  InitialPriority
  FinalPriority
  DefaultDueIn
 
If you pass the ACL check, it creates the queue and returns its queue id.


=cut

sub Create {
    my $self = shift;
    my %args = (
        Name              => undef,
        Description       => '',
        CorrespondAddress => '',
        CommentAddress    => '',
<<<<<<< HEAD
        SubjectTag        => undef,
=======
        Lifecycle         => 'default',
        SubjectTag        => '',
>>>>>>> 7e2c3a72
        InitialPriority   => 0,
        FinalPriority     => 0,
        DefaultDueIn      => 0,
        Sign              => undef,
        Encrypt           => undef,
        _RecordTransaction => 1,
        @_
    );

    unless ( $self->CurrentUser->HasRight(Right => 'AdminQueue', Object => $RT::System) )
    {    #Check them ACLs
        return ( 0, $self->loc("No permission to create queues") );
    }

    unless ( $self->ValidateName( $args{'Name'} ) ) {
        return ( 0, $self->loc('Queue already exists') );
    }

    if ( $args{'Lifecycle'} && $args{'Lifecycle'} ne 'default' ) {
        return ( 0, $self->loc('Invalid lifecycle name') )
            unless $self->ValidateLifecycle( $args{'Lifecycle'} );
    } else {
        $args{'Lifecycle'} = undef;
    }

    my %attrs = map {$_ => 1} $self->ReadableAttributes;

    #TODO better input validation
    $RT::Handle->BeginTransaction();
    my $id = $self->SUPER::Create( map { $_ => $args{$_} } grep exists $args{$_}, keys %attrs );
    unless ($id) {
        $RT::Handle->Rollback();
        return ( 0, $self->loc('Queue could not be created') );
    }

    my $create_ret = $self->_CreateQueueGroups();
    unless ($create_ret) {
        $RT::Handle->Rollback();
        return ( 0, $self->loc('Queue could not be created') );
    }
    if ( $args{'_RecordTransaction'} ) {
        $self->_NewTransaction( Type => "Create" );
    }
    $RT::Handle->Commit;

    if ( defined $args{'Sign'} ) {
        my ($status, $msg) = $self->SetSign( $args{'Sign'} );
        $RT::Logger->error("Couldn't set attribute 'Sign': $msg")
            unless $status;
    }
    if ( defined $args{'Encrypt'} ) {
        my ($status, $msg) = $self->SetEncrypt( $args{'Encrypt'} );
        $RT::Logger->error("Couldn't set attribute 'Encrypt': $msg")
            unless $status;
    }

    RT->System->QueueCacheNeedsUpdate(1);

    return ( $id, $self->loc("Queue created") );
}



sub Delete {
    my $self = shift;
    return ( 0,
        $self->loc('Deleting this object would break referential integrity') );
}



=head2 SetDisabled

Takes a boolean.
1 will cause this queue to no longer be available for tickets.
0 will re-enable this queue.

=cut

sub SetDisabled {
    my $self = shift;
    my $val = shift;

    $RT::Handle->BeginTransaction();
    my $set_err = $self->_Set( Field =>'Disabled', Value => $val);
    unless ($set_err) {
        $RT::Handle->Rollback();
        $RT::Logger->warning("Couldn't ".($val == 1) ? "disable" : "enable"." queue ".$self->PrincipalObj->Id);
        return (undef);
    }
    $self->_NewTransaction( Type => ($val == 1) ? "Disabled" : "Enabled" );

    $RT::Handle->Commit();

    RT->System->QueueCacheNeedsUpdate(1);

    if ( $val == 1 ) {
        return (1, $self->loc("Queue disabled"));
    } else {
        return (1, $self->loc("Queue enabled"));
    }

}



=head2 Load

Takes either a numerical id or a textual Name and loads the specified queue.

=cut

sub Load {
    my $self = shift;

    my $identifier = shift;
    if ( !$identifier ) {
        return (undef);
    }

    if ( $identifier =~ /^(\d+)$/ ) {
        $self->SUPER::LoadById($identifier);
    }
    else {
        $self->LoadByCols( Name => $identifier );
    }

    return ( $self->Id );

}



=head2 ValidateName NAME

Takes a queue name. Returns true if it's an ok name for
a new queue. Returns undef if there's already a queue by that name.

=cut

sub ValidateName {
    my $self = shift;
    my $name = shift;

    my $tempqueue = RT::Queue->new(RT->SystemUser);
    $tempqueue->Load($name);

    #If this queue exists, return undef
    if ( $tempqueue->Name() && $tempqueue->id != $self->id)  {
        return (undef);
    }

    #If the queue doesn't exist, return 1
    else {
        return ($self->SUPER::ValidateName($name));
    }

}


=head2 SetSign

=cut

sub Sign {
    my $self = shift;
    my $value = shift;

    return undef unless $self->CurrentUserHasRight('SeeQueue');
    my $attr = $self->FirstAttribute('Sign') or return 0;
    return $attr->Content;
}

sub SetSign {
    my $self = shift;
    my $value = shift;

    return ( 0, $self->loc('Permission Denied') )
        unless $self->CurrentUserHasRight('AdminQueue');

    my ($status, $msg) = $self->SetAttribute(
        Name        => 'Sign',
        Description => 'Sign outgoing messages by default',
        Content     => $value,
    );
    return ($status, $msg) unless $status;
    return ($status, $self->loc('Signing enabled')) if $value;
    return ($status, $self->loc('Signing disabled'));
}

sub Encrypt {
    my $self = shift;
    my $value = shift;

    return undef unless $self->CurrentUserHasRight('SeeQueue');
    my $attr = $self->FirstAttribute('Encrypt') or return 0;
    return $attr->Content;
}

sub SetEncrypt {
    my $self = shift;
    my $value = shift;

    return ( 0, $self->loc('Permission Denied') )
        unless $self->CurrentUserHasRight('AdminQueue');

    my ($status, $msg) = $self->SetAttribute(
        Name        => 'Encrypt',
        Description => 'Encrypt outgoing messages by default',
        Content     => $value,
    );
    return ($status, $msg) unless $status;
    return ($status, $self->loc('Encrypting enabled')) if $value;
    return ($status, $self->loc('Encrypting disabled'));
}

=head2 Templates

Returns an RT::Templates object of all of this queue's templates.

=cut

sub Templates {
    my $self = shift;

    my $templates = RT::Templates->new( $self->CurrentUser );

    if ( $self->CurrentUserHasRight('ShowTemplate') ) {
        $templates->LimitToQueue( $self->id );
    }

    return ($templates);
}




=head2 CustomField NAME

Load the queue-specific custom field named NAME

=cut

sub CustomField {
    my $self = shift;
    my $name = shift;
    my $cf = RT::CustomField->new($self->CurrentUser);
    $cf->LoadByNameAndQueue(Name => $name, Queue => $self->Id); 
    return ($cf);
}



=head2 TicketCustomFields

Returns an L<RT::CustomFields> object containing all global and
queue-specific B<ticket> custom fields.

=cut

sub TicketCustomFields {
    my $self = shift;

    my $cfs = RT::CustomFields->new( $self->CurrentUser );
    if ( $self->CurrentUserHasRight('SeeQueue') ) {
        $cfs->SetContextObject( $self );
	$cfs->LimitToGlobalOrObjectId( $self->Id );
	$cfs->LimitToLookupType( 'RT::Queue-RT::Ticket' );
        $cfs->ApplySortOrder;
    }
    return ($cfs);
}



=head2 TicketTransactionCustomFields

Returns an L<RT::CustomFields> object containing all global and
queue-specific B<transaction> custom fields.

=cut

sub TicketTransactionCustomFields {
    my $self = shift;

    my $cfs = RT::CustomFields->new( $self->CurrentUser );
    if ( $self->CurrentUserHasRight('SeeQueue') ) {
	$cfs->LimitToGlobalOrObjectId( $self->Id );
	$cfs->LimitToLookupType( 'RT::Queue-RT::Ticket-RT::Transaction' );
        $cfs->ApplySortOrder;
    }
    return ($cfs);
}





=head2 AllRoleGroupTypes

Returns a list of the names of the various role group types that this queue
has, including Requestor and Owner. If you don't want them, see
L</ManageableRoleGroupTypes>.

=cut

sub AllRoleGroupTypes {
    my $self = shift;
    return ($self->ManageableRoleGroupTypes, qw(Requestor Owner));
}

=head2 IsRoleGroupType

Returns whether the passed-in type is a role group type.

=cut

sub IsRoleGroupType {
    my $self = shift;
    my $type = shift;

    for my $valid_type ($self->AllRoleGroupTypes) {
        return 1 if $type eq $valid_type;
    }

    return 0;
}

=head2 ManageableRoleGroupTypes

Returns a list of the names of the various role group types that this queue
has, excluding Requestor and Owner. If you want them, see L</AllRoleGroupTypes>.

=cut

sub ManageableRoleGroupTypes {
    return qw(Cc AdminCc);
}

=head2 IsManageableRoleGroupType

Returns whether the passed-in type is a manageable role group type.

=cut

sub IsManageableRoleGroupType {
    my $self = shift;
    my $type = shift;

    for my $valid_type ($self->ManageableRoleGroupTypes) {
        return 1 if $type eq $valid_type;
    }

    return 0;
}


=head2 _CreateQueueGroups

Create the ticket groups and links for this ticket. 
This routine expects to be called from Ticket->Create _inside of a transaction_

It will create four groups for this ticket: Requestor, Cc, AdminCc and Owner.

It will return true on success and undef on failure.


=cut

sub _CreateQueueGroups {
    my $self = shift;

    my @types = $self->AllRoleGroupTypes;

    foreach my $type (@types) {
        my $ok = $self->_CreateQueueRoleGroup($type);
        return undef if !$ok;
    }

    return 1;
}

sub _CreateQueueRoleGroup {
    my $self = shift;
    my $type = shift;

    my $type_obj = RT::Group->new($self->CurrentUser);
    my ($id, $msg) = $type_obj->CreateRoleGroup(Instance => $self->Id, 
                                                    Type => $type,
                                                    Domain => 'RT::Queue-Role');
    unless ($id) {
        $RT::Logger->error("Couldn't create a Queue group of type '$type' for queue ".
                            $self->Id.": ".$msg);
        return(undef);
    }

    return $id;
}



# _HasModifyWatcherRight {{{
sub _HasModifyWatcherRight {
    my $self = shift;
    my %args = (
        Type  => undef,
        PrincipalId => undef,
        Email => undef,
        @_
    );

    return 1 if $self->CurrentUserHasRight('ModifyQueueWatchers');

    #If the watcher we're trying to add is for the current user
    if ( defined $args{'PrincipalId'} && $self->CurrentUser->PrincipalId  eq $args{'PrincipalId'}) {
        if ( $args{'Type'} eq 'AdminCc' ) {
            return 1 if $self->CurrentUserHasRight('WatchAsAdminCc');
        }
        elsif ( $args{'Type'} eq 'Cc' or $args{'Type'} eq 'Requestor' ) {
            return 1 if $self->CurrentUserHasRight('Watch');
        }
        else {
            $RT::Logger->warning( "$self -> _HasModifyWatcher got passed a bogus type $args{Type}");
            return ( 0, $self->loc('Invalid queue role group type [_1]', $args{Type}) );
        }
    }

    return ( 0, $self->loc("Permission Denied") );
}


=head2 AddWatcher

AddWatcher takes a parameter hash. The keys are as follows:

Type        One of Requestor, Cc, AdminCc

PrinicpalId The RT::Principal id of the user or group that's being added as a watcher
Email       The email address of the new watcher. If a user with this 
            email address can't be found, a new nonprivileged user will be created.

If the watcher you\'re trying to set has an RT account, set the Owner parameter to their User Id. Otherwise, set the Email parameter to their Email address.

Returns a tuple of (status/id, message).

=cut

sub AddWatcher {
    my $self = shift;
    my %args = (
        Type  => undef,
        PrincipalId => undef,
        Email => undef,
        @_
    );

    return ( 0, "No principal specified" )
        unless $args{'Email'} or $args{'PrincipalId'};

    if ( !$args{'PrincipalId'} && $args{'Email'} ) {
        my $user = RT::User->new( $self->CurrentUser );
        $user->LoadByEmail( $args{'Email'} );
        $args{'PrincipalId'} = $user->PrincipalId if $user->id;
    }

    return ( 0, "Unknown watcher type [_1]", $args{Type} )
        unless $self->IsRoleGroupType($args{Type});

    my ($ok, $msg) = $self->_HasModifyWatcherRight(%args);
    return ($ok, $msg) if !$ok;

    return $self->_AddWatcher(%args);
}

#This contains the meat of AddWatcher. but can be called from a routine like
# Create, which doesn't need the additional acl check
sub _AddWatcher {
    my $self = shift;
    my %args = (
        Type   => undef,
        Silent => undef,
        PrincipalId => undef,
        Email => undef,
        @_
    );


    my $principal = RT::Principal->new( $self->CurrentUser );
    if ( $args{'PrincipalId'} ) {
        $principal->Load( $args{'PrincipalId'} );
        if ( $principal->id and $principal->IsUser and my $email = $principal->Object->EmailAddress ) {
            return (0, $self->loc("[_1] is an address RT receives mail at. Adding it as a '[_2]' would create a mail loop", $email, $self->loc($args{'Type'})))
                if RT::EmailParser->IsRTAddress( $email );
        }
    }
    elsif ( $args{'Email'} ) {
        if ( RT::EmailParser->IsRTAddress( $args{'Email'} ) ) {
            return (0, $self->loc("[_1] is an address RT receives mail at. Adding it as a '[_2]' would create a mail loop", $args{'Email'}, $self->loc($args{'Type'})));
        }
        my $user = RT::User->new($self->CurrentUser);
        $user->LoadByEmail( $args{'Email'} );
        $user->Load( $args{'Email'} )
            unless $user->id;

        if ( $user->Id ) { # If the user exists
            $principal->Load( $user->PrincipalId );
        } else {
            # if the user doesn't exist, we need to create a new user
            my $new_user = RT::User->new(RT->SystemUser);

            my ( $Address, $Name ) =  
               RT::Interface::Email::ParseAddressFromHeader($args{'Email'});

            my ( $Val, $Message ) = $new_user->Create(
                Name         => $Address,
                EmailAddress => $Address,
                RealName     => $Name,
                Privileged   => 0,
                Comments     => 'Autocreated when added as a watcher'
            );
            unless ($Val) {
                $RT::Logger->error("Failed to create user ".$args{'Email'} .": " .$Message);
                # Deal with the race condition of two account creations at once
                $new_user->LoadByEmail( $args{'Email'} );
            }
            $principal->Load( $new_user->PrincipalId );
        }
    }
    # If we can't find this watcher, we need to bail.
    unless ( $principal->Id ) {
        return(0, $self->loc("Could not find or create that user"));
    }

    my $group = RT::Group->new($self->CurrentUser);
    $group->LoadQueueRoleGroup(Type => $args{'Type'}, Queue => $self->Id);
    unless ($group->id) {
        return(0,$self->loc("Group not found"));
    }

    if ( $group->HasMember( $principal)) {

        return ( 0, $self->loc('That principal is already a [_1] for this queue', $args{'Type'}) );
    }


    my ($m_id, $m_msg) = $group->_AddMember(PrincipalId => $principal->Id);
    unless ($m_id) {
        $RT::Logger->error("Failed to add ".$principal->Id." as a member of group ".$group->Id.": ".$m_msg);

        return ( 0, $self->loc('Could not make that principal a [_1] for this queue', $args{'Type'}) );
    }
    return ( 1, $self->loc("Added [_1] to members of [_2] for this queue.", $principal->Object->Name, $args{'Type'} ));
}



=head2 DeleteWatcher { Type => TYPE, PrincipalId => PRINCIPAL_ID, Email => EMAIL_ADDRESS }


Deletes a queue  watcher.  Takes two arguments:

Type  (one of Requestor,Cc,AdminCc)

and one of

PrincipalId (an RT::Principal Id of the watcher you want to remove)
    OR
Email (the email address of an existing wathcer)


=cut


sub DeleteWatcher {
    my $self = shift;

    my %args = ( Type => undef,
                 PrincipalId => undef,
                 Email => undef,
                 @_ );

    unless ( $args{'PrincipalId'} || $args{'Email'} ) {
        return ( 0, $self->loc("No principal specified") );
    }

    if ( !$args{PrincipalId} and $args{Email} ) {
        my $user = RT::User->new( $self->CurrentUser );
        my ($rv, $msg) = $user->LoadByEmail( $args{Email} );
        $args{PrincipalId} = $user->PrincipalId if $rv;
    }
    
    my $principal = RT::Principal->new( $self->CurrentUser );
    if ( $args{'PrincipalId'} ) {
        $principal->Load( $args{'PrincipalId'} );
    }
    else {
        my $user = RT::User->new( $self->CurrentUser );
        $user->LoadByEmail( $args{'Email'} );
        $principal->Load( $user->Id );
    }

    # If we can't find this watcher, we need to bail.
    unless ( $principal->Id ) {
        return ( 0, $self->loc("Could not find that principal") );
    }

    my $group = RT::Group->new($self->CurrentUser);
    $group->LoadQueueRoleGroup(Type => $args{'Type'}, Queue => $self->Id);
    unless ($group->id) {
        return(0,$self->loc("Group not found"));
    }

    return ( 0, "Unknown watcher type [_1]", $args{Type} )
        unless $self->IsRoleGroupType($args{Type});

    my ($ok, $msg) = $self->_HasModifyWatcherRight(%args);
    return ($ok, $msg) if !$ok;

    # see if this user is already a watcher.

    unless ( $group->HasMember($principal)) {
        return ( 0,
        $self->loc('That principal is not a [_1] for this queue', $args{'Type'}) );
    }

    my ($m_id, $m_msg) = $group->_DeleteMember($principal->Id);
    unless ($m_id) {
        $RT::Logger->error("Failed to delete ".$principal->Id.
                           " as a member of group ".$group->Id.": ".$m_msg);

        return ( 0,    $self->loc('Could not remove that principal as a [_1] for this queue', $args{'Type'}) );
    }

    return ( 1, $self->loc("Removed [_1] from members of [_2] for this queue.", $principal->Object->Name, $args{'Type'} ));
}



=head2 AdminCcAddresses

returns String: All queue AdminCc email addresses as a string

=cut

sub AdminCcAddresses {
    my $self = shift;
    
    unless ( $self->CurrentUserHasRight('SeeQueue') ) {
        return undef;
    }   
    
    return ( $self->AdminCc->MemberEmailAddressesAsString )
    
}   



=head2 CcAddresses

returns String: All queue Ccs as a string of email addresses

=cut

sub CcAddresses {
    my $self = shift;

    unless ( $self->CurrentUserHasRight('SeeQueue') ) {
        return undef;
    }

    return ( $self->Cc->MemberEmailAddressesAsString);

}



=head2 Cc

Takes nothing.
Returns an RT::Group object which contains this Queue's Ccs.
If the user doesn't have "ShowQueue" permission, returns an empty group

=cut

sub Cc {
    my $self = shift;

    my $group = RT::Group->new($self->CurrentUser);
    if ( $self->CurrentUserHasRight('SeeQueue') ) {
        $group->LoadQueueRoleGroup(Type => 'Cc', Queue => $self->Id);
    }
    return ($group);

}



=head2 AdminCc

Takes nothing.
Returns an RT::Group object which contains this Queue's AdminCcs.
If the user doesn't have "ShowQueue" permission, returns an empty group

=cut

sub AdminCc {
    my $self = shift;

    my $group = RT::Group->new($self->CurrentUser);
    if ( $self->CurrentUserHasRight('SeeQueue') ) {
        $group->LoadQueueRoleGroup(Type => 'AdminCc', Queue => $self->Id);
    }
    return ($group);

}



# a generic routine to be called by IsRequestor, IsCc and IsAdminCc

=head2 IsWatcher { Type => TYPE, PrincipalId => PRINCIPAL_ID }

Takes a param hash with the attributes Type and PrincipalId

Type is one of Requestor, Cc, AdminCc and Owner

PrincipalId is an RT::Principal id 

Returns true if that principal is a member of the group Type for this queue


=cut

sub IsWatcher {
    my $self = shift;

    my %args = ( Type  => 'Cc',
        PrincipalId    => undef,
        @_
    );

    # Load the relevant group. 
    my $group = RT::Group->new($self->CurrentUser);
    $group->LoadQueueRoleGroup(Type => $args{'Type'}, Queue => $self->id);
    # Ask if it has the member in question

    my $principal = RT::Principal->new($self->CurrentUser);
    $principal->Load($args{'PrincipalId'});
    unless ($principal->Id) {
        return (undef);
    }

    return ($group->HasMemberRecursively($principal));
}




=head2 IsCc PRINCIPAL_ID

Takes an RT::Principal id.
Returns true if the principal is a requestor of the current queue.


=cut

sub IsCc {
    my $self = shift;
    my $cc   = shift;

    return ( $self->IsWatcher( Type => 'Cc', PrincipalId => $cc ) );

}



=head2 IsAdminCc PRINCIPAL_ID

Takes an RT::Principal id.
Returns true if the principal is a requestor of the current queue.

=cut

sub IsAdminCc {
    my $self   = shift;
    my $person = shift;

    return ( $self->IsWatcher( Type => 'AdminCc', PrincipalId => $person ) );

}










sub _Set {
    my $self = shift;

    unless ( $self->CurrentUserHasRight('AdminQueue') ) {
        return ( 0, $self->loc('Permission Denied') );
    }
    return ( $self->SUPER::_Set(@_) );
}



sub _Value {
    my $self = shift;

    unless ( $self->CurrentUserHasRight('SeeQueue') ) {
        return (undef);
    }

    return ( $self->__Value(@_) );
}



=head2 CurrentUserHasRight

Takes one argument. A textual string with the name of the right we want to check.
Returns true if the current user has that right for this queue.
Returns undef otherwise.

=cut

sub CurrentUserHasRight {
    my $self  = shift;
    my $right = shift;

    return (
        $self->HasRight(
            Principal => $self->CurrentUser,
            Right     => "$right"
          )
    );

}



=head2 HasRight

Takes a param hash with the fields 'Right' and 'Principal'.
Principal defaults to the current user.
Returns true if the principal has that right for this queue.
Returns undef otherwise.

=cut

# TAKES: Right and optional "Principal" which defaults to the current user
sub HasRight {
    my $self = shift;
    my %args = (
        Right     => undef,
        Principal => $self->CurrentUser,
        @_
    );
    my $principal = delete $args{'Principal'};
    unless ( $principal ) {
        $RT::Logger->error("Principal undefined in Queue::HasRight");
        return undef;
    }

    return $principal->HasRight(
        %args,
        Object => ($self->Id ? $self : $RT::System),
    );
}



1;<|MERGE_RESOLUTION|>--- conflicted
+++ resolved
@@ -386,12 +386,8 @@
         Description       => '',
         CorrespondAddress => '',
         CommentAddress    => '',
-<<<<<<< HEAD
+        Lifecycle         => 'default',
         SubjectTag        => undef,
-=======
-        Lifecycle         => 'default',
-        SubjectTag        => '',
->>>>>>> 7e2c3a72
         InitialPriority   => 0,
         FinalPriority     => 0,
         DefaultDueIn      => 0,
