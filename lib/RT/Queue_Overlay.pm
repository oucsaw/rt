--- conflicted
+++ resolved
@@ -451,10 +451,6 @@
     $tempqueue->Load($name);
 
     #If this queue exists, return undef
-<<<<<<< HEAD
-=======
-    #Avoid the ACL check.
->>>>>>> 59585f57
     if ( $tempqueue->Name() && $tempqueue->id != $self->id)  {
         return (undef);
     }
