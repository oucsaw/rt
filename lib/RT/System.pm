--- conflicted
+++ resolved
@@ -113,19 +113,13 @@
 
     my @rights;
     if ($principal and $principal->IsRoleGroup) {
-<<<<<<< HEAD
         my $role = $principal->Object->Name;
-        @types   = grep { $_->DOES('RT::Record::Role::Roles') and $_->HasRole($role) } @types;
-        %rights  = ();
-=======
-        my $role = $principal->Object->Type;
         for my $class (keys %RT::ACE::RIGHTS) {
             next unless $class->DOES('RT::Record::Role::Roles') and $class->HasRole($role);
             push @rights, values %{ $RT::ACE::RIGHTS{$class} };
         }
     } else {
         @rights = map {values %{$_}} values %RT::ACE::RIGHTS;
->>>>>>> 672cafb3
     }
 
     my %rights;
