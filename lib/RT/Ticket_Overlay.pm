--- conflicted
+++ resolved
@@ -2589,10 +2589,6 @@
         $other_ticket_uri->FromURI( $args{'Base'} );
     }
 
-<<<<<<< HEAD
-    if ( defined $other_ticket_uri->Resolver and 
-         $other_ticket_uri->Resolver->Scheme eq 'fsck.com-rt') {
-=======
     unless ( $other_ticket_uri->Resolver && $other_ticket_uri->Scheme ) {
 	my $msg = $args{'Target'} ? $self->loc("Couldn't resolve target '[_1]' into a URI.", $args{'Target'})
           : $self->loc("Couldn't resolve base '[_1]' into a URI.", $args{'Base'});
@@ -2602,7 +2598,6 @@
     }
 
     if ( $other_ticket_uri->Resolver->Scheme eq 'fsck.com-rt') {
->>>>>>> a92cacb0
         my $object = $other_ticket_uri->Resolver->Object;
 
         if (   UNIVERSAL::isa( $object, 'RT::Ticket' )
