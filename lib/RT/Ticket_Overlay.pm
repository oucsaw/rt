# BEGIN BPS TAGGED BLOCK {{{
# 
# COPYRIGHT:
#  
# This software is Copyright (c) 1996-2007 Best Practical Solutions, LLC 
#                                          <jesse@bestpractical.com>
# 
# (Except where explicitly superseded by other copyright notices)
# 
# 
# LICENSE:
# 
# This work is made available to you under the terms of Version 2 of
# the GNU General Public License. A copy of that license should have
# been provided with this software, but in any event can be snarfed
# from www.gnu.org.
# 
# This work is distributed in the hope that it will be useful, but
# WITHOUT ANY WARRANTY; without even the implied warranty of
# MERCHANTABILITY or FITNESS FOR A PARTICULAR PURPOSE.  See the GNU
# General Public License for more details.
# 
# You should have received a copy of the GNU General Public License
# along with this program; if not, write to the Free Software
# Foundation, Inc., 51 Franklin Street, Fifth Floor, Boston, MA
# 02110-1301 or visit their web page on the internet at
# http://www.gnu.org/copyleft/gpl.html.
# 
# 
# CONTRIBUTION SUBMISSION POLICY:
# 
# (The following paragraph is not intended to limit the rights granted
# to you to modify and distribute this software under the terms of
# the GNU General Public License and is only of importance to you if
# you choose to contribute your changes and enhancements to the
# community by submitting them to Best Practical Solutions, LLC.)
# 
# By intentionally submitting any modifications, corrections or
# derivatives to this work, or any other work intended for use with
# Request Tracker, to Best Practical Solutions, LLC, you confirm that
# you are the copyright holder for those contributions and you grant
# Best Practical Solutions,  LLC a nonexclusive, worldwide, irrevocable,
# royalty-free, perpetual, license to use, copy, create derivative
# works based on those contributions, and sublicense and distribute
# those contributions and any derivatives thereof.
# 
# END BPS TAGGED BLOCK }}}
# {{{ Front Material 

=head1 SYNOPSIS

  use RT::Ticket;
  my $ticket = new RT::Ticket($CurrentUser);
  $ticket->Load($ticket_id);

=head1 DESCRIPTION

This module lets you manipulate RT\'s ticket object.


=head1 METHODS

=begin testing

use_ok ( RT::Queue);
ok(my $testqueue = RT::Queue->new($RT::SystemUser));
ok($testqueue->Create( Name => 'ticket tests'));
ok($testqueue->Id != 0);
use_ok(RT::CustomField);
ok(my $testcf = RT::CustomField->new($RT::SystemUser));
my ($ret, $cmsg) = $testcf->Create( Name => 'selectmulti',
                    Queue => $testqueue->id,
                               Type => 'SelectMultiple');
ok($ret,"Created the custom field - ".$cmsg);
($ret,$cmsg) = $testcf->AddValue ( Name => 'Value1',
                        SortOrder => '1',
                        Description => 'A testing value');

ok($ret, "Added a value - ".$cmsg);

ok($testcf->AddValue ( Name => 'Value2',
                        SortOrder => '2',
                        Description => 'Another testing value'));
ok($testcf->AddValue ( Name => 'Value3',
                        SortOrder => '3',
                        Description => 'Yet Another testing value'));
                       
ok($testcf->Values->Count == 3);

use_ok(RT::Ticket);

my $u = RT::User->new($RT::SystemUser);
$u->Load("root");
ok ($u->Id, "Found the root user");
ok(my $t = RT::Ticket->new($RT::SystemUser));
ok(my ($id, $msg) = $t->Create( Queue => $testqueue->Id,
               Subject => 'Testing',
               Owner => $u->Id
              ));
ok($id != 0);
ok ($t->OwnerObj->Id == $u->Id, "Root is the ticket owner");
ok(my ($cfv, $cfm) =$t->AddCustomFieldValue(Field => $testcf->Id,
                           Value => 'Value1'));
ok($cfv != 0, "Custom field creation didn't return an error: $cfm");
ok($t->CustomFieldValues($testcf->Id)->Count == 1);
ok($t->CustomFieldValues($testcf->Id)->First &&
    $t->CustomFieldValues($testcf->Id)->First->Content eq 'Value1');;

ok(my ($cfdv, $cfdm) = $t->DeleteCustomFieldValue(Field => $testcf->Id,
                        Value => 'Value1'));
ok ($cfdv != 0, "Deleted a custom field value: $cfdm");
ok($t->CustomFieldValues($testcf->Id)->Count == 0);

ok(my $t2 = RT::Ticket->new($RT::SystemUser));
ok($t2->Load($id));
is($t2->Subject, 'Testing');
is($t2->QueueObj->Id, $testqueue->id);
ok($t2->OwnerObj->Id == $u->Id);

my $t3 = RT::Ticket->new($RT::SystemUser);
my ($id3, $msg3) = $t3->Create( Queue => $testqueue->Id,
                                Subject => 'Testing',
                                Owner => $u->Id);
my ($cfv1, $cfm1) = $t->AddCustomFieldValue(Field => $testcf->Id,
 Value => 'Value1');
ok($cfv1 != 0, "Adding a custom field to ticket 1 is successful: $cfm");
my ($cfv2, $cfm2) = $t3->AddCustomFieldValue(Field => $testcf->Id,
 Value => 'Value2');
ok($cfv2 != 0, "Adding a custom field to ticket 2 is successful: $cfm");
my ($cfv3, $cfm3) = $t->AddCustomFieldValue(Field => $testcf->Id,
 Value => 'Value3');
ok($cfv3 != 0, "Adding a custom field to ticket 1 is successful: $cfm");
ok($t->CustomFieldValues($testcf->Id)->Count == 2,
   "This ticket has 2 custom field values");
ok($t3->CustomFieldValues($testcf->Id)->Count == 1,
   "This ticket has 1 custom field value");

=end testing

=cut


package RT::Ticket;

use strict;
no warnings qw(redefine);

use RT::Queue;
use RT::User;
use RT::Record;
use RT::Links;
use RT::Date;
use RT::CustomFields;
use RT::Tickets;
use RT::Transactions;
use RT::Reminders;
use RT::URI::fsck_com_rt;
use RT::URI;
use MIME::Entity;

=begin testing


ok(require RT::Ticket, "Loading the RT::Ticket library");

=end testing

=cut

# }}}

# {{{ LINKTYPEMAP
# A helper table for links mapping to make it easier
# to build and parse links between tickets

our %LINKTYPEMAP = (
    MemberOf => { Type => 'MemberOf',
                  Mode => 'Target', },
    Parents => { Type => 'MemberOf',
		 Mode => 'Target', },
    Members => { Type => 'MemberOf',
                 Mode => 'Base', },
    Children => { Type => 'MemberOf',
		  Mode => 'Base', },
    HasMember => { Type => 'MemberOf',
                   Mode => 'Base', },
    RefersTo => { Type => 'RefersTo',
                  Mode => 'Target', },
    ReferredToBy => { Type => 'RefersTo',
                      Mode => 'Base', },
    DependsOn => { Type => 'DependsOn',
                   Mode => 'Target', },
    DependedOnBy => { Type => 'DependsOn',
                      Mode => 'Base', },
    MergedInto => { Type => 'MergedInto',
                   Mode => 'Target', },

);

# }}}

# {{{ LINKDIRMAP
# A helper table for links mapping to make it easier
# to build and parse links between tickets

our %LINKDIRMAP = (
    MemberOf => { Base => 'MemberOf',
                  Target => 'HasMember', },
    RefersTo => { Base => 'RefersTo',
                Target => 'ReferredToBy', },
    DependsOn => { Base => 'DependsOn',
                   Target => 'DependedOnBy', },
    MergedInto => { Base => 'MergedInto',
                   Target => 'MergedInto', },

);

# }}}

sub LINKTYPEMAP   { return \%LINKTYPEMAP   }
sub LINKDIRMAP   { return \%LINKDIRMAP   }

# {{{ sub Load

=head2 Load

Takes a single argument. This can be a ticket id, ticket alias or 
local ticket uri.  If the ticket can't be loaded, returns undef.
Otherwise, returns the ticket id.

=cut

sub Load {
    my $self = shift;
    my $id   = shift;

    #TODO modify this routine to look at EffectiveId and do the recursive load
    # thing. be careful to cache all the interim tickets we try so we don't loop forever.

    # FIXME: there is no TicketBaseURI option in config
    my $base_uri = RT->Config->Get('TicketBaseURI');
    #If it's a local URI, turn it into a ticket id
    if ( $base_uri && $id =~ /^$base_uri(\d+)$/ ) {
        $id = $1;
    }

    #If it's a remote URI, we're going to punt for now
    elsif ( $id =~ '://' ) {
        return (undef);
    }

    #If we have an integer URI, load the ticket
    if ( $id =~ /^\d+$/ ) {
        my ($ticketid,$msg) = $self->LoadById($id);

        unless ($self->Id) {
            $RT::Logger->crit("$self tried to load a bogus ticket: $id\n");
            return (undef);
        }
    }

    #It's not a URI. It's not a numerical ticket ID. Punt!
    else {
        $RT::Logger->warning("Tried to load a bogus ticket id: '$id'");
        return (undef);
    }

    #If we're merged, resolve the merge.
    if ( ( $self->EffectiveId ) and ( $self->EffectiveId != $self->Id ) ) {
        $RT::Logger->debug ("We found a merged ticket.". $self->id ."/".$self->EffectiveId);
        return ( $self->Load( $self->EffectiveId ) );
    }

    #Ok. we're loaded. lets get outa here.
    return ( $self->Id );

}

# }}}

# {{{ sub LoadByURI

=head2 LoadByURI

Given a local ticket URI, loads the specified ticket.

=cut

sub LoadByURI {
    my $self = shift;
    my $uri  = shift;

    # FIXME: there is no TicketBaseURI option in config
    my $base_uri = RT->Config->Get('TicketBaseURI');
    if ( $base_uri && $uri =~ /^$base_uri(\d+)$/ ) {
        my $id = $1;
        return $self->Load($id);
    }
    else {
        return undef;
    }
}

# }}}

# {{{ sub Create

=head2 Create (ARGS)

Arguments: ARGS is a hash of named parameters.  Valid parameters are:

  id 
  Queue  - Either a Queue object or a Queue Name
  Requestor -  A reference to a list of  email addresses or RT user Names
  Cc  - A reference to a list of  email addresses or Names
  AdminCc  - A reference to a  list of  email addresses or Names
  Type -- The ticket\'s type. ignore this for now
  Owner -- This ticket\'s owner. either an RT::User object or this user\'s id
  Subject -- A string describing the subject of the ticket
  Priority -- an integer from 0 to 99
  InitialPriority -- an integer from 0 to 99
  FinalPriority -- an integer from 0 to 99
  Status -- any valid status (Defined in RT::Queue)
  TimeEstimated -- an integer. estimated time for this task in minutes
  TimeWorked -- an integer. time worked so far in minutes
  TimeLeft -- an integer. time remaining in minutes
  Starts -- an ISO date describing the ticket\'s start date and time in GMT
  Due -- an ISO date describing the ticket\'s due date and time in GMT
  MIMEObj -- a MIME::Entity object with the content of the initial ticket request.
  CustomField-<n> -- a scalar or array of values for the customfield with the id <n>

Ticket links can be set up during create by passing the link type as a hask key and
the ticket id to be linked to as a value (or a URI when linking to other objects).
Multiple links of the same type can be created by passing an array ref. For example:

  Parent => 45,
  DependsOn => [ 15, 22 ],
  RefersTo => 'http://www.bestpractical.com',

Supported link types are C<MemberOf>, C<HasMember>, C<RefersTo>, C<ReferredToBy>,
C<DependsOn> and C<DependedOnBy>. Also, C<Parents> is alias for C<MemberOf> and
C<Members> and C<Children> are aliases for C<HasMember>.

Returns: TICKETID, Transaction Object, Error Message

=begin testing

my $t = RT::Ticket->new($RT::SystemUser);

ok( $t->Create(Queue => 'General', Due => '2002-05-21 00:00:00', ReferredToBy => 'http://www.cpan.org', RefersTo => 'http://fsck.com', Subject => 'This is a subject'), "Ticket Created");

ok ( my $id = $t->Id, "Got ticket id");
ok ($t->RefersTo->First->Target =~ /fsck.com/, "Got refers to");
ok ($t->ReferredToBy->First->Base =~ /cpan.org/, "Got referredtoby");
is ($t->ResolvedObj->Unix, 0, "It hasn't been resolved - ". $t->ResolvedObj->Unix);

=end testing

=cut

sub Create {
    my $self = shift;

    my %args = (
        id                 => undef,
        EffectiveId        => undef,
        Queue              => undef,
        Requestor          => undef,
        Cc                 => undef,
        AdminCc            => undef,
        Type               => 'ticket',
        Owner              => undef,
        Subject            => '',
        InitialPriority    => undef,
        FinalPriority      => undef,
        Priority           => undef,
        Status             => 'new',
        TimeWorked         => "0",
        TimeLeft           => 0,
        TimeEstimated      => 0,
        Due                => undef,
        Starts             => undef,
        Started            => undef,
        Resolved           => undef,
        MIMEObj            => undef,
        _RecordTransaction => 1,
        @_
    );

    my ($ErrStr, @non_fatal_errors);

    my $QueueObj = RT::Queue->new( $RT::SystemUser );
    if ( ref $args{'Queue'} eq 'RT::Queue' ) {
        $QueueObj->Load( $args{'Queue'}->Id );
    }
    elsif ( $args{'Queue'} ) {
        $QueueObj->Load( $args{'Queue'} );
    }
    else {
        $RT::Logger->debug( $args{'Queue'} . " not a recognised queue object." );
    }

    #Can't create a ticket without a queue.
    unless ( $QueueObj->Id ) {
        $RT::Logger->debug("$self No queue given for ticket creation.");
        return ( 0, 0, $self->loc('Could not create ticket. Queue not set') );
    }

    #Now that we have a queue, Check the ACLS
    unless (
        $self->CurrentUser->HasRight(
            Right  => 'CreateTicket',
            Object => $QueueObj
        )
      )
    {
        return (
            0, 0,
            $self->loc( "No permission to create tickets in the queue '[_1]'", $QueueObj->Name));
    }

    unless ( $QueueObj->IsValidStatus( $args{'Status'} ) ) {
        return ( 0, 0, $self->loc('Invalid value for status') );
    }

    #Since we have a queue, we can set queue defaults

    #Initial Priority
    # If there's no queue default initial priority and it's not set, set it to 0
    $args{'InitialPriority'} = $QueueObj->InitialPriority || 0
        unless defined $args{'InitialPriority'};

    #Final priority
    # If there's no queue default final priority and it's not set, set it to 0
    $args{'FinalPriority'} = $QueueObj->FinalPriority || 0
        unless defined $args{'FinalPriority'};

    # Priority may have changed from InitialPriority, for the case
    # where we're importing tickets (eg, from an older RT version.)
    $args{'Priority'} = $args{'InitialPriority'}
        unless defined $args{'Priority'};

    # {{{ Dates
    #TODO we should see what sort of due date we're getting, rather +
    # than assuming it's in ISO format.

    #Set the due date. if we didn't get fed one, use the queue default due in
    my $Due = new RT::Date( $self->CurrentUser );
    if ( defined $args{'Due'} ) {
        $Due->Set( Format => 'ISO', Value => $args{'Due'} );
    }
    elsif ( my $due_in = $QueueObj->DefaultDueIn ) {
        $Due->SetToNow;
        $Due->AddDays( $due_in );
    }

    my $Starts = new RT::Date( $self->CurrentUser );
    if ( defined $args{'Starts'} ) {
        $Starts->Set( Format => 'ISO', Value => $args{'Starts'} );
    }

    my $Started = new RT::Date( $self->CurrentUser );
    if ( defined $args{'Started'} ) {
        $Started->Set( Format => 'ISO', Value => $args{'Started'} );
    }
    elsif ( $args{'Status'} ne 'new' ) {
        $Started->SetToNow;
    }

    my $Resolved = new RT::Date( $self->CurrentUser );
    if ( defined $args{'Resolved'} ) {
        $Resolved->Set( Format => 'ISO', Value => $args{'Resolved'} );
    }

    #If the status is an inactive status, set the resolved date
    elsif ( $QueueObj->IsInactiveStatus( $args{'Status'} ) )
    {
        $RT::Logger->debug( "Got a ". $args{'Status'}
            ."(inactive) ticket with undefined resolved date. Setting to now."
        );
        $Resolved->SetToNow;
    }

    # }}}

    # {{{ Dealing with time fields

    $args{'TimeEstimated'} = 0 unless defined $args{'TimeEstimated'};
    $args{'TimeWorked'}    = 0 unless defined $args{'TimeWorked'};
    $args{'TimeLeft'}      = 0 unless defined $args{'TimeLeft'};

    # }}}

    # {{{ Deal with setting the owner

    my $Owner;
    if ( ref( $args{'Owner'} ) eq 'RT::User' ) {
        $Owner = $args{'Owner'};
    }

    #If we've been handed something else, try to load the user.
    elsif ( $args{'Owner'} ) {
        $Owner = RT::User->new( $self->CurrentUser );
        $Owner->Load( $args{'Owner'} );

        push( @non_fatal_errors,
                $self->loc("Owner could not be set.") . " "
              . $self->loc( "User '[_1]' could not be found.", $args{'Owner'} )
          )
          unless ( $Owner->Id );
    }

    #If we have a proposed owner and they don't have the right
    #to own a ticket, scream about it and make them not the owner
   
    my $DeferOwner;  
    if (
            ( defined($Owner) )
        and ( $Owner->Id )
        and ( $Owner->Id != $RT::Nobody->Id )
        and (
            !$Owner->HasRight(
                Object => $QueueObj,
                Right  => 'OwnTicket'
            )
        )
      )
    {

        $DeferOwner = $Owner;
        $Owner = undef;

    }

    #If we haven't been handed a valid owner, make it nobody.
    unless ( defined($Owner) && $Owner->Id ) {
        $Owner = new RT::User( $self->CurrentUser );
        $Owner->Load( $RT::Nobody->Id );
    }

    # }}}

# We attempt to load or create each of the people who might have a role for this ticket
# _outside_ the transaction, so we don't get into ticket creation races
    foreach my $type ( "Cc", "AdminCc", "Requestor" ) {
        foreach my $watcher ( grep $_ && !/^\d+$/,
            ref $args{$type}? @{ $args{$type} } : $args{$type} )
        {
            my $user = RT::User->new( $RT::SystemUser );
            $user->LoadOrCreateByEmail( $watcher )
        }
    }

    $RT::Handle->BeginTransaction();

    my %params = (
        Queue           => $QueueObj->Id,
        Owner           => $Owner->Id,
        Subject         => $args{'Subject'},
        InitialPriority => $args{'InitialPriority'},
        FinalPriority   => $args{'FinalPriority'},
        Priority        => $args{'Priority'},
        Status          => $args{'Status'},
        TimeWorked      => $args{'TimeWorked'},
        TimeEstimated   => $args{'TimeEstimated'},
        TimeLeft        => $args{'TimeLeft'},
        Type            => $args{'Type'},
        Starts          => $Starts->ISO,
        Started         => $Started->ISO,
        Resolved        => $Resolved->ISO,
        Due             => $Due->ISO
    );

# Parameters passed in during an import that we probably don't want to touch, otherwise
    foreach my $attr qw(id Creator Created LastUpdated LastUpdatedBy) {
        $params{$attr} = $args{$attr} if $args{$attr};
    }

    # Delete null integer parameters
    foreach my $attr
        qw(TimeWorked TimeLeft TimeEstimated InitialPriority FinalPriority)
    {
        delete $params{$attr}
          unless ( exists $params{$attr} && $params{$attr} );
    }

    # Delete the time worked if we're counting it in the transaction
    delete $params{'TimeWorked'} if $args{'_RecordTransaction'};

    my ($id,$ticket_message) = $self->SUPER::Create( %params );
    unless ($id) {
        $RT::Logger->crit( "Couldn't create a ticket: " . $ticket_message );
        $RT::Handle->Rollback();
        return ( 0, 0,
            $self->loc("Ticket could not be created due to an internal error")
        );
    }

    #Set the ticket's effective ID now that we've created it.
    my ( $val, $msg ) = $self->__Set(
        Field => 'EffectiveId',
        Value => ( $args{'EffectiveId'} || $id )
    );
    unless ( $val ) {
        $RT::Logger->crit("Couldn't set EffectiveId: $msg\n");
        $RT::Handle->Rollback;
        return ( 0, 0,
            $self->loc("Ticket could not be created due to an internal error")
        );
    }

    my $create_groups_ret = $self->_CreateTicketGroups();
    unless ($create_groups_ret) {
        $RT::Logger->crit( "Couldn't create ticket groups for ticket "
              . $self->Id
              . ". aborting Ticket creation." );
        $RT::Handle->Rollback();
        return ( 0, 0,
            $self->loc("Ticket could not be created due to an internal error")
        );
    }


    # {{{ Deal with setting up watchers

    foreach my $type ( "Cc", "AdminCc", "Requestor" ) {
        foreach my $watcher ( grep $_,
            ref $args{$type}? @{ $args{$type} } : $args{$type} )
        {

            # we reason that all-digits number must be a principal id, not email
            # this is the only way to can add
            my $field = 'Email';
            $field = 'PrincipalId' if $watcher =~ /^\d+$/;

            # Note that we're using AddWatcher, rather than _AddWatcher, as we
            # actually _want_ that ACL check. Otherwise, random ticket creators
            # could make themselves adminccs and maybe get ticket rights. that would
            # be poor
            my $method = $type eq 'AdminCc'? 'AddWatcher': '_AddWatcher';

            my ($val, $msg) = $self->$method(
                Type   => $type,
                $field => $watcher,
                Silent => 1,
            );
            push @non_fatal_errors, $msg unless $val;
        }
    }

    # }}}

    # {{{ Add all the custom fields

    foreach my $arg ( keys %args ) {
        next unless $arg =~ /^CustomField-(\d+)$/i;
        my $cfid = $1;

        foreach my $value (
            UNIVERSAL::isa( $args{$arg} => 'ARRAY' ) ? @{ $args{$arg} } : ( $args{$arg} ) )
        {
            next unless defined $value && length $value;

            # Allow passing in uploaded LargeContent etc by hash reference
            my ($status, $msg) = $self->_AddCustomFieldValue(
                (UNIVERSAL::isa( $value => 'HASH' )
                    ? %$value
                    : (Value => $value)
                ),
                Field             => $cfid,
                RecordTransaction => 0,
            );
            push @non_fatal_errors, $msg unless $status;
        }
    }

    # }}}

    # {{{ Deal with setting up links

    # TODO: Adding link may fire scrips on other end and those scrips
    # could create transactions on this ticket before 'Create' transaction.
    #
    # We should implement different schema: record 'Create' transaction,
    # create links and only then fire create transaction's scrips.
    #
    # Ideal variant: add all links without firing scrips, record create
    # transaction and only then fire scrips on the other ends of links.
    #
    # //RUZ

    foreach my $type ( keys %LINKTYPEMAP ) {
        next unless ( defined $args{$type} );
        foreach my $link (
            ref( $args{$type} ) ? @{ $args{$type} } : ( $args{$type} ) )
        {
            # Check rights on the other end of the link if we must
            # then run _AddLink that doesn't check for ACLs
            if ( RT->Config->Get( 'StrictLinkACL' ) ) {
                my ($val, $msg, $obj) = $self->__GetTicketFromURI( URI => $link );
                unless ( $val ) {
                    push @non_fatal_errors, $msg;
                    next;
                }
                if ( $obj && !$obj->CurrentUserHasRight('ModifyTicket') ) {
                    push @non_fatal_errors, $self->loc('Linking. Permission denied');
                    next;
                }
            }
            
            my ( $wval, $wmsg ) = $self->_AddLink(
                Type                          => $LINKTYPEMAP{$type}->{'Type'},
                $LINKTYPEMAP{$type}->{'Mode'} => $link,
                Silent                        => !$args{'_RecordTransaction'},
                'Silent'. ( $LINKTYPEMAP{$type}->{'Mode'} eq 'Base'? 'Target': 'Base' )
                                              => 1,
            );

            push @non_fatal_errors, $wmsg unless ($wval);
        }
    }

    # }}}
    # Now that we've created the ticket and set up its metadata, we can actually go and check OwnTicket on the ticket itself. 
    # This might be different than before in cases where extensions like RTIR are doing clever things with RT's ACL system
    if (  defined($DeferOwner) ) { 
            if (!$DeferOwner->HasRight( Object => $self, Right  => 'OwnTicket')) {
    
        $RT::Logger->warning( "User " . $Owner->Name . "(" . $Owner->id . ") was proposed " . "as a ticket owner but has no rights to own " . "tickets in " . $QueueObj->Name ); 
        push @non_fatal_errors, $self->loc( "Owner '[_1]' does not have rights to own this ticket.", $Owner->Name);

    } else {
        $Owner = $DeferOwner;
        $self->__Set(Field => 'Owner', Value => $Owner->id);

    }
    }
    # Set the owner in the Groups table
    # We denormalize it into the Ticket table too because doing otherwise would
    # kill performance, bigtime. It gets kept in lockstep thanks to the magic of transactionalization

    $self->OwnerGroup->_AddMember(
        PrincipalId       => $Owner->PrincipalId,
        InsideTransaction => 1
    );

    if ( $args{'_RecordTransaction'} ) {

        # {{{ Add a transaction for the create
        my ( $Trans, $Msg, $TransObj ) = $self->_NewTransaction(
            Type      => "Create",
            TimeTaken => $args{'TimeWorked'},
            MIMEObj   => $args{'MIMEObj'},
        );

        if ( $self->Id && $Trans ) {

            $TransObj->UpdateCustomFields(ARGSRef => \%args);

            $RT::Logger->info( "Ticket " . $self->Id . " created in queue '" . $QueueObj->Name . "' by " . $self->CurrentUser->Name );
            $ErrStr = $self->loc( "Ticket [_1] created in queue '[_2]'", $self->Id, $QueueObj->Name );
            $ErrStr = join( "\n", $ErrStr, @non_fatal_errors );
        }
        else {
            $RT::Handle->Rollback();

            $ErrStr = join( "\n", $ErrStr, @non_fatal_errors );
            $RT::Logger->error("Ticket couldn't be created: $ErrStr");
            return ( 0, 0, $self->loc( "Ticket could not be created due to an internal error"));
        }

        $RT::Handle->Commit();
        return ( $self->Id, $TransObj->Id, $ErrStr );

        # }}}
    }
    else {

        # Not going to record a transaction
        $RT::Handle->Commit();
        $ErrStr = $self->loc( "Ticket [_1] created in queue '[_2]'", $self->Id, $QueueObj->Name );
        $ErrStr = join( "\n", $ErrStr, @non_fatal_errors );
        return ( $self->Id, 0, $ErrStr );

    }
}


# }}}


# {{{ UpdateFrom822 

=head2 UpdateFrom822 $MESSAGE

Takes an RFC822 format message as a string and uses it to make a bunch of changes to a ticket.
Returns an um. ask me again when the code exists


=begin testing

my $simple_update = <<EOF;
Subject: target
AddRequestor: jesse\@example.com
EOF

my $ticket = RT::Ticket->new($RT::SystemUser);
my ($id,$msg) =$ticket->Create(Subject => 'first', Queue => 'general');
ok($ticket->Id, "Created the test ticket - ".$id ." - ".$msg);
$ticket->UpdateFrom822($simple_update);
is($ticket->Subject, 'target', "changed the subject");
my $jesse = RT::User->new($RT::SystemUser);
$jesse->LoadByEmail('jesse@example.com');
ok ($jesse->Id, "There's a user for jesse");
ok($ticket->Requestors->HasMember( $jesse->PrincipalObj), "It has the jesse principal object as a requestor ");

=end testing


=cut

sub UpdateFrom822 {
        my $self = shift;
        my $content = shift;
        my %args = $self->_Parse822HeadersForAttributes($content);

        
    my %ticketargs = (
        Queue           => $args{'queue'},
        Subject         => $args{'subject'},
        Status          => $args{'status'},
        Due             => $args{'due'},
        Starts          => $args{'starts'},
        Started         => $args{'started'},
        Resolved        => $args{'resolved'},
        Owner           => $args{'owner'},
        Requestor       => $args{'requestor'},
        Cc              => $args{'cc'},
        AdminCc         => $args{'admincc'},
        TimeWorked      => $args{'timeworked'},
        TimeEstimated   => $args{'timeestimated'},
        TimeLeft        => $args{'timeleft'},
        InitialPriority => $args{'initialpriority'},
        Priority => $args{'priority'},
        FinalPriority   => $args{'finalpriority'},
        Type            => $args{'type'},
        DependsOn       => $args{'dependson'},
        DependedOnBy    => $args{'dependedonby'},
        RefersTo        => $args{'refersto'},
        ReferredToBy    => $args{'referredtoby'},
        Members         => $args{'members'},
        MemberOf        => $args{'memberof'},
        MIMEObj         => $args{'mimeobj'}
    );

    foreach my $type qw(Requestor Cc Admincc) {

        foreach my $action ( 'Add', 'Del', '' ) {

            my $lctag = lc($action) . lc($type);
            foreach my $list ( $args{$lctag}, $args{ $lctag . 's' } ) {

                foreach my $entry ( ref($list) ? @{$list} : ($list) ) {
                    push @{$ticketargs{ $action . $type }} , split ( /\s*,\s*/, $entry );
                }

            }

            # Todo: if we're given an explicit list, transmute it into a list of adds/deletes

        }
    }

    # Add custom field entries to %ticketargs.
    # TODO: allow named custom fields
    map {
        /^customfield-(\d+)$/
          && ( $ticketargs{ "CustomField-" . $1 } = $args{$_} );
    } keys(%args);

# for each ticket we've been told to update, iterate through the set of
# rfc822 headers and perform that update to the ticket.


    # {{{ Set basic fields 
    my @attribs = qw(
      Subject
      FinalPriority
      Priority
      TimeEstimated
      TimeWorked
      TimeLeft
      Status
      Queue
      Type
    );


    # Resolve the queue from a name to a numeric id.
    if ( $ticketargs{'Queue'} and ( $ticketargs{'Queue'} !~ /^(\d+)$/ ) ) {
        my $tempqueue = RT::Queue->new($RT::SystemUser);
        $tempqueue->Load( $ticketargs{'Queue'} );
        $ticketargs{'Queue'} = $tempqueue->Id() if ( $tempqueue->id );
    }

    my @results;

    foreach my $attribute (@attribs) {
        my $value = $ticketargs{$attribute};

        if ( $value ne $self->$attribute() ) {

            my $method = "Set$attribute";
            my ( $code, $msg ) = $self->$method($value);

            push @results, $self->loc($attribute) . ': ' . $msg;

        }
    }

    # We special case owner changing, so we can use ForceOwnerChange
    if ( $ticketargs{'Owner'} && ( $self->Owner != $ticketargs{'Owner'} ) ) {
        my $ChownType = "Give";
        $ChownType = "Force" if ( $ticketargs{'ForceOwnerChange'} );

        my ( $val, $msg ) = $self->SetOwner( $ticketargs{'Owner'}, $ChownType );
        push ( @results, $msg );
    }

    # }}}
# Deal with setting watchers


# Acceptable arguments:
#  Requestor
#  Requestors
#  AddRequestor
#  AddRequestors
#  DelRequestor
 
 foreach my $type qw(Requestor Cc AdminCc) {

        # If we've been given a number of delresses to del, do it.
                foreach my $address (@{$ticketargs{'Del'.$type}}) {
                my ($id, $msg) = $self->DeleteWatcher( Type => $type, Email => $address);
                push (@results, $msg) ;
                }

        # If we've been given a number of addresses to add, do it.
                foreach my $address (@{$ticketargs{'Add'.$type}}) {
                $RT::Logger->debug("Adding $address as a $type");
                my ($id, $msg) = $self->AddWatcher( Type => $type, Email => $address);
                push (@results, $msg) ;

        }


}


}
# }}}

# {{{ _Parse822HeadersForAttributes Content

=head2 _Parse822HeadersForAttributes Content

Takes an RFC822 style message and parses its attributes into a hash.

=cut

sub _Parse822HeadersForAttributes {
    my $self    = shift;
    my $content = shift;
    my %args;

    my @lines = ( split ( /\n/, $content ) );
    while ( defined( my $line = shift @lines ) ) {
        if ( $line =~ /^(.*?):(?:\s+(.*))?$/ ) {
            my $value = $2;
            my $tag   = lc($1);

            $tag =~ s/-//g;
            if ( defined( $args{$tag} ) )
            {    #if we're about to get a second value, make it an array
                $args{$tag} = [ $args{$tag} ];
            }
            if ( ref( $args{$tag} ) )
            {    #If it's an array, we want to push the value
                push @{ $args{$tag} }, $value;
            }
            else {    #if there's nothing there, just set the value
                $args{$tag} = $value;
            }
        } elsif ($line =~ /^$/) {

            #TODO: this won't work, since "" isn't of the form "foo:value"

                while ( defined( my $l = shift @lines ) ) {
                    push @{ $args{'content'} }, $l;
                }
            }
        
    }

    foreach my $date qw(due starts started resolved) {
        my $dateobj = RT::Date->new($RT::SystemUser);
        if ( $args{$date} =~ /^\d+$/ ) {
            $dateobj->Set( Format => 'unix', Value => $args{$date} );
        }
        else {
            $dateobj->Set( Format => 'unknown', Value => $args{$date} );
        }
        $args{$date} = $dateobj->ISO;
    }
    $args{'mimeobj'} = MIME::Entity->new();
    $args{'mimeobj'}->build(
        Type => ( $args{'contenttype'} || 'text/plain' ),
        Data => ($args{'content'} || '')
    );

    return (%args);
}

# }}}

# {{{ sub Import

=head2 Import PARAMHASH

Import a ticket. 
Doesn\'t create a transaction. 
Doesn\'t supply queue defaults, etc.

Returns: TICKETID

=cut

sub Import {
    my $self = shift;
    my ( $ErrStr, $QueueObj, $Owner );

    my %args = (
        id              => undef,
        EffectiveId     => undef,
        Queue           => undef,
        Requestor       => undef,
        Type            => 'ticket',
        Owner           => $RT::Nobody->Id,
        Subject         => '[no subject]',
        InitialPriority => undef,
        FinalPriority   => undef,
        Status          => 'new',
        TimeWorked      => "0",
        Due             => undef,
        Created         => undef,
        Updated         => undef,
        Resolved        => undef,
        Told            => undef,
        @_
    );

    if ( ( defined( $args{'Queue'} ) ) && ( !ref( $args{'Queue'} ) ) ) {
        $QueueObj = RT::Queue->new($RT::SystemUser);
        $QueueObj->Load( $args{'Queue'} );

        #TODO error check this and return 0 if it\'s not loading properly +++
    }
    elsif ( ref( $args{'Queue'} ) eq 'RT::Queue' ) {
        $QueueObj = RT::Queue->new($RT::SystemUser);
        $QueueObj->Load( $args{'Queue'}->Id );
    }
    else {
        $RT::Logger->debug(
            "$self " . $args{'Queue'} . " not a recognised queue object." );
    }

    #Can't create a ticket without a queue.
    unless ( defined($QueueObj) and $QueueObj->Id ) {
        $RT::Logger->debug("$self No queue given for ticket creation.");
        return ( 0, $self->loc('Could not create ticket. Queue not set') );
    }

    #Now that we have a queue, Check the ACLS
    unless (
        $self->CurrentUser->HasRight(
            Right    => 'CreateTicket',
            Object => $QueueObj
        )
      )
    {
        return ( 0,
            $self->loc("No permission to create tickets in the queue '[_1]'"
              , $QueueObj->Name));
    }

    # {{{ Deal with setting the owner

    # Attempt to take user object, user name or user id.
    # Assign to nobody if lookup fails.
    if ( defined( $args{'Owner'} ) ) {
        if ( ref( $args{'Owner'} ) ) {
            $Owner = $args{'Owner'};
        }
        else {
            $Owner = new RT::User( $self->CurrentUser );
            $Owner->Load( $args{'Owner'} );
            if ( !defined( $Owner->id ) ) {
                $Owner->Load( $RT::Nobody->id );
            }
        }
    }

    #If we have a proposed owner and they don't have the right 
    #to own a ticket, scream about it and make them not the owner
    if (
        ( defined($Owner) )
        and ( $Owner->Id != $RT::Nobody->Id )
        and (
            !$Owner->HasRight(
                Object => $QueueObj,
                Right    => 'OwnTicket'
            )
        )
      )
    {

        $RT::Logger->warning( "$self user "
              . $Owner->Name . "("
              . $Owner->id
              . ") was proposed "
              . "as a ticket owner but has no rights to own "
              . "tickets in '"
              . $QueueObj->Name . "'\n" );

        $Owner = undef;
    }

    #If we haven't been handed a valid owner, make it nobody.
    unless ( defined($Owner) ) {
        $Owner = new RT::User( $self->CurrentUser );
        $Owner->Load( $RT::Nobody->UserObj->Id );
    }

    # }}}

    unless ( $self->ValidateStatus( $args{'Status'} ) ) {
        return ( 0, $self->loc("'[_1]' is an invalid value for status", $args{'Status'}) );
    }

    $self->{'_AccessibleCache'}{Created}       = { 'read' => 1, 'write' => 1 };
    $self->{'_AccessibleCache'}{Creator}       = { 'read' => 1, 'auto'  => 1 };
    $self->{'_AccessibleCache'}{LastUpdated}   = { 'read' => 1, 'write' => 1 };
    $self->{'_AccessibleCache'}{LastUpdatedBy} = { 'read' => 1, 'auto'  => 1 };

    # If we're coming in with an id, set that now.
    my $EffectiveId = undef;
    if ( $args{'id'} ) {
        $EffectiveId = $args{'id'};

    }

    my $id = $self->SUPER::Create(
        id              => $args{'id'},
        EffectiveId     => $EffectiveId,
        Queue           => $QueueObj->Id,
        Owner           => $Owner->Id,
        Subject         => $args{'Subject'},		# loc
        InitialPriority => $args{'InitialPriority'},	# loc
        FinalPriority   => $args{'FinalPriority'},	# loc
        Priority        => $args{'InitialPriority'},	# loc
        Status          => $args{'Status'},		# loc
        TimeWorked      => $args{'TimeWorked'},		# loc
        Type            => $args{'Type'},		# loc
        Created         => $args{'Created'},		# loc
        Told            => $args{'Told'},		# loc
        LastUpdated     => $args{'Updated'},		# loc
        Resolved        => $args{'Resolved'},		# loc
        Due             => $args{'Due'},		# loc
    );

    # If the ticket didn't have an id
    # Set the ticket's effective ID now that we've created it.
    if ( $args{'id'} ) {
        $self->Load( $args{'id'} );
    }
    else {
        my ( $val, $msg ) =
          $self->__Set( Field => 'EffectiveId', Value => $id );

        unless ($val) {
            $RT::Logger->err(
                $self . "->Import couldn't set EffectiveId: $msg\n" );
        }
    }

    my $create_groups_ret = $self->_CreateTicketGroups();
    unless ($create_groups_ret) {
        $RT::Logger->crit(
            "Couldn't create ticket groups for ticket " . $self->Id );
    }

    $self->OwnerGroup->_AddMember( PrincipalId => $Owner->PrincipalId );

    my $watcher;
    foreach $watcher ( @{ $args{'Cc'} } ) {
        $self->_AddWatcher( Type => 'Cc', Email => $watcher, Silent => 1 );
    }
    foreach $watcher ( @{ $args{'AdminCc'} } ) {
        $self->_AddWatcher( Type => 'AdminCc', Email => $watcher,
            Silent => 1 );
    }
    foreach $watcher ( @{ $args{'Requestor'} } ) {
        $self->_AddWatcher( Type => 'Requestor', Email => $watcher,
            Silent => 1 );
    }

    return ( $self->Id, $ErrStr );
}

# }}}

# {{{ Routines dealing with watchers.

# {{{ _CreateTicketGroups 

=head2 _CreateTicketGroups

Create the ticket groups and links for this ticket. 
This routine expects to be called from Ticket->Create _inside of a transaction_

It will create four groups for this ticket: Requestor, Cc, AdminCc and Owner.

It will return true on success and undef on failure.

=begin testing

my $ticket = RT::Ticket->new($RT::SystemUser);
my ($id, $msg) = $ticket->Create(Subject => "Foo",
                Owner => $RT::SystemUser->Id,
                Status => 'open',
                Requestor => ['jesse@example.com'],
                Queue => '1'
                );
ok ($id, "Ticket $id was created");
ok(my $group = RT::Group->new($RT::SystemUser));
ok($group->LoadTicketRoleGroup(Ticket => $id, Type=> 'Requestor'));
ok ($group->Id, "Found the requestors object for this ticket");

ok(my $jesse = RT::User->new($RT::SystemUser), "Creating a jesse rt::user");
$jesse->LoadByEmail('jesse@example.com');
ok($jesse->Id,  "Found the jesse rt user");


ok ($ticket->IsWatcher(Type => 'Requestor', PrincipalId => $jesse->PrincipalId), "The ticket actually has jesse at fsck.com as a requestor");
ok ((my $add_id, $add_msg) = $ticket->AddWatcher(Type => 'Requestor', Email => 'bob@fsck.com'), "Added bob at fsck.com as a requestor");
ok ($add_id, "Add succeeded: ($add_msg)");
ok(my $bob = RT::User->new($RT::SystemUser), "Creating a bob rt::user");
$bob->LoadByEmail('bob@fsck.com');
ok($bob->Id,  "Found the bob rt user");
ok ($ticket->IsWatcher(Type => 'Requestor', PrincipalId => $bob->PrincipalId), "The ticket actually has bob at fsck.com as a requestor");;
ok ((my $add_id, $add_msg) = $ticket->DeleteWatcher(Type =>'Requestor', Email => 'bob@fsck.com'), "Added bob at fsck.com as a requestor");
ok (!$ticket->IsWatcher(Type => 'Requestor', Principal => $bob->PrincipalId), "The ticket no longer has bob at fsck.com as a requestor");;


$group = RT::Group->new($RT::SystemUser);
ok($group->LoadTicketRoleGroup(Ticket => $id, Type=> 'Cc'));
ok ($group->Id, "Found the cc object for this ticket");
$group = RT::Group->new($RT::SystemUser);
ok($group->LoadTicketRoleGroup(Ticket => $id, Type=> 'AdminCc'));
ok ($group->Id, "Found the AdminCc object for this ticket");
$group = RT::Group->new($RT::SystemUser);
ok($group->LoadTicketRoleGroup(Ticket => $id, Type=> 'Owner'));
ok ($group->Id, "Found the Owner object for this ticket");
ok($group->HasMember($RT::SystemUser->UserObj->PrincipalObj), "the owner group has the member 'RT_System'");

=end testing

=cut


sub _CreateTicketGroups {
    my $self = shift;
    
    my @types = qw(Requestor Owner Cc AdminCc);

    foreach my $type (@types) {
        my $type_obj = RT::Group->new($self->CurrentUser);
        my ($id, $msg) = $type_obj->CreateRoleGroup(Domain => 'RT::Ticket-Role',
                                                       Instance => $self->Id, 
                                                       Type => $type);
        unless ($id) {
            $RT::Logger->error("Couldn't create a ticket group of type '$type' for ticket ".
                               $self->Id.": ".$msg);     
            return(undef);
        }
     }
    return(1);
    
}

# }}}

# {{{ sub OwnerGroup

=head2 OwnerGroup

A constructor which returns an RT::Group object containing the owner of this ticket.

=cut

sub OwnerGroup {
    my $self = shift;
    my $owner_obj = RT::Group->new($self->CurrentUser);
    $owner_obj->LoadTicketRoleGroup( Ticket => $self->Id,  Type => 'Owner');
    return ($owner_obj);
}

# }}}


# {{{ sub AddWatcher

=head2 AddWatcher

AddWatcher takes a parameter hash. The keys are as follows:

Type        One of Requestor, Cc, AdminCc

PrinicpalId The RT::Principal id of the user or group that's being added as a watcher

Email       The email address of the new watcher. If a user with this 
            email address can't be found, a new nonprivileged user will be created.

If the watcher you\'re trying to set has an RT account, set the Owner paremeter to their User Id. Otherwise, set the Email parameter to their Email address.

=cut

sub AddWatcher {
    my $self = shift;
    my %args = (
        Type  => undef,
        PrincipalId => undef,
        Email => undef,
        @_
    );

    # ModifyTicket works in any case
    return $self->_AddWatcher( %args )
        if $self->CurrentUserHasRight('ModifyTicket');

<<<<<<< HEAD
    if ( $args{'Email'} ) {
        my ($addr) = Mail::Address->parse( $args{'Email'} );
        return (0, $self->loc("Couldn't parse address from '[_1] string", $args{'Email'} ))
            unless $addr;
=======
    # {{{ Check ACLS
    #If the watcher we're trying to add is for the current user
    if ( $self->CurrentUser->PrincipalId == ($args{'PrincipalId'} || 0)
       or    lc( $self->CurrentUser->UserObj->EmailAddress )
          eq lc( RT::User->CanonicalizeEmailAddress( $args{'Email'} ) || '' ) )
    {
        #  If it's an AdminCc and they don't have 
        #   'WatchAsAdminCc' or 'ModifyTicket', bail
        if ( $args{'Type'} eq 'AdminCc' ) {
            unless ( $self->CurrentUserHasRight('ModifyTicket')
                or $self->CurrentUserHasRight('WatchAsAdminCc') ) {
                return ( 0, $self->loc('Permission Denied'))
            }
        }

        #  If it's a Requestor or Cc and they don't have
        #   'Watch' or 'ModifyTicket', bail
        elsif ( ( $args{'Type'} eq 'Cc' ) or ( $args{'Type'} eq 'Requestor' ) ) {
>>>>>>> d2789646

        if ( lc $self->CurrentUser->UserObj->EmailAddress
            eq lc RT::User->CanonicalizeEmailAddress( $addr->address ) )
        {
            $args{'PrincipalId'} = $self->CurrentUser->id;
            delete $args{'Email'};
        }
    }

    # If the watcher isn't the current user then the current user has no right
    # bail
    unless ( $args{'PrincipalId'} && $self->CurrentUser->id == $args{'PrincipalId'} ) {
        return ( 0, $self->loc("Permission Denied") );
    }

    #  If it's an AdminCc and they don't have 'WatchAsAdminCc', bail
    if ( $args{'Type'} eq 'AdminCc' ) {
        unless ( $self->CurrentUserHasRight('WatchAsAdminCc') ) {
            return ( 0, $self->loc('Permission Denied') );
        }
    }

    #  If it's a Requestor or Cc and they don't have 'Watch', bail
    elsif ( $args{'Type'} eq 'Cc' || $args{'Type'} eq 'Requestor' ) {
        unless ( $self->CurrentUserHasRight('Watch') ) {
            return ( 0, $self->loc('Permission Denied') );
        }
    }
    else {
        $RT::Logger->warning( "AddWatcher got passed a bogus type");
        return ( 0, $self->loc('Error in parameters to Ticket->AddWatcher') );
    }

    return $self->_AddWatcher( %args );
}

#This contains the meat of AddWatcher. but can be called from a routine like
# Create, which doesn't need the additional acl check
sub _AddWatcher {
    my $self = shift;
    my %args = (
        Type   => undef,
        Silent => undef,
        PrincipalId => undef,
        Email => undef,
        @_
    );


    my $principal = RT::Principal->new($self->CurrentUser);
    if ($args{'Email'}) {
        my $user = RT::User->new($RT::SystemUser);
        my ($pid, $msg) = $user->LoadOrCreateByEmail( $args{'Email'} );
        $args{'PrincipalId'} = $pid if $pid; 
    }
    if ($args{'PrincipalId'}) {
        $principal->Load($args{'PrincipalId'});
    } 

 
    # If we can't find this watcher, we need to bail.
    unless ($principal->Id) {
            $RT::Logger->error("Could not load create a user with the email address '".$args{'Email'}. "' to add as a watcher for ticket ".$self->Id);
        return(0, $self->loc("Could not find or create that user"));
    }


    my $group = RT::Group->new($self->CurrentUser);
    $group->LoadTicketRoleGroup(Type => $args{'Type'}, Ticket => $self->Id);
    unless ($group->id) {
        return(0,$self->loc("Group not found"));
    }

    if ( $group->HasMember( $principal)) {

        return ( 0, $self->loc('That principal is already a [_1] for this ticket', $self->loc($args{'Type'})) );
    }


    my ( $m_id, $m_msg ) = $group->_AddMember( PrincipalId => $principal->Id,
                                               InsideTransaction => 1 );
    unless ($m_id) {
        $RT::Logger->error("Failed to add ".$principal->Id." as a member of group ".$group->Id."\n".$m_msg);

        return ( 0, $self->loc('Could not make that principal a [_1] for this ticket', $self->loc($args{'Type'})) );
    }

    unless ( $args{'Silent'} ) {
        $self->_NewTransaction(
            Type     => 'AddWatcher',
            NewValue => $principal->Id,
            Field    => $args{'Type'}
        );
    }

        return ( 1, $self->loc('Added principal as a [_1] for this ticket', $self->loc($args{'Type'})) );
}

# }}}


# {{{ sub DeleteWatcher

=head2 DeleteWatcher { Type => TYPE, PrincipalId => PRINCIPAL_ID, Email => EMAIL_ADDRESS }


Deletes a Ticket watcher.  Takes two arguments:

Type  (one of Requestor,Cc,AdminCc)

and one of

PrincipalId (an RT::Principal Id of the watcher you want to remove)
    OR
Email (the email address of an existing wathcer)


=cut


sub DeleteWatcher {
    my $self = shift;

    my %args = ( Type        => undef,
                 PrincipalId => undef,
                 Email       => undef,
                 @_ );

    unless ( $args{'PrincipalId'} || $args{'Email'} ) {
        return ( 0, $self->loc("No principal specified") );
    }
    my $principal = RT::Principal->new( $self->CurrentUser );
    if ( $args{'PrincipalId'} ) {

        $principal->Load( $args{'PrincipalId'} );
    }
    else {
        my $user = RT::User->new( $self->CurrentUser );
        $user->LoadByEmail( $args{'Email'} );
        $principal->Load( $user->Id );
    }

    # If we can't find this watcher, we need to bail.
    unless ( $principal->Id ) {
        return ( 0, $self->loc("Could not find that principal") );
    }

    my $group = RT::Group->new( $self->CurrentUser );
    $group->LoadTicketRoleGroup( Type => $args{'Type'}, Ticket => $self->Id );
    unless ( $group->id ) {
        return ( 0, $self->loc("Group not found") );
    }

    # {{{ Check ACLS
    #If the watcher we're trying to add is for the current user
    if ( $self->CurrentUser->PrincipalId == $principal->id ) {

        #  If it's an AdminCc and they don't have
        #   'WatchAsAdminCc' or 'ModifyTicket', bail
        if ( $args{'Type'} eq 'AdminCc' ) {
            unless (    $self->CurrentUserHasRight('ModifyTicket')
                     or $self->CurrentUserHasRight('WatchAsAdminCc') ) {
                return ( 0, $self->loc('Permission Denied') );
            }
        }

        #  If it's a Requestor or Cc and they don't have
        #   'Watch' or 'ModifyTicket', bail
        elsif ( ( $args{'Type'} eq 'Cc' ) or ( $args{'Type'} eq 'Requestor' ) )
        {
            unless (    $self->CurrentUserHasRight('ModifyTicket')
                     or $self->CurrentUserHasRight('Watch') ) {
                return ( 0, $self->loc('Permission Denied') );
            }
        }
        else {
            $RT::Logger->warn("$self -> DeleteWatcher got passed a bogus type");
            return ( 0,
                     $self->loc('Error in parameters to Ticket->DeleteWatcher') );
        }
    }

    # If the watcher isn't the current user
    # and the current user  doesn't have 'ModifyTicket' bail
    else {
        unless ( $self->CurrentUserHasRight('ModifyTicket') ) {
            return ( 0, $self->loc("Permission Denied") );
        }
    }

    # }}}

    # see if this user is already a watcher.

    unless ( $group->HasMember($principal) ) {
        return ( 0,
                 $self->loc( 'That principal is not a [_1] for this ticket',
                             $args{'Type'} ) );
    }

    my ( $m_id, $m_msg ) = $group->_DeleteMember( $principal->Id );
    unless ($m_id) {
        $RT::Logger->error( "Failed to delete "
                            . $principal->Id
                            . " as a member of group "
                            . $group->Id . "\n"
                            . $m_msg );

        return (0,
                $self->loc(
                    'Could not remove that principal as a [_1] for this ticket',
                    $args{'Type'} ) );
    }

    unless ( $args{'Silent'} ) {
        $self->_NewTransaction( Type     => 'DelWatcher',
                                OldValue => $principal->Id,
                                Field    => $args{'Type'} );
    }

    return ( 1,
             $self->loc( "[_1] is no longer a [_2] for this ticket.",
                         $principal->Object->Name,
                         $args{'Type'} ) );
}



# }}}


=head2 SquelchMailTo [EMAIL]

Takes an optional email address to never email about updates to this ticket.


Returns an array of the RT::Attribute objects for this ticket's 'SquelchMailTo' attributes.

=begin testing

my $t = RT::Ticket->new($RT::SystemUser);
ok($t->Create(Queue => 'general', Subject => 'SquelchTest'));

is($#{$t->SquelchMailTo}, -1, "The ticket has no squelched recipients");

my @returned = $t->SquelchMailTo('nobody@example.com');

is($#returned, 0, "The ticket has one squelched recipients");

my @names = $t->Attributes->Names;
is(shift @names, 'SquelchMailTo', "The attribute we have is SquelchMailTo");
@returned = $t->SquelchMailTo('nobody@example.com');


is($#returned, 0, "The ticket has one squelched recipients");

@names = $t->Attributes->Names;
is(shift @names, 'SquelchMailTo', "The attribute we have is SquelchMailTo");


my ($ret, $msg) = $t->UnsquelchMailTo('nobody@example.com');
ok($ret, "Removed nobody as a squelched recipient - ".$msg);
@returned = $t->SquelchMailTo();
is($#returned, -1, "The ticket has no squelched recipients". join(',',@returned));


=end testing

=cut

sub SquelchMailTo {
    my $self = shift;
    if (@_) {
        unless ( $self->CurrentUserHasRight('ModifyTicket') ) {
            return undef;
        }
        my $attr = shift;
        $self->AddAttribute( Name => 'SquelchMailTo', Content => $attr )
          unless grep { $_->Content eq $attr }
          $self->Attributes->Named('SquelchMailTo');

    }
    unless ( $self->CurrentUserHasRight('ShowTicket') ) {
        return undef;
    }
    my @attributes = $self->Attributes->Named('SquelchMailTo');
    return (@attributes);
}


=head2 UnsquelchMailTo ADDRESS

Takes an address and removes it from this ticket's "SquelchMailTo" list. If an address appears multiple times, each instance is removed.

Returns a tuple of (status, message)

=cut

sub UnsquelchMailTo {
    my $self = shift;

    my $address = shift;
    unless ( $self->CurrentUserHasRight('ModifyTicket') ) {
        return ( 0, $self->loc("Permission Denied") );
    }

    my ($val, $msg) = $self->Attributes->DeleteEntry ( Name => 'SquelchMailTo', Content => $address);
    return ($val, $msg);
}


# {{{ a set of  [foo]AsString subs that will return the various sorts of watchers for a ticket/queue as a comma delineated string

=head2 RequestorAddresses

 B<Returns> String: All Ticket Requestor email addresses as a string.

=cut

sub RequestorAddresses {
    my $self = shift;

    unless ( $self->CurrentUserHasRight('ShowTicket') ) {
        return undef;
    }

    return ( $self->Requestors->MemberEmailAddressesAsString );
}


=head2 AdminCcAddresses

returns String: All Ticket AdminCc email addresses as a string

=cut

sub AdminCcAddresses {
    my $self = shift;

    unless ( $self->CurrentUserHasRight('ShowTicket') ) {
        return undef;
    }

    return ( $self->AdminCc->MemberEmailAddressesAsString )

}

=head2 CcAddresses

returns String: All Ticket Ccs as a string of email addresses

=cut

sub CcAddresses {
    my $self = shift;

    unless ( $self->CurrentUserHasRight('ShowTicket') ) {
        return undef;
    }

    return ( $self->Cc->MemberEmailAddressesAsString);

}

# }}}

# {{{ Routines that return RT::Watchers objects of Requestors, Ccs and AdminCcs

# {{{ sub Requestors

=head2 Requestors

Takes nothing.
Returns this ticket's Requestors as an RT::Group object

=cut

sub Requestors {
    my $self = shift;

    my $group = RT::Group->new($self->CurrentUser);
    if ( $self->CurrentUserHasRight('ShowTicket') ) {
        $group->LoadTicketRoleGroup(Type => 'Requestor', Ticket => $self->Id);
    }
    return ($group);

}

# }}}

# {{{ sub Cc

=head2 Cc

Takes nothing.
Returns an RT::Group object which contains this ticket's Ccs.
If the user doesn't have "ShowTicket" permission, returns an empty group

=cut

sub Cc {
    my $self = shift;

    my $group = RT::Group->new($self->CurrentUser);
    if ( $self->CurrentUserHasRight('ShowTicket') ) {
        $group->LoadTicketRoleGroup(Type => 'Cc', Ticket => $self->Id);
    }
    return ($group);

}

# }}}

# {{{ sub AdminCc

=head2 AdminCc

Takes nothing.
Returns an RT::Group object which contains this ticket's AdminCcs.
If the user doesn't have "ShowTicket" permission, returns an empty group

=cut

sub AdminCc {
    my $self = shift;

    my $group = RT::Group->new($self->CurrentUser);
    if ( $self->CurrentUserHasRight('ShowTicket') ) {
        $group->LoadTicketRoleGroup(Type => 'AdminCc', Ticket => $self->Id);
    }
    return ($group);

}

# }}}

# }}}

# {{{ IsWatcher,IsRequestor,IsCc, IsAdminCc

# {{{ sub IsWatcher
# a generic routine to be called by IsRequestor, IsCc and IsAdminCc

=head2 IsWatcher { Type => TYPE, PrincipalId => PRINCIPAL_ID, Email => EMAIL }

Takes a param hash with the attributes Type and either PrincipalId or Email

Type is one of Requestor, Cc, AdminCc and Owner

PrincipalId is an RT::Principal id, and Email is an email address.

Returns true if the specified principal (or the one corresponding to the
specified address) is a member of the group Type for this ticket.

XX TODO: This should be Memoized. 

=cut

sub IsWatcher {
    my $self = shift;

    my %args = ( Type  => 'Requestor',
        PrincipalId    => undef,
        Email          => undef,
        @_
    );

    # Load the relevant group. 
    my $group = RT::Group->new($self->CurrentUser);
    $group->LoadTicketRoleGroup(Type => $args{'Type'}, Ticket => $self->id);

    # Find the relevant principal.
    my $principal = RT::Principal->new($self->CurrentUser);
    if (!$args{PrincipalId} && $args{Email}) {
        # Look up the specified user.
        my $user = RT::User->new($self->CurrentUser);
        $user->LoadByEmail($args{Email});
        if ($user->Id) {
            $args{PrincipalId} = $user->PrincipalId;
        }
        else {
            # A non-existent user can't be a group member.
            return 0;
        }
    }
    $principal->Load($args{'PrincipalId'});

    # Ask if it has the member in question
    return ($group->HasMember($principal));
}

# }}}

# {{{ sub IsRequestor

=head2 IsRequestor PRINCIPAL_ID
  
  Takes an RT::Principal id
  Returns true if the principal is a requestor of the current ticket.


=cut

sub IsRequestor {
    my $self   = shift;
    my $person = shift;

    return ( $self->IsWatcher( Type => 'Requestor', PrincipalId => $person ) );

};

# }}}

# {{{ sub IsCc

=head2 IsCc PRINCIPAL_ID

  Takes an RT::Principal id.
  Returns true if the principal is a requestor of the current ticket.


=cut

sub IsCc {
    my $self = shift;
    my $cc   = shift;

    return ( $self->IsWatcher( Type => 'Cc', PrincipalId => $cc ) );

}

# }}}

# {{{ sub IsAdminCc

=head2 IsAdminCc PRINCIPAL_ID

  Takes an RT::Principal id.
  Returns true if the principal is a requestor of the current ticket.

=cut

sub IsAdminCc {
    my $self   = shift;
    my $person = shift;

    return ( $self->IsWatcher( Type => 'AdminCc', PrincipalId => $person ) );

}

# }}}

# {{{ sub IsOwner

=head2 IsOwner

  Takes an RT::User object. Returns true if that user is this ticket's owner.
returns undef otherwise

=cut

sub IsOwner {
    my $self   = shift;
    my $person = shift;

    # no ACL check since this is used in acl decisions
    # unless ($self->CurrentUserHasRight('ShowTicket')) {
    #	return(undef);
    #   }	

    #Tickets won't yet have owners when they're being created.
    unless ( $self->OwnerObj->id ) {
        return (undef);
    }

    if ( $person->id == $self->OwnerObj->id ) {
        return (1);
    }
    else {
        return (undef);
    }
}

# }}}

# }}}

# }}}


=head2 TransactionAddresses

Returns a composite hashref of the results of L<RT::Transaction/Addresses> for all this ticket's Create, Comment or Correspond transactions.
The keys are C<To>, C<Cc> and C<Bcc>. The values are lists of C<Mail::Address> objects.

NOTE: For performance reasons, this method might want to skip transactions and go straight for attachments. But to make that work right, we're going to need to go and walk around the access control in Attachment.pm's sub _Value.

=cut


sub TransactionAddresses {
    my $self = shift;
    my $txns = $self->Transactions;

    my %addresses = ();
    foreach my $type (qw(Create Comment Correspond)) {
    $txns->Limit(FIELD => 'Type', OPERATOR => '=', VALUE => $type , ENTRYAGGREGATOR => 'OR', CASESENSITIVE => 1);
        }

    while (my $txn = $txns->Next) {
        my $txnaddrs = $txn->Addresses; 
        foreach my $addrlist ( values %$txnaddrs ) {
                foreach my $addr (@$addrlist) {
                    # Skip addresses without a phrase (things that are just raw addresses) if we have a phrase
                    next if ($addresses{$addr->address} && $addresses{$addr->address}->phrase && not $addr->phrase);
                    $addresses{$addr->address} = $addr;
                }
        }
    }

    return \%addresses;

}




# {{{ Routines dealing with queues 

# {{{ sub ValidateQueue

sub ValidateQueue {
    my $self  = shift;
    my $Value = shift;

    if ( !$Value ) {
        $RT::Logger->warning( " RT:::Queue::ValidateQueue called with a null value. this isn't ok.");
        return (1);
    }

    my $QueueObj = RT::Queue->new( $self->CurrentUser );
    my $id       = $QueueObj->Load($Value);

    if ($id) {
        return (1);
    }
    else {
        return (undef);
    }
}

# }}}

# {{{ sub SetQueue  

sub SetQueue {
    my $self     = shift;
    my $NewQueue = shift;

    #Redundant. ACL gets checked in _Set;
    unless ( $self->CurrentUserHasRight('ModifyTicket') ) {
        return ( 0, $self->loc("Permission Denied") );
    }

    my $NewQueueObj = RT::Queue->new( $self->CurrentUser );
    $NewQueueObj->Load($NewQueue);

    unless ( $NewQueueObj->Id() ) {
        return ( 0, $self->loc("That queue does not exist") );
    }

    if ( $NewQueueObj->Id == $self->QueueObj->Id ) {
        return ( 0, $self->loc('That is the same value') );
    }
    unless (
        $self->CurrentUser->HasRight(
            Right    => 'CreateTicket',
            Object => $NewQueueObj
        )
      )
    {
        return ( 0, $self->loc("You may not create requests in that queue.") );
    }

    unless (
        $self->OwnerObj->HasRight(
            Right    => 'OwnTicket',
            Object => $NewQueueObj
        )
      )
    {
        my $clone = RT::Ticket->new( $RT::SystemUser );
        $clone->Load( $self->Id );
        unless ( $clone->Id ) {
            return ( 0, $self->loc("Couldn't load copy of ticket #[_1].", $self->Id) );
        }
        my ($status, $msg) = $clone->SetOwner( $RT::Nobody->Id, 'Force' );
        $RT::Logger->error("Couldn't set owner on queue change: $msg") unless $status;
    }

    return ( $self->_Set( Field => 'Queue', Value => $NewQueueObj->Id() ) );
}

# }}}

# {{{ sub QueueObj

=head2 QueueObj

Takes nothing. returns this ticket's queue object

=cut

sub QueueObj {
    my $self = shift;

    my $queue_obj = RT::Queue->new( $self->CurrentUser );

    #We call __Value so that we can avoid the ACL decision and some deep recursion
    my ($result) = $queue_obj->Load( $self->__Value('Queue') );
    return ($queue_obj);
}

# }}}

# }}}

# {{{ Date printing routines

# {{{ sub DueObj

=head2 DueObj

  Returns an RT::Date object containing this ticket's due date

=cut

sub DueObj {
    my $self = shift;

    my $time = new RT::Date( $self->CurrentUser );

    # -1 is RT::Date slang for never
    if ( my $due = $self->Due ) {
        $time->Set( Format => 'sql', Value => $due );
    }
    else {
        $time->Set( Format => 'unix', Value => -1 );
    }

    return $time;
}

# }}}

# {{{ sub DueAsString 

=head2 DueAsString

Returns this ticket's due date as a human readable string

=cut

sub DueAsString {
    my $self = shift;
    return $self->DueObj->AsString();
}

# }}}

# {{{ sub ResolvedObj

=head2 ResolvedObj

  Returns an RT::Date object of this ticket's 'resolved' time.

=cut

sub ResolvedObj {
    my $self = shift;

    my $time = new RT::Date( $self->CurrentUser );
    $time->Set( Format => 'sql', Value => $self->Resolved );
    return $time;
}

# }}}

# {{{ sub SetStarted

=head2 SetStarted

Takes a date in ISO format or undef
Returns a transaction id and a message
The client calls "Start" to note that the project was started on the date in $date.
A null date means "now"

=cut

sub SetStarted {
    my $self = shift;
    my $time = shift || 0;

    unless ( $self->CurrentUserHasRight('ModifyTicket') ) {
        return ( 0, $self->loc("Permission Denied") );
    }

    #We create a date object to catch date weirdness
    my $time_obj = new RT::Date( $self->CurrentUser() );
    if ( $time ) {
        $time_obj->Set( Format => 'ISO', Value => $time );
    }
    else {
        $time_obj->SetToNow();
    }

    #Now that we're starting, open this ticket
    #TODO do we really want to force this as policy? it should be a scrip

    #We need $TicketAsSystem, in case the current user doesn't have
    #ShowTicket
    #
    my $TicketAsSystem = new RT::Ticket($RT::SystemUser);
    $TicketAsSystem->Load( $self->Id );
    if ( $TicketAsSystem->Status eq 'new' ) {
        $TicketAsSystem->Open();
    }

    return ( $self->_Set( Field => 'Started', Value => $time_obj->ISO ) );

}

# }}}

# {{{ sub StartedObj

=head2 StartedObj

  Returns an RT::Date object which contains this ticket's 
'Started' time.

=cut

sub StartedObj {
    my $self = shift;

    my $time = new RT::Date( $self->CurrentUser );
    $time->Set( Format => 'sql', Value => $self->Started );
    return $time;
}

# }}}

# {{{ sub StartsObj

=head2 StartsObj

  Returns an RT::Date object which contains this ticket's 
'Starts' time.

=cut

sub StartsObj {
    my $self = shift;

    my $time = new RT::Date( $self->CurrentUser );
    $time->Set( Format => 'sql', Value => $self->Starts );
    return $time;
}

# }}}

# {{{ sub ToldObj

=head2 ToldObj

  Returns an RT::Date object which contains this ticket's 
'Told' time.

=cut

sub ToldObj {
    my $self = shift;

    my $time = new RT::Date( $self->CurrentUser );
    $time->Set( Format => 'sql', Value => $self->Told );
    return $time;
}

# }}}

# {{{ sub ToldAsString

=head2 ToldAsString

A convenience method that returns ToldObj->AsString

TODO: This should be deprecated

=cut

sub ToldAsString {
    my $self = shift;
    if ( $self->Told ) {
        return $self->ToldObj->AsString();
    }
    else {
        return ("Never");
    }
}

# }}}

# {{{ sub TimeWorkedAsString

=head2 TimeWorkedAsString

Returns the amount of time worked on this ticket as a Text String

=cut

sub TimeWorkedAsString {
    my $self = shift;
    return "0" unless $self->TimeWorked;

    #This is not really a date object, but if we diff a number of seconds 
    #vs the epoch, we'll get a nice description of time worked.

    my $worked = new RT::Date( $self->CurrentUser );

    #return the  #of minutes worked turned into seconds and written as
    # a simple text string

    return ( $worked->DurationAsString( $self->TimeWorked * 60 ) );
}

# }}}

# }}}

# {{{ Routines dealing with correspondence/comments

# {{{ sub Comment

=head2 Comment

Comment on this ticket.
Takes a hashref with the following attributes:
If MIMEObj is undefined, Content will be used to build a MIME::Entity for this
commentl

MIMEObj, TimeTaken, CcMessageTo, BccMessageTo, Content, DryRun

If DryRun is defined, this update WILL NOT BE RECORDED. Scrips will not be committed.
They will, however, be prepared and you'll be able to access them through the TransactionObj

Returns: Transaction id, Error Message, Transaction Object
(note the different order from Create()!)

=cut

sub Comment {
    my $self = shift;

    my %args = ( CcMessageTo  => undef,
                 BccMessageTo => undef,
                 MIMEObj      => undef,
                 Content      => undef,
                 TimeTaken => 0,
                 DryRun     => 0, 
                 @_ );

    unless (    ( $self->CurrentUserHasRight('CommentOnTicket') )
             or ( $self->CurrentUserHasRight('ModifyTicket') ) ) {
        return ( 0, $self->loc("Permission Denied"), undef );
    }
    $args{'NoteType'} = 'Comment';

    if ($args{'DryRun'}) {
        $RT::Handle->BeginTransaction();
        $args{'CommitScrips'} = 0;
    }

    my @results = $self->_RecordNote(%args);
    if ($args{'DryRun'}) {
        $RT::Handle->Rollback();
    }

    return(@results);
}
# }}}

# {{{ sub Correspond

=head2 Correspond

Correspond on this ticket.
Takes a hashref with the following attributes:


MIMEObj, TimeTaken, CcMessageTo, BccMessageTo, Content, DryRun

if there's no MIMEObj, Content is used to build a MIME::Entity object

If DryRun is defined, this update WILL NOT BE RECORDED. Scrips will not be committed.
They will, however, be prepared and you'll be able to access them through the TransactionObj

Returns: Transaction id, Error Message, Transaction Object
(note the different order from Create()!)


=cut

sub Correspond {
    my $self = shift;
    my %args = ( CcMessageTo  => undef,
                 BccMessageTo => undef,
                 MIMEObj      => undef,
                 Content      => undef,
                 TimeTaken    => 0,
                 @_ );

    unless (    ( $self->CurrentUserHasRight('ReplyToTicket') )
             or ( $self->CurrentUserHasRight('ModifyTicket') ) ) {
        return ( 0, $self->loc("Permission Denied"), undef );
    }

    $args{'NoteType'} = 'Correspond'; 
    if ($args{'DryRun'}) {
        $RT::Handle->BeginTransaction();
        $args{'CommitScrips'} = 0;
    }

    my @results = $self->_RecordNote(%args);

    #Set the last told date to now if this isn't mail from the requestor.
    #TODO: Note that this will wrongly ack mail from any non-requestor as a "told"
    $self->_SetTold unless ( $self->IsRequestor($self->CurrentUser->id));

    if ($args{'DryRun'}) {
        $RT::Handle->Rollback();
    }

    return (@results);

}

# }}}

# {{{ sub _RecordNote

=head2 _RecordNote

the meat of both comment and correspond. 

Performs no access control checks. hence, dangerous.

=cut

sub _RecordNote {
    my $self = shift;
    my %args = ( 
        CcMessageTo  => undef,
        BccMessageTo => undef,
        Encrypt      => undef,
        Sign         => undef,
        MIMEObj      => undef,
        Content      => undef,
        NoteType     => 'Correspond',
        TimeTaken    => 0,
        CommitScrips => 1,
        @_
    );

    unless ( $args{'MIMEObj'} || $args{'Content'} ) {
        return ( 0, $self->loc("No message attached"), undef );
    }

    unless ( $args{'MIMEObj'} ) {
        $args{'MIMEObj'} = MIME::Entity->build(
            Data => ( ref $args{'Content'}? $args{'Content'}: [ $args{'Content'} ] )
        );
    }

    # convert text parts into utf-8
    RT::I18N::SetMIMEEntityToUTF8( $args{'MIMEObj'} );

<<<<<<< HEAD
    # If we've been passed in CcMessageTo and BccMessageTo fields,
    # add them to the mime object for passing on to the transaction handler
    # The "NotifyOtherRecipients" scripAction will look for RT-Send-Cc: and
    # RT-Send-Bcc: headers

    # XXX: 'CcMessageTo' is EmailAddress line, so most probably here is bug
    # as CanonicalizeEmailAddress expect only one address at a time
    foreach my $field (qw(Cc Bcc)) {
        $args{'MIMEObj'}->head->add(
            "RT-Send-$field" => RT::User->CanonicalizeEmailAddress( $args{ $field .'MessageTo' } )
        ) if defined $args{ $field . 'MessageTo' };
    }

    foreach my $argument (qw(Encrypt Sign)) {
        $args{'MIMEObj'}->head->add(
            "X-RT-$argument" => $args{ $argument }
        ) if defined $args{ $argument };
=======
# If we've been passed in CcMessageTo and BccMessageTo fields,
# add them to the mime object for passing on to the transaction handler
# The "NotifyOtherRecipients" scripAction will look for RT-Send-Cc: and RT-Send-Bcc:
# headers


    foreach my $type (qw/Cc Bcc/) {
        if ( defined $args{ $type . 'MessageTo' } ) {

            my $addresses = join ', ', (
                map { RT::User->CanonicalizeEmailAddress( $_->address ) }
                    Mail::Address->parse( $args{ $type . 'MessageTo' } ) );
            $args{'MIMEObj'}->head->add( 'RT-Send-' . $type, $addresses );
        }
>>>>>>> d2789646
    }

    # XXX: This code is duplicated several times
    # If this is from an external source, we need to come up with its
    # internal Message-ID now, so all emails sent because of this
    # message have a common Message-ID
    my $org = RT->Config->Get('Organization');
    
    
    
    my $msgid = $args{'MIMEObj'}->head->get('Message-ID');
    unless (defined $msgid && $msgid =~ /<(rt-.*?-\d+-\d+)\.(\d+-0-0)\@\Q$org\E>/) {
        $args{'MIMEObj'}->head->set( 'RT-Message-ID',
            "<rt-"
            . $RT::VERSION . "-"
            . $$ . "-"
            . CORE::time() . "-"
            . int(rand(2000)) . '.'
            . $self->id . "-"
            . "0" . "-"  # Scrip
            . "0" . "@"  # Email sent
            . $org
            . ">" );
    }

    #Record the correspondence (write the transaction)
    my ( $Trans, $msg, $TransObj ) = $self->_NewTransaction(
             Type => $args{'NoteType'},
             Data => ( $args{'MIMEObj'}->head->get('subject') || 'No Subject' ),
             TimeTaken => $args{'TimeTaken'},
             MIMEObj   => $args{'MIMEObj'}, 
             CommitScrips => $args{'CommitScrips'},
    );

    unless ($Trans) {
        $RT::Logger->err("$self couldn't init a transaction $msg");
        return ( $Trans, $self->loc("Message could not be recorded"), undef );
    }

    return ( $Trans, $self->loc("Message recorded"), $TransObj );
}

# }}}

# }}}

# {{{ sub _Links 

sub _Links {
    my $self = shift;

    #TODO: Field isn't the right thing here. but I ahave no idea what mnemonic ---
    #tobias meant by $f
    my $field = shift;
    my $type  = shift || "";

    unless ( $self->{"$field$type"} ) {
        $self->{"$field$type"} = new RT::Links( $self->CurrentUser );
        if ( $self->CurrentUserHasRight('ShowTicket') ) {
            # Maybe this ticket is a merged ticket
            my $Tickets = new RT::Tickets( $self->CurrentUser );
            # at least to myself
            $self->{"$field$type"}->Limit( FIELD => $field,
                                           VALUE => $self->URI,
                                           ENTRYAGGREGATOR => 'OR' );
            $Tickets->Limit( FIELD => 'EffectiveId',
                             VALUE => $self->EffectiveId );
            while (my $Ticket = $Tickets->Next) {
                $self->{"$field$type"}->Limit( FIELD => $field,
                                               VALUE => $Ticket->URI,
                                               ENTRYAGGREGATOR => 'OR' );
            }
            $self->{"$field$type"}->Limit( FIELD => 'Type',
                                           VALUE => $type )
              if ($type);
        }
    }
    return ( $self->{"$field$type"} );
}

# }}}

# {{{ sub DeleteLink 

=head2 DeleteLink

Delete a link. takes a paramhash of Base, Target, Type, Silent,
SilentBase and SilentTarget. Either Base or Target must be null.
The null value will be replaced with this ticket\'s id.

If Silent is true then no transaction would be recorded, in other
case you can control creation of transactions on both base and
target with SilentBase and SilentTarget respectively. By default
both transactions are created.

=cut 

sub DeleteLink {
    my $self = shift;
    my %args = (
        Base   => undef,
        Target => undef,
        Type   => undef,
        Silent => undef,
        SilentBase   => undef,
        SilentTarget => undef,
        @_
    );

    unless ( $args{'Target'} || $args{'Base'} ) {
        $RT::Logger->error("Base or Target must be specified\n");
        return ( 0, $self->loc('Either base or target must be specified') );
    }

    #check acls
    my $right = 0;
    $right++ if $self->CurrentUserHasRight('ModifyTicket');
    if ( !$right && RT->Config->Get( 'StrictLinkACL' ) ) {
        return ( 0, $self->loc("Permission Denied") );
    }

    # If the other URI is an RT::Ticket, we want to make sure the user
    # can modify it too...
    my ($status, $msg, $other_ticket) = $self->__GetTicketFromURI( URI => $args{'Target'} || $args{'Base'} );
    return (0, $msg) unless $status;
    if ( !$other_ticket || $other_ticket->CurrentUserHasRight('ModifyTicket') ) {
        $right++;
    }
    if ( ( !RT->Config->Get( 'StrictLinkACL' ) && $right == 0 ) ||
         ( RT->Config->Get( 'StrictLinkACL' ) && $right < 2 ) )
    {
        return ( 0, $self->loc("Permission Denied") );
    }

    my ($val, $Msg) = $self->SUPER::_DeleteLink(%args);
    return ( 0, $Msg ) unless $val;

    return ( $val, $Msg ) if $args{'Silent'};

    my ($direction, $remote_link);

    if ( $args{'Base'} ) {
        $remote_link = $args{'Base'};
        $direction = 'Target';
    }
    elsif ( $args{'Target'} ) {
        $remote_link = $args{'Target'};
        $direction = 'Base';
    } 

    my $remote_uri = RT::URI->new( $self->CurrentUser );
    $remote_uri->FromURI( $remote_link );

    unless ( $args{ 'Silent'. $direction } ) {
        my ( $Trans, $Msg, $TransObj ) = $self->_NewTransaction(
            Type      => 'DeleteLink',
            Field     => $LINKDIRMAP{$args{'Type'}}->{$direction},
            OldValue  => $remote_uri->URI || $remote_link,
            TimeTaken => 0
        );
        $RT::Logger->error("Couldn't create transaction: $Msg") unless $Trans;
    }

    if ( !$args{ 'Silent'. ( $direction eq 'Target'? 'Base': 'Target' ) } && $remote_uri->IsLocal ) {
        my $OtherObj = $remote_uri->Object;
        my ( $val, $Msg ) = $OtherObj->_NewTransaction(
            Type           => 'DeleteLink',
            Field          => $direction eq 'Target' ? $LINKDIRMAP{$args{'Type'}}->{Base}
                                            : $LINKDIRMAP{$args{'Type'}}->{Target},
            OldValue       => $self->URI,
            ActivateScrips => !RT->Config->Get('LinkTransactionsRun1Scrip'),
            TimeTaken      => 0,
        );
        $RT::Logger->error("Couldn't create transaction: $Msg") unless $val;
    }

    return ( $val, $Msg );
}

# }}}

# {{{ sub AddLink

=head2 AddLink

Takes a paramhash of Type and one of Base or Target. Adds that link to this ticket.

If Silent is true then no transaction would be recorded, in other
case you can control creation of transactions on both base and
target with SilentBase and SilentTarget respectively. By default
both transactions are created.

=cut

sub AddLink {
    my $self = shift;
    my %args = ( Target       => '',
                 Base         => '',
                 Type         => '',
                 Silent       => undef,
                 SilentBase   => undef,
                 SilentTarget => undef,
                 @_ );

    unless ( $args{'Target'} || $args{'Base'} ) {
        $RT::Logger->error("Base or Target must be specified\n");
        return ( 0, $self->loc('Either base or target must be specified') );
    }

    my $right = 0;
    $right++ if $self->CurrentUserHasRight('ModifyTicket');
    if ( !$right && RT->Config->Get( 'StrictLinkACL' ) ) {
        return ( 0, $self->loc("Permission Denied") );
    }

    # If the other URI is an RT::Ticket, we want to make sure the user
    # can modify it too...
    my ($status, $msg, $other_ticket) = $self->__GetTicketFromURI( URI => $args{'Target'} || $args{'Base'} );
    return (0, $msg) unless $status;
    if ( !$other_ticket || $other_ticket->CurrentUserHasRight('ModifyTicket') ) {
        $right++;
    }
    if ( ( !RT->Config->Get( 'StrictLinkACL' ) && $right == 0 ) ||
         ( RT->Config->Get( 'StrictLinkACL' ) && $right < 2 ) )
    {
        return ( 0, $self->loc("Permission Denied") );
    }

    return $self->_AddLink(%args);
}

sub __GetTicketFromURI {
    my $self = shift;
    my %args = ( URI => '', @_ );

    # If the other URI is an RT::Ticket, we want to make sure the user
    # can modify it too...
    my $uri_obj = RT::URI->new( $self->CurrentUser );
    $uri_obj->FromURI( $args{'URI'} );

    unless ( $uri_obj->Resolver && $uri_obj->Scheme ) {
	    my $msg = $self->loc( "Couldn't resolve '[_1]' into a URI.", $args{'URI'} );
        $RT::Logger->warning( "$msg\n" );
        return( 0, $msg );
    }
    my $obj = $uri_obj->Resolver->Object;
    unless ( UNIVERSAL::isa($obj, 'RT::Ticket') && $obj->id ) {
        return (1, 'Found not a ticket', undef);
    }
    return (1, 'Found ticket', $obj);
}

=head2 _AddLink  

Private non-acled variant of AddLink so that links can be added during create.

=cut

sub _AddLink {
    my $self = shift;
    my %args = ( Target       => '',
                 Base         => '',
                 Type         => '',
                 Silent       => undef,
                 SilentBase   => undef,
                 SilentTarget => undef,
                 @_ );

    my ($val, $msg, $exist) = $self->SUPER::_AddLink(%args);
    return ($val, $msg) if !$val || $exist;
    return ($val, $msg) if $args{'Silent'};

    my ($direction, $remote_link);
    if ( $args{'Target'} ) {
        $remote_link  = $args{'Target'};
        $direction    = 'Base';
    } elsif ( $args{'Base'} ) {
        $remote_link  = $args{'Base'};
        $direction    = 'Target';
    }

    my $remote_uri = RT::URI->new( $self->CurrentUser );
    $remote_uri->FromURI( $remote_link );

    unless ( $args{ 'Silent'. $direction } ) {
        my ( $Trans, $Msg, $TransObj ) = $self->_NewTransaction(
            Type      => 'AddLink',
            Field     => $LINKDIRMAP{$args{'Type'}}->{$direction},
            NewValue  =>  $remote_uri->URI || $remote_link,
            TimeTaken => 0
        );
        $RT::Logger->error("Couldn't create transaction: $Msg") unless $Trans;
    }

    if ( !$args{ 'Silent'. ( $direction eq 'Target'? 'Base': 'Target' ) } && $remote_uri->IsLocal ) {
        my $OtherObj = $remote_uri->Object;
        my ( $val, $msg ) = $OtherObj->_NewTransaction(
            Type           => 'AddLink',
            Field          => $direction eq 'Target' ? $LINKDIRMAP{$args{'Type'}}->{Base}
                                            : $LINKDIRMAP{$args{'Type'}}->{Target},
            NewValue       => $self->URI,
            ActivateScrips => !RT->Config->Get('LinkTransactionsRun1Scrip'),
            TimeTaken      => 0,
        );
        $RT::Logger->error("Couldn't create transaction: $msg") unless $val;
    }

    return ( $val, $msg );
}

# }}}


# {{{ sub MergeInto

=head2 MergeInto

MergeInto take the id of the ticket to merge this ticket into.


=begin testing

my $t1 = RT::Ticket->new($RT::SystemUser);
$t1->Create ( Subject => 'Merge test 1', Queue => 'general', Requestor => 'merge1@example.com');
my $t1id = $t1->id;
my $t2 = RT::Ticket->new($RT::SystemUser);
$t2->Create ( Subject => 'Merge test 2', Queue => 'general', Requestor => 'merge2@example.com');
my $t2id = $t2->id;
my ($msg, $val) = $t1->MergeInto($t2->id);
ok ($msg,$val);
$t1 = RT::Ticket->new($RT::SystemUser);
is ($t1->id, undef, "ok. we've got a blank ticket1");
$t1->Load($t1id);

is ($t1->id, $t2->id);

is ($t1->Requestors->MembersObj->Count, 2);


=end testing

=cut

sub MergeInto {
    my $self      = shift;
    my $ticket_id = shift;

    unless ( $self->CurrentUserHasRight('ModifyTicket') ) {
        return ( 0, $self->loc("Permission Denied") );
    }

    # Load up the new ticket.
    my $MergeInto = RT::Ticket->new($RT::SystemUser);
    $MergeInto->Load($ticket_id);

    # make sure it exists.
    unless ( $MergeInto->Id ) {
        return ( 0, $self->loc("New ticket doesn't exist") );
    }

    # Make sure the current user can modify the new ticket.
    unless ( $MergeInto->CurrentUserHasRight('ModifyTicket') ) {
        return ( 0, $self->loc("Permission Denied") );
    }

    $RT::Handle->BeginTransaction();

    # We use EffectiveId here even though it duplicates information from
    # the links table becasue of the massive performance hit we'd take
    # by trying to do a separate database query for merge info everytime 
    # loaded a ticket. 

    #update this ticket's effective id to the new ticket's id.
    my ( $id_val, $id_msg ) = $self->__Set(
        Field => 'EffectiveId',
        Value => $MergeInto->Id()
    );

    unless ($id_val) {
        $RT::Handle->Rollback();
        return ( 0, $self->loc("Merge failed. Couldn't set EffectiveId") );
    }


    if ( $self->__Value('Status') ne 'resolved' ) {

        my ( $status_val, $status_msg )
            = $self->__Set( Field => 'Status', Value => 'resolved' );

        unless ($status_val) {
            $RT::Handle->Rollback();
            $RT::Logger->error(
                $self->loc(
                    "[_1] couldn't set status to resolved. RT's Database may be inconsistent.",
                    $self
                )
            );
            return ( 0, $self->loc("Merge failed. Couldn't set Status") );
        }
    }

    # update all the links that point to that old ticket
    my $old_links_to = RT::Links->new($self->CurrentUser);
    $old_links_to->Limit(FIELD => 'Target', VALUE => $self->URI);

    my %old_seen;
    while (my $link = $old_links_to->Next) {
        if (exists $old_seen{$link->Base."-".$link->Type}) {
            $link->Delete;
        }   
        elsif ($link->Base eq $MergeInto->URI) {
            $link->Delete;
        } else {
            # First, make sure the link doesn't already exist. then move it over.
            my $tmp = RT::Link->new($RT::SystemUser);
            $tmp->LoadByCols(Base => $link->Base, Type => $link->Type, LocalTarget => $MergeInto->id);
            if ($tmp->id)   {
                    $link->Delete;
            } else { 
                $link->SetTarget($MergeInto->URI);
                $link->SetLocalTarget($MergeInto->id);
            }
            $old_seen{$link->Base."-".$link->Type} =1;
        }

    }

    my $old_links_from = RT::Links->new($self->CurrentUser);
    $old_links_from->Limit(FIELD => 'Base', VALUE => $self->URI);

    while (my $link = $old_links_from->Next) {
        if (exists $old_seen{$link->Type."-".$link->Target}) {
            $link->Delete;
        }   
        if ($link->Target eq $MergeInto->URI) {
            $link->Delete;
        } else {
            # First, make sure the link doesn't already exist. then move it over.
            my $tmp = RT::Link->new($RT::SystemUser);
            $tmp->LoadByCols(Target => $link->Target, Type => $link->Type, LocalBase => $MergeInto->id);
            if ($tmp->id)   {
                    $link->Delete;
            } else { 
                $link->SetBase($MergeInto->URI);
                $link->SetLocalBase($MergeInto->id);
                $old_seen{$link->Type."-".$link->Target} =1;
            }
        }

    }

    # Update time fields
    foreach my $type qw(TimeEstimated TimeWorked TimeLeft) {

        my $mutator = "Set$type";
        $MergeInto->$mutator(
            ( $MergeInto->$type() || 0 ) + ( $self->$type() || 0 ) );

    }
#add all of this ticket's watchers to that ticket.
    foreach my $watcher_type qw(Requestors Cc AdminCc) {

        my $people = $self->$watcher_type->MembersObj;
        my $addwatcher_type =  $watcher_type;
        $addwatcher_type  =~ s/s$//;

        while ( my $watcher = $people->Next ) {
            
           my ($val, $msg) =  $MergeInto->_AddWatcher(
                Type        => $addwatcher_type,
                Silent => 1,
                PrincipalId => $watcher->MemberId
            );
            unless ($val) {
                $RT::Logger->warning($msg);
            }
    }

    }

    #find all of the tickets that were merged into this ticket. 
    my $old_mergees = new RT::Tickets( $self->CurrentUser );
    $old_mergees->Limit(
        FIELD    => 'EffectiveId',
        OPERATOR => '=',
        VALUE    => $self->Id
    );

    #   update their EffectiveId fields to the new ticket's id
    while ( my $ticket = $old_mergees->Next() ) {
        my ( $val, $msg ) = $ticket->__Set(
            Field => 'EffectiveId',
            Value => $MergeInto->Id()
        );
    }

    #make a new link: this ticket is merged into that other ticket.
    $self->AddLink( Type   => 'MergedInto', Target => $MergeInto->Id());

    $MergeInto->_SetLastUpdated;    

    $RT::Handle->Commit();
    return ( 1, $self->loc("Merge Successful") );
}

# }}}

# }}}

# {{{ Routines dealing with ownership

# {{{ sub OwnerObj

=head2 OwnerObj

Takes nothing and returns an RT::User object of 
this ticket's owner

=cut

sub OwnerObj {
    my $self = shift;

    #If this gets ACLed, we lose on a rights check in User.pm and
    #get deep recursion. if we need ACLs here, we need
    #an equiv without ACLs

    my $owner = new RT::User( $self->CurrentUser );
    $owner->Load( $self->__Value('Owner') );

    #Return the owner object
    return ($owner);
}

# }}}

# {{{ sub OwnerAsString 

=head2 OwnerAsString

Returns the owner's email address

=cut

sub OwnerAsString {
    my $self = shift;
    return ( $self->OwnerObj->EmailAddress );

}

# }}}

# {{{ sub SetOwner

=head2 SetOwner

Takes two arguments:
     the Id or Name of the owner 
and  (optionally) the type of the SetOwner Transaction. It defaults
to 'Give'.  'Steal' is also a valid option.

=begin testing

my $root = RT::User->new($RT::SystemUser);
$root->Load('root');
ok ($root->Id, "Loaded the root user");
my $t = RT::Ticket->new($RT::SystemUser);
$t->Load(1);
$t->SetOwner('root');
is ($t->OwnerObj->Name, 'root' , "Root owns the ticket");
$t->Steal();
is ($t->OwnerObj->id, $RT::SystemUser->id , "SystemUser owns the ticket");
my $txns = RT::Transactions->new($RT::SystemUser);
$txns->OrderBy(FIELD => 'id', ORDER => 'DESC');
$txns->Limit(FIELD => 'ObjectId', VALUE => '1');
$txns->Limit(FIELD => 'ObjectType', VALUE => 'RT::Ticket');
$txns->Limit(FIELD => 'Type', OPERATOR => '!=',  VALUE => 'EmailRecord');

my $steal  = $txns->First;
ok($steal->OldValue == $root->Id , "Stolen from root");
ok($steal->NewValue == $RT::SystemUser->Id , "Stolen by the systemuser");

=end testing

=cut

sub SetOwner {
    my $self     = shift;
    my $NewOwner = shift;
    my $Type     = shift || "Give";

    $RT::Handle->BeginTransaction();

    $self->_SetLastUpdated(); # lock the ticket
    $self->Load( $self->id ); # in case $self changed while waiting for lock

    my $OldOwnerObj = $self->OwnerObj;

    my $NewOwnerObj = RT::User->new( $self->CurrentUser );
    $NewOwnerObj->Load( $NewOwner );
    unless ( $NewOwnerObj->Id ) {
        $RT::Handle->Rollback();
        return ( 0, $self->loc("That user does not exist") );
    }


    # must have ModifyTicket rights
    # or TakeTicket/StealTicket and $NewOwner is self
    # see if it's a take
    if ( $OldOwnerObj->Id == $RT::Nobody->Id ) {
        unless (    $self->CurrentUserHasRight('ModifyTicket')
                 || $self->CurrentUserHasRight('TakeTicket') ) {
            $RT::Handle->Rollback();
            return ( 0, $self->loc("Permission Denied") );
        }
    }

    # see if it's a steal
    elsif (    $OldOwnerObj->Id != $RT::Nobody->Id
            && $OldOwnerObj->Id != $self->CurrentUser->id ) {

        unless (    $self->CurrentUserHasRight('ModifyTicket')
                 || $self->CurrentUserHasRight('StealTicket') ) {
            $RT::Handle->Rollback();
            return ( 0, $self->loc("Permission Denied") );
        }
    }
    else {
        unless ( $self->CurrentUserHasRight('ModifyTicket') ) {
            $RT::Handle->Rollback();
            return ( 0, $self->loc("Permission Denied") );
        }
    }

    # If we're not stealing and the ticket has an owner and it's not
    # the current user
    if ( $Type ne 'Steal' and $Type ne 'Force'
         and $OldOwnerObj->Id != $RT::Nobody->Id
         and $OldOwnerObj->Id != $self->CurrentUser->Id )
    {
        $RT::Handle->Rollback();
        return ( 0, $self->loc("You can only take tickets that are unowned") )
            if $NewOwnerObj->id == $self->CurrentUser->id;
        return (
            0,
            $self->loc("You can only reassign tickets that you own or that are unowned" )
        );
    }

    #If we've specified a new owner and that user can't modify the ticket
    elsif ( !$NewOwnerObj->HasRight( Right => 'OwnTicket', Object => $self ) ) {
        $RT::Handle->Rollback();
        return ( 0, $self->loc("That user may not own tickets in that queue") );
    }

    # If the ticket has an owner and it's the new owner, we don't need
    # To do anything
    elsif ( $NewOwnerObj->Id == $OldOwnerObj->Id ) {
        $RT::Handle->Rollback();
        return ( 0, $self->loc("That user already owns that ticket") );
    }

    # Delete the owner in the owner group, then add a new one
    # TODO: is this safe? it's not how we really want the API to work
    # for most things, but it's fast.
    my ( $del_id, $del_msg ) = $self->OwnerGroup->MembersObj->First->Delete();
    unless ($del_id) {
        $RT::Handle->Rollback();
        return ( 0, $self->loc("Could not change owner. ") . $del_msg );
    }

    my ( $add_id, $add_msg ) = $self->OwnerGroup->_AddMember(
                                       PrincipalId => $NewOwnerObj->PrincipalId,
                                       InsideTransaction => 1 );
    unless ($add_id) {
        $RT::Handle->Rollback();
        return ( 0, $self->loc("Could not change owner. ") . $add_msg );
    }

    # We call set twice with slightly different arguments, so
    # as to not have an SQL transaction span two RT transactions

    my ( $val, $msg ) = $self->_Set(
                      Field             => 'Owner',
                      RecordTransaction => 0,
                      Value             => $NewOwnerObj->Id,
                      TimeTaken         => 0,
                      TransactionType   => $Type,
                      CheckACL          => 0,                  # don't check acl
    );

    unless ($val) {
        $RT::Handle->Rollback;
        return ( 0, $self->loc("Could not change owner. ") . $msg );
    }

    ($val, $msg) = $self->_NewTransaction(
        Type      => $Type,
        Field     => 'Owner',
        NewValue  => $NewOwnerObj->Id,
        OldValue  => $OldOwnerObj->Id,
        TimeTaken => 0,
    );

    if ( $val ) {
        $msg = $self->loc( "Owner changed from [_1] to [_2]",
                           $OldOwnerObj->Name, $NewOwnerObj->Name );
    }
    else {
        $RT::Handle->Rollback();
        return ( 0, $msg );
    }

    $RT::Handle->Commit();

    return ( $val, $msg );
}

# }}}

# {{{ sub Take

=head2 Take

A convenince method to set the ticket's owner to the current user

=cut

sub Take {
    my $self = shift;
    return ( $self->SetOwner( $self->CurrentUser->Id, 'Take' ) );
}

# }}}

# {{{ sub Untake

=head2 Untake

Convenience method to set the owner to 'nobody' if the current user is the owner.

=cut

sub Untake {
    my $self = shift;
    return ( $self->SetOwner( $RT::Nobody->UserObj->Id, 'Untake' ) );
}

# }}}

# {{{ sub Steal 

=head2 Steal

A convenience method to change the owner of the current ticket to the
current user. Even if it's owned by another user.

=cut

sub Steal {
    my $self = shift;

    if ( $self->IsOwner( $self->CurrentUser ) ) {
        return ( 0, $self->loc("You already own this ticket") );
    }
    else {
        return ( $self->SetOwner( $self->CurrentUser->Id, 'Steal' ) );

    }

}

# }}}

# }}}

# {{{ Routines dealing with status

# {{{ sub ValidateStatus 

=head2 ValidateStatus STATUS

Takes a string. Returns true if that status is a valid status for this ticket.
Returns false otherwise.

=cut

sub ValidateStatus {
    my $self   = shift;
    my $status = shift;

    #Make sure the status passed in is valid
    unless ( $self->QueueObj->IsValidStatus($status) ) {
        return (undef);
    }

    return (1);

}

# }}}

# {{{ sub SetStatus

=head2 SetStatus STATUS

Set this ticket\'s status. STATUS can be one of: new, open, stalled, resolved, rejected or deleted.

Alternatively, you can pass in a list of named parameters (Status => STATUS, Force => FORCE).  If FORCE is true, ignore unresolved dependencies and force a status change.

=begin testing

my $tt = RT::Ticket->new($RT::SystemUser);
my ($id, $tid, $msg)= $tt->Create(Queue => 'general',
            Subject => 'test');
ok($id, $msg);
is($tt->Status, 'new', "New ticket is created as new");

($id, $msg) = $tt->SetStatus('open');
ok($id, $msg);
like($msg, qr/open/i, "Status message is correct");
($id, $msg) = $tt->SetStatus('resolved');
ok($id, $msg);
like($msg, qr/resolved/i, "Status message is correct");
($id, $msg) = $tt->SetStatus('resolved');
ok(!$id,$msg);


=end testing


=cut

sub SetStatus {
    my $self   = shift;
    my %args;

    if (@_ == 1) {
	$args{Status} = shift;
    }
    else {
	%args = (@_);
    }

    #Check ACL
    if ( $args{Status} eq 'deleted') {
            unless ($self->CurrentUserHasRight('DeleteTicket')) {
            return ( 0, $self->loc('Permission Denied') );
       }
    } else {
            unless ($self->CurrentUserHasRight('ModifyTicket')) {
            return ( 0, $self->loc('Permission Denied') );
       }
    }

    if (!$args{Force} && ($args{'Status'} eq 'resolved') && $self->HasUnresolvedDependencies) {
        return (0, $self->loc('That ticket has unresolved dependencies'));
    }

    my $now = RT::Date->new( $self->CurrentUser );
    $now->SetToNow();

    #If we're changing the status from new, record that we've started
    if ( $self->Status eq 'new' && $args{Status} ne 'new' ) {

        #Set the Started time to "now"
        $self->_Set( Field             => 'Started',
                     Value             => $now->ISO,
                     RecordTransaction => 0 );
    }

    #When we close a ticket, set the 'Resolved' attribute to now.
    # It's misnamed, but that's just historical.
    if ( $self->QueueObj->IsInactiveStatus($args{Status}) ) {
        $self->_Set( Field             => 'Resolved',
                     Value             => $now->ISO,
                     RecordTransaction => 0 );
    }

    #Actually update the status
   my ($val, $msg)= $self->_Set( Field           => 'Status',
                          Value           => $args{Status},
                          TimeTaken       => 0,
                          CheckACL      => 0,
                          TransactionType => 'Status'  );

    return($val,$msg);
}

# }}}

# {{{ sub Delete

=head2 Delete

Takes no arguments. Marks this ticket for garbage collection

=cut

sub Delete {
    my $self = shift;
    return ( $self->SetStatus('deleted') );

    # TODO: garbage collection
}

# }}}

# {{{ sub Stall

=head2 Stall

Sets this ticket's status to stalled

=cut

sub Stall {
    my $self = shift;
    return ( $self->SetStatus('stalled') );
}

# }}}

# {{{ sub Reject

=head2 Reject

Sets this ticket's status to rejected

=cut

sub Reject {
    my $self = shift;
    return ( $self->SetStatus('rejected') );
}

# }}}

# {{{ sub Open

=head2 Open

Sets this ticket\'s status to Open

=cut

sub Open {
    my $self = shift;
    return ( $self->SetStatus('open') );
}

# }}}

# {{{ sub Resolve

=head2 Resolve

Sets this ticket\'s status to Resolved

=cut

sub Resolve {
    my $self = shift;
    return ( $self->SetStatus('resolved') );
}

# }}}

# }}}

	
# {{{ Actions + Routines dealing with transactions

# {{{ sub SetTold and _SetTold

=head2 SetTold ISO  [TIMETAKEN]

Updates the told and records a transaction

=cut

sub SetTold {
    my $self = shift;
    my $told;
    $told = shift if (@_);
    my $timetaken = shift || 0;

    unless ( $self->CurrentUserHasRight('ModifyTicket') ) {
        return ( 0, $self->loc("Permission Denied") );
    }

    my $datetold = new RT::Date( $self->CurrentUser );
    if ($told) {
        $datetold->Set( Format => 'iso',
                        Value  => $told );
    }
    else {
        $datetold->SetToNow();
    }

    return ( $self->_Set( Field           => 'Told',
                          Value           => $datetold->ISO,
                          TimeTaken       => $timetaken,
                          TransactionType => 'Told' ) );
}

=head2 _SetTold

Updates the told without a transaction or acl check. Useful when we're sending replies.

=cut

sub _SetTold {
    my $self = shift;

    my $now = new RT::Date( $self->CurrentUser );
    $now->SetToNow();

    #use __Set to get no ACLs ;)
    return ( $self->__Set( Field => 'Told',
                           Value => $now->ISO ) );
}

=head2 SeenUpTo


=cut

sub SeenUpTo {
    my $self = shift;

    my $uid = $self->CurrentUser->id;
    my $attr = $self->FirstAttribute( "User-". $uid ."-SeenUpTo" );
    return if $attr && $attr->Content gt $self->LastUpdated;

    my $txns = $self->Transactions;
    $txns->Limit( FIELD => 'Type', VALUE => 'Comment' );
    $txns->Limit( FIELD => 'Type', VALUE => 'Correspond' );
    $txns->Limit( FIELD => 'Creator', OPERATOR => '!=', VALUE => $uid );
    $txns->Limit(
        FIELD => 'Created',
        OPERATOR => '>',
        VALUE => $attr->Content
    ) if $attr;
    $txns->RowsPerPage(1);
    return $txns->First;
}

# }}}

=head2 TransactionBatch

  Returns an array reference of all transactions created on this ticket during
  this ticket object's lifetime, or undef if there were none.

  Only works when the C<UseTransactionBatch> config option is set to true.

=cut

sub TransactionBatch {
    my $self = shift;
    return $self->{_TransactionBatch};
}

sub DESTROY {
    my $self = shift;

    # DESTROY methods need to localize $@, or it may unset it.  This
    # causes $m->abort to not bubble all of the way up.  See perlbug
    # http://rt.perl.org/rt3/Ticket/Display.html?id=17650
    local $@;

    # The following line eliminates reentrancy.
    # It protects against the fact that perl doesn't deal gracefully
    # when an object's refcount is changed in its destructor.
    return if $self->{_Destroyed}++;

    my $batch = $self->TransactionBatch or return;
    return unless @$batch;

    require RT::Scrips;
    RT::Scrips->new($RT::SystemUser)->Apply(
	Stage		=> 'TransactionBatch',
	TicketObj	=> $self,
	TransactionObj	=> $batch->[0],
	Type		=> join(',', (map { $_->Type } @{$batch}) )
    );
}

# }}}

# {{{ PRIVATE UTILITY METHODS. Mostly needed so Ticket can be a DBIx::Record

# {{{ sub _OverlayAccessible

sub _OverlayAccessible {
    {
        EffectiveId       => { 'read' => 1,  'write' => 1,  'public' => 1 },
          Queue           => { 'read' => 1,  'write' => 1 },
          Requestors      => { 'read' => 1,  'write' => 1 },
          Owner           => { 'read' => 1,  'write' => 1 },
          Subject         => { 'read' => 1,  'write' => 1 },
          InitialPriority => { 'read' => 1,  'write' => 1 },
          FinalPriority   => { 'read' => 1,  'write' => 1 },
          Priority        => { 'read' => 1,  'write' => 1 },
          Status          => { 'read' => 1,  'write' => 1 },
          TimeEstimated      => { 'read' => 1,  'write' => 1 },
          TimeWorked      => { 'read' => 1,  'write' => 1 },
          TimeLeft        => { 'read' => 1,  'write' => 1 },
          Told            => { 'read' => 1,  'write' => 1 },
          Resolved        => { 'read' => 1 },
          Type            => { 'read' => 1 },
          Starts        => { 'read' => 1, 'write' => 1 },
          Started       => { 'read' => 1, 'write' => 1 },
          Due           => { 'read' => 1, 'write' => 1 },
          Creator       => { 'read' => 1, 'auto'  => 1 },
          Created       => { 'read' => 1, 'auto'  => 1 },
          LastUpdatedBy => { 'read' => 1, 'auto'  => 1 },
          LastUpdated   => { 'read' => 1, 'auto'  => 1 }
    };

}

# }}}

# {{{ sub _Set

sub _Set {
    my $self = shift;

    my %args = ( Field             => undef,
                 Value             => undef,
                 TimeTaken         => 0,
                 RecordTransaction => 1,
                 UpdateTicket      => 1,
                 CheckACL          => 1,
                 TransactionType   => 'Set',
                 @_ );

    if ($args{'CheckACL'}) {
      unless ( $self->CurrentUserHasRight('ModifyTicket')) {
          return ( 0, $self->loc("Permission Denied"));
      }
   }

    unless ($args{'UpdateTicket'} || $args{'RecordTransaction'}) {
        $RT::Logger->error("Ticket->_Set called without a mandate to record an update or update the ticket");
        return(0, $self->loc("Internal Error"));
    }

    #if the user is trying to modify the record

    #Take care of the old value we really don't want to get in an ACL loop.
    # so ask the super::_Value
    my $Old = $self->SUPER::_Value("$args{'Field'}");
    
    my ($ret, $msg);
    if ( $args{'UpdateTicket'}  ) {

        #Set the new value
        ( $ret, $msg ) = $self->SUPER::_Set( Field => $args{'Field'},
                                                Value => $args{'Value'} );
    
        #If we can't actually set the field to the value, don't record
        # a transaction. instead, get out of here.
        return ( 0, $msg ) unless $ret;
    }

    if ( $args{'RecordTransaction'} == 1 ) {

        my ( $Trans, $Msg, $TransObj ) = $self->_NewTransaction(
                                               Type => $args{'TransactionType'},
                                               Field     => $args{'Field'},
                                               NewValue  => $args{'Value'},
                                               OldValue  => $Old,
                                               TimeTaken => $args{'TimeTaken'},
        );
        return ( $Trans, scalar $TransObj->BriefDescription );
    }
    else {
        return ( $ret, $msg );
    }
}

# }}}

# {{{ sub _Value 

=head2 _Value

Takes the name of a table column.
Returns its value as a string, if the user passes an ACL check

=cut

sub _Value {

    my $self  = shift;
    my $field = shift;

    #if the field is public, return it.
    if ( $self->_Accessible( $field, 'public' ) ) {

        #$RT::Logger->debug("Skipping ACL check for $field\n");
        return ( $self->SUPER::_Value($field) );

    }

    #If the current user doesn't have ACLs, don't let em at it.  

    unless ( $self->CurrentUserHasRight('ShowTicket') ) {
        return (undef);
    }
    return ( $self->SUPER::_Value($field) );

}

# }}}

# {{{ sub _UpdateTimeTaken

=head2 _UpdateTimeTaken

This routine will increment the timeworked counter. it should
only be called from _NewTransaction 

=cut

sub _UpdateTimeTaken {
    my $self    = shift;
    my $Minutes = shift;
    my ($Total);

    $Total = $self->SUPER::_Value("TimeWorked");
    $Total = ( $Total || 0 ) + ( $Minutes || 0 );
    $self->SUPER::_Set(
        Field => "TimeWorked",
        Value => $Total
    );

    return ($Total);
}

# }}}

# }}}

# {{{ Routines dealing with ACCESS CONTROL

# {{{ sub CurrentUserHasRight 

=head2 CurrentUserHasRight

  Takes the textual name of a Ticket scoped right (from RT::ACE) and returns
1 if the user has that right. It returns 0 if the user doesn't have that right.

=cut

sub CurrentUserHasRight {
    my $self  = shift;
    my $right = shift;

    return $self->CurrentUser->PrincipalObj->HasRight(
        Object => $self,
        Right  => $right,
    )
}

# }}}

# {{{ sub HasRight 

=head2 HasRight

 Takes a paramhash with the attributes 'Right' and 'Principal'
  'Right' is a ticket-scoped textual right from RT::ACE 
  'Principal' is an RT::User object

  Returns 1 if the principal has the right. Returns undef if not.

=cut

sub HasRight {
    my $self = shift;
    my %args = (
        Right     => undef,
        Principal => undef,
        @_
    );

    unless ( ( defined $args{'Principal'} ) and ( ref( $args{'Principal'} ) ) )
    {
        Carp::cluck("Principal attrib undefined for Ticket::HasRight");
        $RT::Logger->crit("Principal attrib undefined for Ticket::HasRight");
        return(undef);
    }

    return (
        $args{'Principal'}->HasRight(
            Object => $self,
            Right     => $args{'Right'}
          )
    );
}

# }}}

# }}}

=head2 Reminders

Return the Reminders object for this ticket. (It's an RT::Reminders object.)
It isn't acutally a searchbuilder collection itself.

=cut

sub Reminders {
    my $self = shift;
    
    unless ($self->{'__reminders'}) {
        $self->{'__reminders'} = RT::Reminders->new($self->CurrentUser);
        $self->{'__reminders'}->Ticket($self->id);
    }
    return $self->{'__reminders'};

}



# {{{ sub Transactions 

=head2 Transactions

  Returns an RT::Transactions object of all transactions on this ticket

=cut

sub Transactions {
    my $self = shift;

    my $transactions = RT::Transactions->new( $self->CurrentUser );

    #If the user has no rights, return an empty object
    if ( $self->CurrentUserHasRight('ShowTicket') ) {
        $transactions->LimitToTicket($self->id);

        # if the user may not see comments do not return them
        unless ( $self->CurrentUserHasRight('ShowTicketComments') ) {
            $transactions->Limit(
                SUBCLAUSE => 'acl',
                FIELD    => 'Type',
                OPERATOR => '!=',
                VALUE    => "Comment"
            );
            $transactions->Limit(
                SUBCLAUSE => 'acl',
                FIELD    => 'Type',
                OPERATOR => '!=',
                VALUE    => "CommentEmailRecord",
                ENTRYAGGREGATOR => 'AND'
            );

        }
    }

    return ($transactions);
}

# }}}


# {{{ TransactionCustomFields

=head2 TransactionCustomFields

    Returns the custom fields that transactions on tickets will have.

=cut

sub TransactionCustomFields {
    my $self = shift;
    return $self->QueueObj->TicketTransactionCustomFields;
}

# }}}

# {{{ sub CustomFieldValues

=head2 CustomFieldValues

# Do name => id mapping (if needed) before falling back to
# RT::Record's CustomFieldValues

See L<RT::Record>

=cut

sub CustomFieldValues {
    my $self  = shift;
    my $field = shift;
    if ( $field and $field !~ /^\d+$/ ) {
        my $cf = RT::CustomField->new( $self->CurrentUser );
        $cf->LoadByNameAndQueue( Name => $field, Queue => $self->Queue );
        unless ( $cf->id ) {
            $cf->LoadByNameAndQueue( Name => $field, Queue => 0 );
        }
        unless ( $cf->id ) {
            # If we didn't find a valid cfid, give up.
            return RT::CustomFieldValues->new($self->CurrentUser);
        }
    }
    return $self->SUPER::CustomFieldValues($field);
}

# }}}

# {{{ sub CustomFieldLookupType

=head2 CustomFieldLookupType

Returns the RT::Ticket lookup type, which can be passed to 
RT::CustomField->Create() via the 'LookupType' hash key.

=cut

# }}}

sub CustomFieldLookupType {
    "RT::Queue-RT::Ticket";
}

=head2 ACLEquivalenceObjects

This method returns a list of objects for which a user's rights also apply
to this ticket. Generally, this is only the ticket's queue, but some RT 
extensions may make other objects availalbe too.

This method is called from L<RT::Principal/HasRight>.

=cut

sub ACLEquivalenceObjects {
    my $self = shift;
    return $self->QueueObj;

}


1;

=head1 AUTHOR

Jesse Vincent, jesse@bestpractical.com

=head1 SEE ALSO

RT

=cut
<|MERGE_RESOLUTION|>--- conflicted
+++ resolved
@@ -1349,31 +1349,10 @@
     return $self->_AddWatcher( %args )
         if $self->CurrentUserHasRight('ModifyTicket');
 
-<<<<<<< HEAD
     if ( $args{'Email'} ) {
         my ($addr) = Mail::Address->parse( $args{'Email'} );
         return (0, $self->loc("Couldn't parse address from '[_1] string", $args{'Email'} ))
             unless $addr;
-=======
-    # {{{ Check ACLS
-    #If the watcher we're trying to add is for the current user
-    if ( $self->CurrentUser->PrincipalId == ($args{'PrincipalId'} || 0)
-       or    lc( $self->CurrentUser->UserObj->EmailAddress )
-          eq lc( RT::User->CanonicalizeEmailAddress( $args{'Email'} ) || '' ) )
-    {
-        #  If it's an AdminCc and they don't have 
-        #   'WatchAsAdminCc' or 'ModifyTicket', bail
-        if ( $args{'Type'} eq 'AdminCc' ) {
-            unless ( $self->CurrentUserHasRight('ModifyTicket')
-                or $self->CurrentUserHasRight('WatchAsAdminCc') ) {
-                return ( 0, $self->loc('Permission Denied'))
-            }
-        }
-
-        #  If it's a Requestor or Cc and they don't have
-        #   'Watch' or 'ModifyTicket', bail
-        elsif ( ( $args{'Type'} eq 'Cc' ) or ( $args{'Type'} eq 'Requestor' ) ) {
->>>>>>> d2789646
 
         if ( lc $self->CurrentUser->UserObj->EmailAddress
             eq lc RT::User->CanonicalizeEmailAddress( $addr->address ) )
@@ -2461,29 +2440,10 @@
     # convert text parts into utf-8
     RT::I18N::SetMIMEEntityToUTF8( $args{'MIMEObj'} );
 
-<<<<<<< HEAD
     # If we've been passed in CcMessageTo and BccMessageTo fields,
     # add them to the mime object for passing on to the transaction handler
     # The "NotifyOtherRecipients" scripAction will look for RT-Send-Cc: and
     # RT-Send-Bcc: headers
-
-    # XXX: 'CcMessageTo' is EmailAddress line, so most probably here is bug
-    # as CanonicalizeEmailAddress expect only one address at a time
-    foreach my $field (qw(Cc Bcc)) {
-        $args{'MIMEObj'}->head->add(
-            "RT-Send-$field" => RT::User->CanonicalizeEmailAddress( $args{ $field .'MessageTo' } )
-        ) if defined $args{ $field . 'MessageTo' };
-    }
-
-    foreach my $argument (qw(Encrypt Sign)) {
-        $args{'MIMEObj'}->head->add(
-            "X-RT-$argument" => $args{ $argument }
-        ) if defined $args{ $argument };
-=======
-# If we've been passed in CcMessageTo and BccMessageTo fields,
-# add them to the mime object for passing on to the transaction handler
-# The "NotifyOtherRecipients" scripAction will look for RT-Send-Cc: and RT-Send-Bcc:
-# headers
 
 
     foreach my $type (qw/Cc Bcc/) {
@@ -2494,7 +2454,12 @@
                     Mail::Address->parse( $args{ $type . 'MessageTo' } ) );
             $args{'MIMEObj'}->head->add( 'RT-Send-' . $type, $addresses );
         }
->>>>>>> d2789646
+    }
+
+    foreach my $argument (qw(Encrypt Sign)) {
+        $args{'MIMEObj'}->head->add(
+            "X-RT-$argument" => $args{ $argument }
+        ) if defined $args{ $argument };
     }
 
     # XXX: This code is duplicated several times
