# BEGIN BPS TAGGED BLOCK {{{
#
# COPYRIGHT:
#
# This software is Copyright (c) 1996-2005 Best Practical Solutions, LLC
#                                          <jesse@bestpractical.com>
#
# (Except where explicitly superseded by other copyright notices)
#
#
# LICENSE:
#
# This work is made available to you under the terms of Version 2 of
# the GNU General Public License. A copy of that license should have
# been provided with this software, but in any event can be snarfed
# from www.gnu.org.
#
# This work is distributed in the hope that it will be useful, but
# WITHOUT ANY WARRANTY; without even the implied warranty of
# MERCHANTABILITY or FITNESS FOR A PARTICULAR PURPOSE.  See the GNU
# General Public License for more details.
#
# You should have received a copy of the GNU General Public License
# along with this program; if not, write to the Free Software
# Foundation, Inc., 675 Mass Ave, Cambridge, MA 02139, USA.
#
#
# CONTRIBUTION SUBMISSION POLICY:
#
# (The following paragraph is not intended to limit the rights granted
# to you to modify and distribute this software under the terms of
# the GNU General Public License and is only of importance to you if
# you choose to contribute your changes and enhancements to the
# community by submitting them to Best Practical Solutions, LLC.)
#
# By intentionally submitting any modifications, corrections or
# derivatives to this work, or any other work intended for use with
# Request Tracker, to Best Practical Solutions, LLC, you confirm that
# you are the copyright holder for those contributions and you grant
# Best Practical Solutions,  LLC a nonexclusive, worldwide, irrevocable,
# royalty-free, perpetual, license to use, copy, create derivative
# works based on those contributions, and sublicense and distribute
# those contributions and any derivatives thereof.
#
# END BPS TAGGED BLOCK }}}
# Major Changes:

# - Decimated ProcessRestrictions and broke it into multiple
# functions joined by a LUT
# - Semi-Generic SQL stuff moved to another file

# Known Issues: FIXME!

# - ClearRestrictions and Reinitialization is messy and unclear.  The
# only good way to do it is to create a new RT::Tickets object.

=head1 NAME

  RT::Tickets - A collection of Ticket objects


=head1 SYNOPSIS

  use RT::Tickets;
  my $tickets = new RT::Tickets($CurrentUser);

=head1 DESCRIPTION

   A collection of RT::Tickets.

=head1 METHODS

=begin testing

ok (require RT::Tickets);
ok( my $testtickets = RT::Tickets->new( $RT::SystemUser ) );
ok( $testtickets->LimitStatus( VALUE => 'deleted' ) );
# Should be zero until 'allow_deleted_search'
ok( $testtickets->Count == 0 );

=end testing

=cut

package RT::Tickets;

use strict;

package RT::Tickets;

no warnings qw(redefine);
use vars qw(@SORTFIELDS);
use RT::CustomFields;
use DBIx::SearchBuilder::Unique;

# Configuration Tables:

# FIELD_METADATA is a mapping of searchable Field name, to Type, and other
# metadata.

my %FIELD_METADATA = (
    Status          => [ 'ENUM', ],
    Queue           => [ 'ENUM' => 'Queue', ],
    Type            => [ 'ENUM', ],
    Creator         => [ 'ENUM' => 'User', ],
    LastUpdatedBy   => [ 'ENUM' => 'User', ],
    Owner           => [ 'WATCHERFIELD' => 'Owner', ],
    EffectiveId     => [ 'INT', ],
    id              => [ 'INT', ],
    InitialPriority => [ 'INT', ],
    FinalPriority   => [ 'INT', ],
    Priority        => [ 'INT', ],
    TimeLeft        => [ 'INT', ],
    TimeWorked      => [ 'INT', ],
    MemberOf        => [ 'LINK' => To => 'MemberOf', ],
    DependsOn       => [ 'LINK' => To => 'DependsOn', ],
    RefersTo        => [ 'LINK' => To => 'RefersTo', ],
    HasMember       => [ 'LINK' => From => 'MemberOf', ],
    DependentOn     => [ 'LINK' => From => 'DependsOn', ],
    DependedOnBy    => [ 'LINK' => From => 'DependsOn', ],
    ReferredToBy    => [ 'LINK' => From => 'RefersTo', ],
    Told             => [ 'DATE'            => 'Told', ],
    Starts           => [ 'DATE'            => 'Starts', ],
    Started          => [ 'DATE'            => 'Started', ],
    Due              => [ 'DATE'            => 'Due', ],
    Resolved         => [ 'DATE'            => 'Resolved', ],
    LastUpdated      => [ 'DATE'            => 'LastUpdated', ],
    Created          => [ 'DATE'            => 'Created', ],
    Subject          => [ 'STRING', ],
    Content          => [ 'TRANSFIELD', ],
    ContentType      => [ 'TRANSFIELD', ],
    Filename         => [ 'TRANSFIELD', ],
    TransactionDate  => [ 'TRANSDATE', ],
    Requestor        => [ 'WATCHERFIELD'    => 'Requestor', ],
    Requestors       => [ 'WATCHERFIELD'    => 'Requestor', ],
    Cc               => [ 'WATCHERFIELD'    => 'Cc', ],
    AdminCc          => [ 'WATCHERFIELD'    => 'AdminCc', ],
    Watcher          => [ 'WATCHERFIELD', ],
    LinkedTo         => [ 'LINKFIELD', ],
    CustomFieldValue => [ 'CUSTOMFIELD', ],
    CF               => [ 'CUSTOMFIELD', ],
    Updated          => [ 'TRANSDATE', ],
    RequestorGroup   => [ 'MEMBERSHIPFIELD' => 'Requestor', ],
    CCGroup          => [ 'MEMBERSHIPFIELD' => 'Cc', ],
    AdminCCGroup     => [ 'MEMBERSHIPFIELD' => 'AdminCc', ],
    WatcherGroup     => [ 'MEMBERSHIPFIELD', ],
);

# Mapping of Field Type to Function
my %dispatch = (
    ENUM            => \&_EnumLimit,
    INT             => \&_IntLimit,
    LINK            => \&_LinkLimit,
    DATE            => \&_DateLimit,
    STRING          => \&_StringLimit,
    TRANSFIELD      => \&_TransLimit,
    TRANSDATE       => \&_TransDateLimit,
    WATCHERFIELD    => \&_WatcherLimit,
    MEMBERSHIPFIELD => \&_WatcherMembershipLimit,
    LINKFIELD       => \&_LinkFieldLimit,
    CUSTOMFIELD     => \&_CustomFieldLimit,
);
my %can_bundle = ( WATCHERFIELD => "yes", );

# Default EntryAggregator per type
# if you specify OP, you must specify all valid OPs
my %DefaultEA = (
    INT  => 'AND',
    ENUM => {
        '='  => 'OR',
        '!=' => 'AND'
    },
    DATE => {
        '='  => 'OR',
        '>=' => 'AND',
        '<=' => 'AND',
        '>'  => 'AND',
        '<'  => 'AND'
    },
    STRING => {
        '='        => 'OR',
        '!='       => 'AND',
        'LIKE'     => 'AND',
        'NOT LIKE' => 'AND'
    },
    TRANSFIELD   => 'AND',
    TRANSDATE    => 'AND',
    LINK         => 'OR',
    LINKFIELD    => 'AND',
    TARGET       => 'AND',
    BASE         => 'AND',
    WATCHERFIELD => {
        '='        => 'OR',
        '!='       => 'AND',
        'LIKE'     => 'OR',
        'NOT LIKE' => 'AND'
    },

    CUSTOMFIELD => 'OR',
);

# Helper functions for passing the above lexically scoped tables above
# into Tickets_Overlay_SQL.
sub FIELDS     { return \%FIELD_METADATA }
sub dispatch   { return \%dispatch }
sub can_bundle { return \%can_bundle }

# Bring in the clowns.
require RT::Tickets_Overlay_SQL;

# {{{ sub SortFields

@SORTFIELDS = qw(id Status
    Queue Subject
    Owner Created Due Starts Started
    Told
    Resolved LastUpdated Priority TimeWorked TimeLeft);

=head2 SortFields

Returns the list of fields that lists of tickets can easily be sorted by

=cut

sub SortFields {
    my $self = shift;
    return (@SORTFIELDS);
}

# }}}

# BEGIN SQL STUFF *********************************

=head1 Limit Helper Routines

These routines are the targets of a dispatch table depending on the
type of field.  They all share the same signature:

  my ($self,$field,$op,$value,@rest) = @_;

The values in @rest should be suitable for passing directly to
DBIx::SearchBuilder::Limit.

Essentially they are an expanded/broken out (and much simplified)
version of what ProcessRestrictions used to do.  They're also much
more clearly delineated by the TYPE of field being processed.

=head2 _EnumLimit

Handle Fields which are limited to certain values, and potentially
need to be looked up from another class.

This subroutine actually handles two different kinds of fields.  For
some the user is responsible for limiting the values.  (i.e. Status,
Type).

For others, the value specified by the user will be looked by via
specified class.

Meta Data:
  name of class to lookup in (Optional)

=cut

sub _EnumLimit {
    my ( $sb, $field, $op, $value, @rest ) = @_;

    # SQL::Statement changes != to <>.  (Can we remove this now?)
    $op = "!=" if $op eq "<>";

    die "Invalid Operation: $op for $field"
        unless $op eq "="
        or $op     eq "!=";

    my $meta = $FIELD_METADATA{$field};
    if ( defined $meta->[1] ) {
        my $class = "RT::" . $meta->[1];
        my $o     = $class->new( $sb->CurrentUser );
        $o->Load($value);
        $value = $o->Id;
    }
    $sb->_SQLLimit(
        FIELD    => $field,
        VALUE    => $value,
        OPERATOR => $op,
        @rest,
    );
}

=head2 _IntLimit

Handle fields where the values are limited to integers.  (For example,
Priority, TimeWorked.)

Meta Data:
  None

=cut

sub _IntLimit {
    my ( $sb, $field, $op, $value, @rest ) = @_;

    die "Invalid Operator $op for $field"
        unless $op =~ /^(=|!=|>|<|>=|<=)$/;

    $sb->_SQLLimit(
        FIELD    => $field,
        VALUE    => $value,
        OPERATOR => $op,
        @rest,
    );
}

=head2 _LinkLimit

Handle fields which deal with links between tickets.  (MemberOf, DependsOn)

Meta Data:
  1: Direction (From,To)
  2: Link Type (MemberOf, DependsOn,RefersTo)

=cut

sub _LinkLimit {
    my ( $sb, $field, $op, $value, @rest ) = @_;

    my $meta = $FIELD_METADATA{$field};
    die "Invalid Operator $op for $field" unless $op =~ /^(=|!=|IS)/io;

    die "Incorrect Metadata for $field"
        unless ( defined $meta->[1] and defined $meta->[2] );

    my $direction = $meta->[1];

    my $matchfield;
    my $linkfield;
    my $is_local = 1;
    my $is_null  = 0;
    if ( $direction eq 'To' ) {
        $matchfield = "Target";
        $linkfield  = "Base";

    }
    elsif ( $direction eq 'From' ) {
        $linkfield  = "Target";
        $matchfield = "Base";

    }
    else {
        die "Invalid link direction '$meta->[1]' for $field\n";
    }

    if ( $op eq '=' || $op =~ /^is/oi ) {
        if ( $value eq '' || $value =~ /^null$/io ) {
            $is_null = 1;
        }
        elsif ( $value =~ /\D/o ) {
            $is_local = 0;
        }
        else {
            $is_local = 1;
        }
    }

#For doing a left join to find "unlinked tickets" we want to generate a query that looks like this
#    SELECT main.* FROM Tickets main
#        LEFT JOIN Links Links_1 ON (     (Links_1.Type = 'MemberOf')
#                                      AND(main.id = Links_1.LocalTarget))
#        WHERE   ((main.EffectiveId = main.id))
#            AND ((main.Status != 'deleted'))
#            AND (Links_1.LocalBase IS NULL);

    if ($is_null) {
        my $linkalias = $sb->Join(
            TYPE   => 'left',
            ALIAS1 => 'main',
            FIELD1 => 'id',
            TABLE2 => 'Links',
            FIELD2 => 'Local' . $linkfield
        );

        $sb->SUPER::Limit(
            LEFTJOIN => $linkalias,
            FIELD    => 'Type',
            OPERATOR => '=',
            VALUE    => $meta->[2],
            @rest,
        );

        $sb->_SQLLimit(
            ALIAS           => $linkalias,
            ENTRYAGGREGATOR => 'AND',
            FIELD      => ( $is_local ? "Local$matchfield" : $matchfield ),
            OPERATOR   => 'IS',
            VALUE      => 'NULL',
            QUOTEVALUE => '0',
        );

    }
    else {

        $sb->{_sql_linkalias} = $sb->NewAlias('Links')
            unless defined $sb->{_sql_linkalias};

        $sb->_OpenParen();

        $sb->_SQLLimit(
            ALIAS    => $sb->{_sql_linkalias},
            FIELD    => 'Type',
            OPERATOR => '=',
            VALUE    => $meta->[2],
            @rest,
        );

        $sb->_SQLLimit(
            ALIAS           => $sb->{_sql_linkalias},
            ENTRYAGGREGATOR => 'AND',
            FIELD    => ( $is_local ? "Local$matchfield" : $matchfield ),
            OPERATOR => '=',
            VALUE    => $value,
        );

        #If we're searching on target, join the base to ticket.id
        $sb->_SQLJoin(
            ALIAS1 => 'main',
            FIELD1 => $sb->{'primary_key'},
            ALIAS2 => $sb->{_sql_linkalias},
            FIELD2 => 'Local' . $linkfield
        );

        $sb->_CloseParen();
    }
}

=head2 _DateLimit

Handle date fields.  (Created, LastTold..)

Meta Data:
  1: type of link.  (Probably not necessary.)

=cut

sub _DateLimit {
    my ( $sb, $field, $op, $value, @rest ) = @_;

    die "Invalid Date Op: $op"
        unless $op =~ /^(=|>|<|>=|<=)$/;

    my $meta = $FIELD_METADATA{$field};
    die "Incorrect Meta Data for $field"
        unless ( defined $meta->[1] );

    use POSIX 'strftime';

    my $date = RT::Date->new( $sb->CurrentUser );
    $date->Set( Format => 'unknown', Value => $value );
    my $time = $date->Unix;

    if ( $op eq "=" ) {

        # if we're specifying =, that means we want everything on a
        # particular single day.  in the database, we need to check for >
        # and < the edges of that day.

        my $daystart = strftime( "%Y-%m-%d %H:%M",
            gmtime( $time - ( $time % 86400 ) ) );
        my $dayend = strftime( "%Y-%m-%d %H:%M",
            gmtime( $time + ( 86399 - $time % 86400 ) ) );

        $sb->_OpenParen;

        $sb->_SQLLimit(
            FIELD    => $meta->[1],
            OPERATOR => ">=",
            VALUE    => $daystart,
            @rest,
        );

        $sb->_SQLLimit(
            FIELD    => $meta->[1],
            OPERATOR => "<=",
            VALUE    => $dayend,
            @rest,
            ENTRYAGGREGATOR => 'AND',
        );

        $sb->_CloseParen;

    }
    else {
        $value = strftime( "%Y-%m-%d %H:%M", gmtime($time) );
        $sb->_SQLLimit(
            FIELD    => $meta->[1],
            OPERATOR => $op,
            VALUE    => $value,
            @rest,
        );
    }
}

=head2 _StringLimit

Handle simple fields which are just strings.  (Subject,Type)

Meta Data:
  None

=cut

sub _StringLimit {
    my ( $sb, $field, $op, $value, @rest ) = @_;

    # FIXME:
    # Valid Operators:
    #  =, !=, LIKE, NOT LIKE

    $sb->_SQLLimit(
        FIELD         => $field,
        OPERATOR      => $op,
        VALUE         => $value,
        CASESENSITIVE => 0,
        @rest,
    );
}

=head2 _TransDateLimit

Handle fields limiting based on Transaction Date.

The inpupt value must be in a format parseable by Time::ParseDate

Meta Data:
  None

=cut

# This routine should really be factored into translimit.
sub _TransDateLimit {
    my ( $sb, $field, $op, $value, @rest ) = @_;

    # See the comments for TransLimit, they apply here too

    $sb->{_sql_transalias} = $sb->NewAlias('Transactions')
        unless defined $sb->{_sql_transalias};
    $sb->{_sql_trattachalias} = $sb->NewAlias('Attachments')
        unless defined $sb->{_sql_trattachalias};

    my $date = RT::Date->new( $sb->CurrentUser );
    $date->Set( Format => 'unknown', Value => $value );
    my $time = $date->Unix;

    $sb->_OpenParen;
    if ( $op eq "=" ) {

        # if we're specifying =, that means we want everything on a
        # particular single day.  in the database, we need to check for >
        # and < the edges of that day.

        my $daystart = strftime( "%Y-%m-%d %H:%M",
            gmtime( $time - ( $time % 86400 ) ) );
        my $dayend = strftime( "%Y-%m-%d %H:%M",
            gmtime( $time + ( 86399 - $time % 86400 ) ) );

        $sb->_SQLLimit(
            ALIAS         => $sb->{_sql_transalias},
            FIELD         => 'Created',
            OPERATOR      => ">=",
            VALUE         => $daystart,
            CASESENSITIVE => 0,
            @rest
        );
        $sb->_SQLLimit(
            ALIAS         => $sb->{_sql_transalias},
            FIELD         => 'Created',
            OPERATOR      => "<=",
            VALUE         => $dayend,
            CASESENSITIVE => 0,
            @rest,
            ENTRYAGGREGATOR => 'AND',
        );

    }

    # not searching for a single day
    else {

        #Search for the right field
        $sb->_SQLLimit(
            ALIAS         => $sb->{_sql_transalias},
            FIELD         => 'Created',
            OPERATOR      => $op,
            VALUE         => $value,
            CASESENSITIVE => 0,
            @rest
        );
    }

    # Join Transactions To Attachments

    $sb->_SQLJoin(
        ALIAS1 => $sb->{_sql_trattachalias},
        FIELD1 => 'TransactionId',
        ALIAS2 => $sb->{_sql_transalias},
        FIELD2 => 'id',
    );

    # Join Transactions to Tickets
    $sb->_SQLJoin(
        ALIAS1 => 'main',
        FIELD1 => $sb->{'primary_key'},     # UGH!
        ALIAS2 => $sb->{_sql_transalias},
        FIELD2 => 'ObjectId'
    );

    $sb->SUPER::Limit(
        ALIAS => $sb->{_sql_transalias},
        FIELD => 'ObjectType',
        VALUE => 'RT::Ticket'
    );

    $sb->_CloseParen;
}

=head2 _TransLimit

Limit based on the Content of a transaction or the ContentType.

Meta Data:
  none

=cut

sub _TransLimit {

    # Content, ContentType, Filename

    # If only this was this simple.  We've got to do something
    # complicated here:

    #Basically, we want to make sure that the limits apply to
    #the same attachment, rather than just another attachment
    #for the same ticket, no matter how many clauses we lump
    #on. We put them in TicketAliases so that they get nuked
    #when we redo the join.

    # In the SQL, we might have
    #       (( Content = foo ) or ( Content = bar AND Content = baz ))
    # The AND group should share the same Alias.

    # Actually, maybe it doesn't matter.  We use the same alias and it
    # works itself out? (er.. different.)

    # Steal more from _ProcessRestrictions

    # FIXME: Maybe look at the previous FooLimit call, and if it was a
    # TransLimit and EntryAggregator == AND, reuse the Aliases?

    # Or better - store the aliases on a per subclause basis - since
    # those are going to be the things we want to relate to each other,
    # anyway.

    # maybe we should not allow certain kinds of aggregation of these
    # clauses and do a psuedo regex instead? - the problem is getting
    # them all into the same subclause when you have (A op B op C) - the
    # way they get parsed in the tree they're in different subclauses.

    my ( $self, $field, $op, $value, @rest ) = @_;

    $self->{_sql_transalias} = $self->NewAlias('Transactions')
        unless defined $self->{_sql_transalias};
    $self->{_sql_trattachalias} = $self->NewAlias('Attachments')
        unless defined $self->{_sql_trattachalias};

    $self->_OpenParen;

    #Search for the right field
    $self->_SQLLimit(
        ALIAS         => $self->{_sql_trattachalias},
        FIELD         => $field,
        OPERATOR      => $op,
        VALUE         => $value,
        CASESENSITIVE => 0,
        @rest
    );

    $self->_SQLJoin(
        ALIAS1 => $self->{_sql_trattachalias},
        FIELD1 => 'TransactionId',
        ALIAS2 => $self->{_sql_transalias},
        FIELD2 => 'id'
    );

    # Join Transactions to Tickets
    $self->_SQLJoin(
        ALIAS1 => 'main',
        FIELD1 => $self->{'primary_key'},     # Why not use "id" here?
        ALIAS2 => $self->{_sql_transalias},
        FIELD2 => 'ObjectId'
    );

    $self->SUPER::Limit(
        ALIAS           => $self->{_sql_transalias},
        FIELD           => 'ObjectType',
        VALUE           => 'RT::Ticket',
        ENTRYAGGREGATOR => 'AND'
    );

    $self->_CloseParen;

}

=head2 _WatcherLimit

Handle watcher limits.  (Requestor, CC, etc..)

Meta Data:
  1: Field to query on


=begin testing

# Test to make sure that you can search for tickets by requestor address and
# by requestor name.

my ($id,$msg);
my $u1 = RT::User->new($RT::SystemUser);
($id, $msg) = $u1->Create( Name => 'RequestorTestOne', EmailAddress => 'rqtest1@example.com');
ok ($id,$msg);
my $u2 = RT::User->new($RT::SystemUser);
($id, $msg) = $u2->Create( Name => 'RequestorTestTwo', EmailAddress => 'rqtest2@example.com');
ok ($id,$msg);

my $t1 = RT::Ticket->new($RT::SystemUser);
my ($trans);
($id,$trans,$msg) =$t1->Create (Queue => 'general', Subject => 'Requestor test one', Requestor => [$u1->EmailAddress]);
ok ($id, $msg);

my $t2 = RT::Ticket->new($RT::SystemUser);
($id,$trans,$msg) =$t2->Create (Queue => 'general', Subject => 'Requestor test one', Requestor => [$u2->EmailAddress]);
ok ($id, $msg);


my $t3 = RT::Ticket->new($RT::SystemUser);
($id,$trans,$msg) =$t3->Create (Queue => 'general', Subject => 'Requestor test one', Requestor => [$u2->EmailAddress, $u1->EmailAddress]);
ok ($id, $msg);


my $tix1 = RT::Tickets->new($RT::SystemUser);
$tix1->FromSQL('Requestor.EmailAddress LIKE "rqtest1" OR Requestor.EmailAddress LIKE "rqtest2"');

is ($tix1->Count, 3);

my $tix2 = RT::Tickets->new($RT::SystemUser);
$tix2->FromSQL('Requestor.Name LIKE "TestOne" OR Requestor.Name LIKE "TestTwo"');

is ($tix2->Count, 3);


my $tix3 = RT::Tickets->new($RT::SystemUser);
$tix3->FromSQL('Requestor.EmailAddress LIKE "rqtest1"');

is ($tix3->Count, 2);

my $tix4 = RT::Tickets->new($RT::SystemUser);
$tix4->FromSQL('Requestor.Name LIKE "TestOne" ');

is ($tix4->Count, 2);

# Searching for tickets that have two requestors isn't supported
# There's no way to differentiate "one requestor name that matches foo and bar"
# and "two requestors, one matching foo and one matching bar"

# my $tix5 = RT::Tickets->new($RT::SystemUser);
# $tix5->FromSQL('Requestor.Name LIKE "TestOne" AND Requestor.Name LIKE "TestTwo"');
# 
# is ($tix5->Count, 1);
# 
# my $tix6 = RT::Tickets->new($RT::SystemUser);
# $tix6->FromSQL('Requestor.EmailAddress LIKE "rqtest1" AND Requestor.EmailAddress LIKE "rqtest2"');
# 
# is ($tix6->Count, 1);


=end testing

=cut

sub _WatcherLimit {
    my $self  = shift;
    my $field = shift;
    my $op    = shift;
    my $value = shift;
    my %rest  = (@_);


    # Find out what sort of watcher we're looking for
    my $fieldname;
    if ( ref $field ) {
        $fieldname = $field->[0]->[0];
    }
    else {
        $fieldname = $field;
        $field = [[$field, $op, $value, %rest]]; # gross hack
    }
    my $meta = $FIELD_METADATA{$fieldname};
    my $type = ( defined $meta->[1] ? $meta->[1] : undef );

<<<<<<< HEAD
=======
    # Owner was ENUM field, so "Owner = 'xxx'" allowed user to
    # search by id and Name at the same time, this is workaround
    # to preserve backward compatibility
    if( $fieldname eq 'Owner' ) {
        my $flag = 0;
        for my $chunk (splice @$field) {
            my ( $f, $op, $value, %rest ) = @$chunk;
            if( !$rest{SUBKEY} && $op =~ /^!?=$/ ) {
                $self->_OpenParen unless $flag++;
                my $o = RT::User->new( $self->CurrentUser );
                $o->Load($value);
                $value = $o->Id;
                $self->_SQLLimit(
                    FIELD    => 'Owner',
                    OPERATOR => $op,
                    VALUE    => $value,
                    %rest,
                );
            } else {
                push @$field, $chunk;
            }
        }
        $self->_CloseParen if $flag;
        return unless @$field;
    }

>>>>>>> 0dffbe81
    my $users = $self->_WatcherJoin($type);

    # If we're looking for multiple watchers of a given type,
    # TicketSQL will be handing it to us as an array of clauses in
    # $field
    $self->_OpenParen;
    for my $chunk (@$field) {
        ( $field, $op, $value, %rest ) = @$chunk;
        $rest{SUBKEY} ||= 'EmailAddress';
        
        my $re_negative_op = qr[!=|NOT LIKE];
        $self->_OpenParen if $op =~ /$re_negative_op/;

        $self->_SQLLimit(
            ALIAS         => $users,
            FIELD         => $rest{SUBKEY},
            VALUE         => $value,
            OPERATOR      => $op,
            CASESENSITIVE => 0,
            %rest
        );

        if( $op =~ /$re_negative_op/ ) {
            $self->_SQLLimit(
                ALIAS           => $users,
                FIELD           => $rest{SUBKEY},
                OPERATOR        => 'IS',
                VALUE           => 'NULL',
                ENTRYAGGREGATOR => 'OR',
            );
            $self->_CloseParen;
        }
    }
    $self->_CloseParen;
}

<<<<<<< HEAD
    $self->_CloseParen;
}

=======
>>>>>>> 0dffbe81
=head2 _WatcherJoin

Helper function which provides joins to a watchers table both for limits
and for ordering.

=cut

sub _WatcherJoin {
<<<<<<< HEAD
    my $self = shift;
    my $type = shift;
    my $key  = shift || "limit";

    my $groups = $self->Join(
        TYPE   => 'left',
        ALIAS1 => 'main',
        FIELD1 => 'id',
        TABLE2 => 'Groups',
        FIELD2 => 'Instance'
    );
    my $groupmembers = $self->Join(
        TYPE   => 'left',
        ALIAS1 => $groups,
        FIELD1 => 'id',
        TABLE2 => 'CachedGroupMembers',
        FIELD2 => 'GroupId'
    );
    my $users = $self->Join(
        TYPE   => 'left',
        ALIAS1 => $groupmembers,
        FIELD1 => 'MemberId',
        TABLE2 => 'Users',
        FIELD2 => 'id'
=======
    my $self  = shift;
    my $type  = shift;

    # we cache joins chain per watcher type
    # if we limit by requestor then we shouldn't join requestors again
    # for sort or limit on other requestors
    if( $self->{'_watcher_join_users_alias'}{$type||'any'} ) {
        return $self->{'_watcher_join_users_alias'}{$type||'any'};
    }

    # we always have watcher groups for ticket
    # this join should be NORMAL
    # XXX: if we change this from Join to NewAlias+Limit
    # then Pg will complain because SB build wrong query.
    # Query looks like "FROM (Tickets LEFT JOIN CGM ON(Groups.id = CGM.GroupId)), Groups"
    # Pg doesn't like that fact that it doesn't know about Groups table yet when
    # join CGM table into Tickets. Problem is in Join method which doesn't use
    # ALIAS1 argument when build braces.
    my $groups = $self->Join(
        ALIAS1 => 'main',
        FIELD1 => 'id',
        TABLE2 => 'Groups',
        FIELD2 => 'Instance',
        ENTRYAGGREGATOR => 'AND'
>>>>>>> 0dffbe81
    );
    $self->SUPER::Limit(
        ALIAS           => $groups,
        FIELD           => 'Domain',
        VALUE           => 'RT::Ticket-Role',
        ENTRYAGGREGATOR => 'AND'
    );
    $self->SUPER::Limit(
        ALIAS           => $groups,
        FIELD           => 'Type',
        VALUE           => $type,
        ENTRYAGGREGATOR => 'AND'
<<<<<<< HEAD
        )
        if ($type);
    return $users;
=======
      )
      if ($type);

    my $groupmembers = $self->Join(
        TYPE   => 'LEFT',
        ALIAS1 => $groups,
        FIELD1 => 'id',
        TABLE2 => 'CachedGroupMembers',
        FIELD2 => 'GroupId'
    );
    # XXX: work around, we must hide groups that
    # are members of the role group we search in,
    # otherwise them result in wrong NULLs in Users
    # table and break ordering. Now, we know that
    # RT doesn't allow to add groups as members of the
    # ticket roles, so we just hide entries in CGM table
    # with MemberId == GroupId from results
    my $groupmembers = $self->SUPER::Limit(
        LEFTJOIN => $groupmembers,
        FIELD => 'GroupId',
        OPERATOR => '!=',
        VALUE => "$groupmembers.MemberId",
        QUOTEVALUE => 0,
    );
    my $users = $self->Join(
        TYPE   => 'LEFT',
        ALIAS1 => $groupmembers,
        FIELD1 => 'MemberId',
        TABLE2 => 'Users',
        FIELD2 => 'id'
    );
    return $self->{'_watcher_join_users_alias'}{$type||'any'} = $users;
>>>>>>> 0dffbe81
}

=head2 _WatcherMembershipLimit

Handle watcher membership limits, i.e. whether the watcher belongs to a
specific group or not.

Meta Data:
  1: Field to query on

SELECT DISTINCT main.*
FROM
    Tickets main,
    Groups Groups_1,
    CachedGroupMembers CachedGroupMembers_2,
    Users Users_3
WHERE (
    (main.EffectiveId = main.id)
) AND (
    (main.Status != 'deleted')
) AND (
    (main.Type = 'ticket')
) AND (
    (
	(Users_3.EmailAddress = '22')
	    AND
	(Groups_1.Domain = 'RT::Ticket-Role')
	    AND
	(Groups_1.Type = 'RequestorGroup')
    )
) AND
    Groups_1.Instance = main.id
AND
    Groups_1.id = CachedGroupMembers_2.GroupId
AND
    CachedGroupMembers_2.MemberId = Users_3.id
ORDER BY main.id ASC
LIMIT 25

=cut

sub _WatcherMembershipLimit {
    my ( $self, $field, $op, $value, @rest ) = @_;
    my %rest = @rest;

    $self->_OpenParen;

    my $groups       = $self->NewAlias('Groups');
    my $groupmembers = $self->NewAlias('CachedGroupMembers');
    my $users        = $self->NewAlias('Users');
    my $memberships  = $self->NewAlias('CachedGroupMembers');

    if ( ref $field ) {    # gross hack
        my @bundle = @$field;
        $self->_OpenParen;
        for my $chunk (@bundle) {
            ( $field, $op, $value, @rest ) = @$chunk;
            $self->_SQLLimit(
                ALIAS    => $memberships,
                FIELD    => 'GroupId',
                VALUE    => $value,
                OPERATOR => $op,
                @rest,
            );
        }
        $self->_CloseParen;
    }
    else {
        $self->_SQLLimit(
            ALIAS    => $memberships,
            FIELD    => 'GroupId',
            VALUE    => $value,
            OPERATOR => $op,
            @rest,
        );
    }

    # {{{ Tie to groups for tickets we care about
    $self->_SQLLimit(
        ALIAS           => $groups,
        FIELD           => 'Domain',
        VALUE           => 'RT::Ticket-Role',
        ENTRYAGGREGATOR => 'AND'
    );

    $self->Join(
        ALIAS1 => $groups,
        FIELD1 => 'Instance',
        ALIAS2 => 'main',
        FIELD2 => 'id'
    );

    # }}}

    # If we care about which sort of watcher
    my $meta = $FIELD_METADATA{$field};
    my $type = ( defined $meta->[1] ? $meta->[1] : undef );

    if ($type) {
        $self->_SQLLimit(
            ALIAS           => $groups,
            FIELD           => 'Type',
            VALUE           => $type,
            ENTRYAGGREGATOR => 'AND'
        );
    }

    $self->Join(
        ALIAS1 => $groups,
        FIELD1 => 'id',
        ALIAS2 => $groupmembers,
        FIELD2 => 'GroupId'
    );

    $self->Join(
        ALIAS1 => $groupmembers,
        FIELD1 => 'MemberId',
        ALIAS2 => $users,
        FIELD2 => 'id'
    );

    $self->Join(
        ALIAS1 => $memberships,
        FIELD1 => 'MemberId',
        ALIAS2 => $users,
        FIELD2 => 'id'
    );

    $self->_CloseParen;

}

sub _LinkFieldLimit {
    my $restriction;
    my $self;
    my $LinkAlias;
    my %args;
    if ( $restriction->{'TYPE'} ) {
        $self->SUPER::Limit(
            ALIAS           => $LinkAlias,
            ENTRYAGGREGATOR => 'AND',
            FIELD           => 'Type',
            OPERATOR        => '=',
            VALUE           => $restriction->{'TYPE'}
        );
    }

    #If we're trying to limit it to things that are target of
    if ( $restriction->{'TARGET'} ) {

        # If the TARGET is an integer that means that we want to look at
        # the LocalTarget field. otherwise, we want to look at the
        # "Target" field
        my ($matchfield);
        if ( $restriction->{'TARGET'} =~ /^(\d+)$/ ) {
            $matchfield = "LocalTarget";
        }
        else {
            $matchfield = "Target";
        }
        $self->SUPER::Limit(
            ALIAS           => $LinkAlias,
            ENTRYAGGREGATOR => 'AND',
            FIELD           => $matchfield,
            OPERATOR        => '=',
            VALUE           => $restriction->{'TARGET'}
        );

        #If we're searching on target, join the base to ticket.id
        $self->_SQLJoin(
            ALIAS1 => 'main',
            FIELD1 => $self->{'primary_key'},
            ALIAS2 => $LinkAlias,
            FIELD2 => 'LocalBase'
        );
    }

    #If we're trying to limit it to things that are base of
    elsif ( $restriction->{'BASE'} ) {

        # If we're trying to match a numeric link, we want to look at
        # LocalBase, otherwise we want to look at "Base"
        my ($matchfield);
        if ( $restriction->{'BASE'} =~ /^(\d+)$/ ) {
            $matchfield = "LocalBase";
        }
        else {
            $matchfield = "Base";
        }

        $self->SUPER::Limit(
            ALIAS           => $LinkAlias,
            ENTRYAGGREGATOR => 'AND',
            FIELD           => $matchfield,
            OPERATOR        => '=',
            VALUE           => $restriction->{'BASE'}
        );

        #If we're searching on base, join the target to ticket.id
        $self->_SQLJoin(
            ALIAS1 => 'main',
            FIELD1 => $self->{'primary_key'},
            ALIAS2 => $LinkAlias,
            FIELD2 => 'LocalTarget'
        );
    }
}

=head2 KeywordLimit

Limit based on Keywords

Meta Data:
  none

=cut

sub _CustomFieldLimit {
    my ( $self, $_field, $op, $value, @rest ) = @_;

    my %rest  = @rest;
    my $field = $rest{SUBKEY} || die "No field specified";

    # For our sanity, we can only limit on one queue at a time
    my $queue = 0;

    if ( $field =~ /^(.+?)\.{(.+)}$/ ) {
        $queue = $1;
        $field = $2;
    }
    $field = $1 if $field =~ /^{(.+)}$/;    # trim { }

    # If we're trying to find custom fields that don't match something, we
    # want tickets where the custom field has no value at all.  Note that
    # we explicitly don't include the "IS NULL" case, since we would
    # otherwise end up with a redundant clause.

    my $null_columns_ok;
    if ( ( $op =~ /^NOT LIKE$/i ) or ( $op eq '!=' ) ) {
        $null_columns_ok = 1;
    }

    my $cfid = 0;
    if ($queue) {

        my $q = RT::Queue->new( $self->CurrentUser );
        $q->Load($queue) if ($queue);

        my $cf;
        if ( $q->id ) {
            $cf = $q->CustomField($field);
        }
        else {
            $cf = RT::CustomField->new( $self->CurrentUser );
            $cf->LoadByNameAndQueue( Queue => '0', Name => $field );
        }

        $cfid = $cf->id;

    }

    my $TicketCFs;
    my $cfkey = $cfid ? $cfid : "$queue.$field";

    # Perform one Join per CustomField
    if ( $self->{_sql_object_cf_alias}{$cfkey} ) {
        $TicketCFs = $self->{_sql_object_cf_alias}{$cfkey};
    }
    else {
        if ($cfid) {
            $TicketCFs = $self->{_sql_object_cf_alias}{$cfkey} = $self->Join(
                TYPE   => 'left',
                ALIAS1 => 'main',
                FIELD1 => 'id',
                TABLE2 => 'ObjectCustomFieldValues',
                FIELD2 => 'ObjectId',
            );
            $self->SUPER::Limit(
                LEFTJOIN        => $TicketCFs,
                FIELD           => 'CustomField',
                VALUE           => $cfid,
                ENTRYAGGREGATOR => 'AND'
            );
        }
        else {
            my $cfalias = $self->Join(
                TYPE       => 'left',
                EXPRESSION => "'$field'",
                TABLE2     => 'CustomFields',
                FIELD2     => 'Name',
            );

            $TicketCFs = $self->{_sql_object_cf_alias}{$cfkey} = $self->Join(
                TYPE   => 'left',
                ALIAS1 => $cfalias,
                FIELD1 => 'id',
                TABLE2 => 'ObjectCustomFieldValues',
                FIELD2 => 'CustomField',
            );
            $self->SUPER::Limit(
                LEFTJOIN        => $TicketCFs,
                FIELD           => 'ObjectId',
                VALUE           => 'main.id',
                QUOTEVALUE      => 0,
                ENTRYAGGREGATOR => 'AND',
            );
        }
        $self->SUPER::Limit(
            LEFTJOIN        => $TicketCFs,
            FIELD           => 'ObjectType',
            VALUE           => 'RT::Ticket',
            ENTRYAGGREGATOR => 'AND'
        );
        $self->SUPER::Limit(
            LEFTJOIN        => $TicketCFs,
            FIELD           => 'Disabled',
            OPERATOR        => '=',
            VALUE           => '0',
            ENTRYAGGREGATOR => 'AND'
        );
    }

    $self->_OpenParen if ($null_columns_ok);

    $self->_SQLLimit(
        ALIAS      => $TicketCFs,
        FIELD      => 'Content',
        OPERATOR   => $op,
        VALUE      => $value,
        QUOTEVALUE => 1,
        @rest
    );

    if ($null_columns_ok) {
        $self->_SQLLimit(
            ALIAS           => $TicketCFs,
            FIELD           => 'Content',
            OPERATOR        => 'IS',
            VALUE           => 'NULL',
            QUOTEVALUE      => 0,
            ENTRYAGGREGATOR => 'OR',
        );
    }
    $self->_CloseParen if ($null_columns_ok);

}

# End Helper Functions

# End of SQL Stuff -------------------------------------------------

# {{{ Allow sorting on watchers

=head2 OrderByCols ARRAY

A modified version of the OrderBy method which automatically joins where
C<ALIAS> is set to the name of a watcher type.

=cut

sub OrderByCols {
    my $self = shift;
    my @args = @_;
    my $clause;
    my @res   = ();
    my $order = 0;

    foreach my $row (@args) {
        if ( $row->{ALIAS} || $row->{FIELD} !~ /\./ ) {
            push @res, $row;
            next;
        }
        my ( $field, $subkey ) = split /\./, $row->{FIELD};
        my $meta = $self->FIELDS->{$field};
        if ( $meta->[0] eq 'WATCHERFIELD' ) {
            my $users = $self->_WatcherJoin( $meta->[1], "order" . $order++ );
            push @res, { %$row, ALIAS => $users, FIELD => $subkey };
        }
        else {
            push @res, $row;
        }
    }
    return $self->SUPER::OrderByCols(@res);
}

# }}}

# {{{ Limit the result set based on content

# {{{ sub Limit

=head2 Limit

Takes a paramhash with the fields FIELD, OPERATOR, VALUE and DESCRIPTION
Generally best called from LimitFoo methods

=cut

sub Limit {
    my $self = shift;
    my %args = (
        FIELD       => undef,
        OPERATOR    => '=',
        VALUE       => undef,
        DESCRIPTION => undef,
        @_
    );
    $args{'DESCRIPTION'} = $self->loc(
        "[_1] [_2] [_3]",  $args{'FIELD'},
        $args{'OPERATOR'}, $args{'VALUE'}
        )
        if ( !defined $args{'DESCRIPTION'} );

    my $index = $self->_NextIndex;

#make the TicketRestrictions hash the equivalent of whatever we just passed in;

    %{ $self->{'TicketRestrictions'}{$index} } = %args;

    $self->{'RecalcTicketLimits'} = 1;

# If we're looking at the effective id, we don't want to append the other clause
# which limits us to tickets where id = effective id
    if ( $args{'FIELD'} eq 'EffectiveId' &&
         (!$args{'ALIAS'} || $args{'ALIAS'} eq 'main' ) ) {
        $self->{'looking_at_effective_id'} = 1;
    }

    if ( $args{'FIELD'} eq 'Type' &&
         (!$args{'ALIAS'} || $args{'ALIAS'} eq 'main' ) ) {
        $self->{'looking_at_type'} = 1;
    }

    return ($index);
}

# }}}

=head2 FreezeLimits

Returns a frozen string suitable for handing back to ThawLimits.

=cut

sub _FreezeThawKeys {
    'TicketRestrictions', 'restriction_index', 'looking_at_effective_id',
        'looking_at_type';
}

# {{{ sub FreezeLimits

sub FreezeLimits {
    my $self = shift;
    require Storable;
    require MIME::Base64;
    MIME::Base64::base64_encode(
        Storable::freeze( \@{$self}{ $self->_FreezeThawKeys } ) );
}

# }}}

=head2 ThawLimits

Take a frozen Limits string generated by FreezeLimits and make this tickets
object have that set of limits.

=cut

# {{{ sub ThawLimits

sub ThawLimits {
    my $self = shift;
    my $in   = shift;

    #if we don't have $in, get outta here.
    return undef unless ($in);

    $self->{'RecalcTicketLimits'} = 1;

    require Storable;
    require MIME::Base64;

    #We don't need to die if the thaw fails.
    @{$self}{ $self->_FreezeThawKeys }
        = eval { @{ Storable::thaw( MIME::Base64::base64_decode($in) ) }; };

    $RT::Logger->error($@) if $@;

}

# }}}

# {{{ Limit by enum or foreign key

# {{{ sub LimitQueue

=head2 LimitQueue

LimitQueue takes a paramhash with the fields OPERATOR and VALUE.
OPERATOR is one of = or !=. (It defaults to =).
VALUE is a queue id or Name.


=cut

sub LimitQueue {
    my $self = shift;
    my %args = (
        VALUE    => undef,
        OPERATOR => '=',
        @_
    );

    #TODO  VALUE should also take queue names and queue objects
    #TODO FIXME why are we canonicalizing to name, not id, robrt?
    if ( $args{VALUE} =~ /^\d+$/ ) {
        my $queue = new RT::Queue( $self->CurrentUser );
        $queue->Load( $args{'VALUE'} );
        $args{VALUE} = $queue->Name;
    }

    # What if they pass in an Id?  Check for isNum() and convert to
    # string.

    #TODO check for a valid queue here

    $self->Limit(
        FIELD       => 'Queue',
        VALUE       => $args{VALUE},
        OPERATOR    => $args{'OPERATOR'},
        DESCRIPTION => join(
            ' ', $self->loc('Queue'), $args{'OPERATOR'}, $args{VALUE},
        ),
    );

}

# }}}

# {{{ sub LimitStatus

=head2 LimitStatus

Takes a paramhash with the fields OPERATOR and VALUE.
OPERATOR is one of = or !=.
VALUE is a status.

RT adds Status != 'deleted' until object has
allow_deleted_search internal property set.
$tickets->{'allow_deleted_search'} = 1;
$tickets->LimitStatus( VALUE => 'deleted' );

=cut

sub LimitStatus {
    my $self = shift;
    my %args = (
        OPERATOR => '=',
        @_
    );
    $self->Limit(
        FIELD       => 'Status',
        VALUE       => $args{'VALUE'},
        OPERATOR    => $args{'OPERATOR'},
        DESCRIPTION => join( ' ',
            $self->loc('Status'), $args{'OPERATOR'},
            $self->loc( $args{'VALUE'} ) ),
    );
}

# }}}

# {{{ sub IgnoreType

=head2 IgnoreType

If called, this search will not automatically limit the set of results found
to tickets of type "Ticket". Tickets of other types, such as "project" and
"approval" will be found.

=cut

sub IgnoreType {
    my $self = shift;

    # Instead of faking a Limit that later gets ignored, fake up the
    # fact that we're already looking at type, so that the check in
    # Tickets_Overlay_SQL/FromSQL goes down the right branch

    #  $self->LimitType(VALUE => '__any');
    $self->{looking_at_type} = 1;
}

# }}}

# {{{ sub LimitType

=head2 LimitType

Takes a paramhash with the fields OPERATOR and VALUE.
OPERATOR is one of = or !=, it defaults to "=".
VALUE is a string to search for in the type of the ticket.



=cut

sub LimitType {
    my $self = shift;
    my %args = (
        OPERATOR => '=',
        VALUE    => undef,
        @_
    );
    $self->Limit(
        FIELD       => 'Type',
        VALUE       => $args{'VALUE'},
        OPERATOR    => $args{'OPERATOR'},
        DESCRIPTION => join( ' ',
            $self->loc('Type'), $args{'OPERATOR'}, $args{'Limit'}, ),
    );
}

# }}}

# }}}

# {{{ Limit by string field

# {{{ sub LimitSubject

=head2 LimitSubject

Takes a paramhash with the fields OPERATOR and VALUE.
OPERATOR is one of = or !=.
VALUE is a string to search for in the subject of the ticket.

=cut

sub LimitSubject {
    my $self = shift;
    my %args = (@_);
    $self->Limit(
        FIELD       => 'Subject',
        VALUE       => $args{'VALUE'},
        OPERATOR    => $args{'OPERATOR'},
        DESCRIPTION => join( ' ',
            $self->loc('Subject'), $args{'OPERATOR'}, $args{'VALUE'}, ),
    );
}

# }}}

# }}}

# {{{ Limit based on ticket numerical attributes
# Things that can be > < = !=

# {{{ sub LimitId

=head2 LimitId

Takes a paramhash with the fields OPERATOR and VALUE.
OPERATOR is one of =, >, < or !=.
VALUE is a ticket Id to search for

=cut

sub LimitId {
    my $self = shift;
    my %args = (
        OPERATOR => '=',
        @_
    );

    $self->Limit(
        FIELD       => 'id',
        VALUE       => $args{'VALUE'},
        OPERATOR    => $args{'OPERATOR'},
        DESCRIPTION =>
            join( ' ', $self->loc('Id'), $args{'OPERATOR'}, $args{'VALUE'}, ),
    );
}

# }}}

# {{{ sub LimitPriority

=head2 LimitPriority

Takes a paramhash with the fields OPERATOR and VALUE.
OPERATOR is one of =, >, < or !=.
VALUE is a value to match the ticket\'s priority against

=cut

sub LimitPriority {
    my $self = shift;
    my %args = (@_);
    $self->Limit(
        FIELD       => 'Priority',
        VALUE       => $args{'VALUE'},
        OPERATOR    => $args{'OPERATOR'},
        DESCRIPTION => join( ' ',
            $self->loc('Priority'),
            $args{'OPERATOR'}, $args{'VALUE'}, ),
    );
}

# }}}

# {{{ sub LimitInitialPriority

=head2 LimitInitialPriority

Takes a paramhash with the fields OPERATOR and VALUE.
OPERATOR is one of =, >, < or !=.
VALUE is a value to match the ticket\'s initial priority against


=cut

sub LimitInitialPriority {
    my $self = shift;
    my %args = (@_);
    $self->Limit(
        FIELD       => 'InitialPriority',
        VALUE       => $args{'VALUE'},
        OPERATOR    => $args{'OPERATOR'},
        DESCRIPTION => join( ' ',
            $self->loc('Initial Priority'), $args{'OPERATOR'},
            $args{'VALUE'}, ),
    );
}

# }}}

# {{{ sub LimitFinalPriority

=head2 LimitFinalPriority

Takes a paramhash with the fields OPERATOR and VALUE.
OPERATOR is one of =, >, < or !=.
VALUE is a value to match the ticket\'s final priority against

=cut

sub LimitFinalPriority {
    my $self = shift;
    my %args = (@_);
    $self->Limit(
        FIELD       => 'FinalPriority',
        VALUE       => $args{'VALUE'},
        OPERATOR    => $args{'OPERATOR'},
        DESCRIPTION => join( ' ',
            $self->loc('Final Priority'), $args{'OPERATOR'},
            $args{'VALUE'}, ),
    );
}

# }}}

# {{{ sub LimitTimeWorked

=head2 LimitTimeWorked

Takes a paramhash with the fields OPERATOR and VALUE.
OPERATOR is one of =, >, < or !=.
VALUE is a value to match the ticket's TimeWorked attribute

=cut

sub LimitTimeWorked {
    my $self = shift;
    my %args = (@_);
    $self->Limit(
        FIELD       => 'TimeWorked',
        VALUE       => $args{'VALUE'},
        OPERATOR    => $args{'OPERATOR'},
        DESCRIPTION => join( ' ',
            $self->loc('Time worked'),
            $args{'OPERATOR'}, $args{'VALUE'}, ),
    );
}

# }}}

# {{{ sub LimitTimeLeft

=head2 LimitTimeLeft

Takes a paramhash with the fields OPERATOR and VALUE.
OPERATOR is one of =, >, < or !=.
VALUE is a value to match the ticket's TimeLeft attribute

=cut

sub LimitTimeLeft {
    my $self = shift;
    my %args = (@_);
    $self->Limit(
        FIELD       => 'TimeLeft',
        VALUE       => $args{'VALUE'},
        OPERATOR    => $args{'OPERATOR'},
        DESCRIPTION => join( ' ',
            $self->loc('Time left'),
            $args{'OPERATOR'}, $args{'VALUE'}, ),
    );
}

# }}}

# }}}

# {{{ Limiting based on attachment attributes

# {{{ sub LimitContent

=head2 LimitContent

Takes a paramhash with the fields OPERATOR and VALUE.
OPERATOR is one of =, LIKE, NOT LIKE or !=.
VALUE is a string to search for in the body of the ticket

=cut

sub LimitContent {
    my $self = shift;
    my %args = (@_);
    $self->Limit(
        FIELD       => 'Content',
        VALUE       => $args{'VALUE'},
        OPERATOR    => $args{'OPERATOR'},
        DESCRIPTION => join( ' ',
            $self->loc('Ticket content'), $args{'OPERATOR'},
            $args{'VALUE'}, ),
    );
}

# }}}

# {{{ sub LimitFilename

=head2 LimitFilename

Takes a paramhash with the fields OPERATOR and VALUE.
OPERATOR is one of =, LIKE, NOT LIKE or !=.
VALUE is a string to search for in the body of the ticket

=cut

sub LimitFilename {
    my $self = shift;
    my %args = (@_);
    $self->Limit(
        FIELD       => 'Filename',
        VALUE       => $args{'VALUE'},
        OPERATOR    => $args{'OPERATOR'},
        DESCRIPTION => join( ' ',
            $self->loc('Attachment filename'), $args{'OPERATOR'},
            $args{'VALUE'}, ),
    );
}

# }}}
# {{{ sub LimitContentType

=head2 LimitContentType

Takes a paramhash with the fields OPERATOR and VALUE.
OPERATOR is one of =, LIKE, NOT LIKE or !=.
VALUE is a content type to search ticket attachments for

=cut

sub LimitContentType {
    my $self = shift;
    my %args = (@_);
    $self->Limit(
        FIELD       => 'ContentType',
        VALUE       => $args{'VALUE'},
        OPERATOR    => $args{'OPERATOR'},
        DESCRIPTION => join( ' ',
            $self->loc('Ticket content type'), $args{'OPERATOR'},
            $args{'VALUE'}, ),
    );
}

# }}}

# }}}

# {{{ Limiting based on people

# {{{ sub LimitOwner

=head2 LimitOwner

Takes a paramhash with the fields OPERATOR and VALUE.
OPERATOR is one of = or !=.
VALUE is a user id.

=cut

sub LimitOwner {
    my $self = shift;
    my %args = (
        OPERATOR => '=',
        @_
    );

    my $owner = new RT::User( $self->CurrentUser );
    $owner->Load( $args{'VALUE'} );

    # FIXME: check for a valid $owner
    $self->Limit(
        FIELD       => 'Owner',
        VALUE       => $args{'VALUE'},
        OPERATOR    => $args{'OPERATOR'},
        DESCRIPTION => join( ' ',
            $self->loc('Owner'), $args{'OPERATOR'}, $owner->Name(), ),
    );

}

# }}}

# {{{ Limiting watchers

# {{{ sub LimitWatcher

=head2 LimitWatcher

  Takes a paramhash with the fields OPERATOR, TYPE and VALUE.
  OPERATOR is one of =, LIKE, NOT LIKE or !=.
  VALUE is a value to match the ticket\'s watcher email addresses against
  TYPE is the sort of watchers you want to match against. Leave it undef if you want to search all of them

=begin testing

my $t1 = RT::Ticket->new($RT::SystemUser);
$t1->Create(Queue => 'general', Subject => "LimitWatchers test", Requestors => \['requestor1@example.com']);

=end testing

=cut

sub LimitWatcher {
    my $self = shift;
    my %args = (
        OPERATOR => '=',
        VALUE    => undef,
        TYPE     => undef,
        @_
    );

    #build us up a description
    my ( $watcher_type, $desc );
    if ( $args{'TYPE'} ) {
        $watcher_type = $args{'TYPE'};
    }
    else {
        $watcher_type = "Watcher";
    }

    $self->Limit(
        FIELD       => $watcher_type,
        VALUE       => $args{'VALUE'},
        OPERATOR    => $args{'OPERATOR'},
        TYPE        => $args{'TYPE'},
        DESCRIPTION => join( ' ',
            $self->loc($watcher_type),
            $args{'OPERATOR'}, $args{'VALUE'}, ),
    );
}

sub LimitRequestor {
    my $self = shift;
    my %args = (@_);
    $RT::Logger->error( "Tickets->LimitRequestor is deprecated  at ("
            . join( ":", caller )
            . ")" );
    $self->LimitWatcher( TYPE => 'Requestor', @_ );

}

# }}}

# }}}

# }}}

# {{{ Limiting based on links

# {{{ LimitLinkedTo

=head2 LimitLinkedTo

LimitLinkedTo takes a paramhash with two fields: TYPE and TARGET
TYPE limits the sort of link we want to search on

TYPE = { RefersTo, MemberOf, DependsOn }

TARGET is the id or URI of the TARGET of the link
(TARGET used to be 'TICKET'.  'TICKET' is deprecated, but will be treated as TARGET

=cut

sub LimitLinkedTo {
    my $self = shift;
    my %args = (
        TICKET => undef,
        TARGET => undef,
        TYPE   => undef,
        @_
    );

    $self->Limit(
        FIELD       => 'LinkedTo',
        BASE        => undef,
        TARGET      => ( $args{'TARGET'} || $args{'TICKET'} ),
        TYPE        => $args{'TYPE'},
        DESCRIPTION => $self->loc(
            "Tickets [_1] by [_2]",
            $self->loc( $args{'TYPE'} ),
            ( $args{'TARGET'} || $args{'TICKET'} )
        ),
    );
}

# }}}

# {{{ LimitLinkedFrom

=head2 LimitLinkedFrom

LimitLinkedFrom takes a paramhash with two fields: TYPE and BASE
TYPE limits the sort of link we want to search on


BASE is the id or URI of the BASE of the link
(BASE used to be 'TICKET'.  'TICKET' is deprecated, but will be treated as BASE


=cut

sub LimitLinkedFrom {
    my $self = shift;
    my %args = (
        BASE   => undef,
        TICKET => undef,
        TYPE   => undef,
        @_
    );

    # translate RT2 From/To naming to RT3 TicketSQL naming
    my %fromToMap = qw(DependsOn DependentOn
        MemberOf  HasMember
        RefersTo  ReferredToBy);

    my $type = $args{'TYPE'};
    $type = $fromToMap{$type} if exists( $fromToMap{$type} );

    $self->Limit(
        FIELD       => 'LinkedTo',
        TARGET      => undef,
        BASE        => ( $args{'BASE'} || $args{'TICKET'} ),
        TYPE        => $type,
        DESCRIPTION => $self->loc(
            "Tickets [_1] [_2]",
            $self->loc( $args{'TYPE'} ),
            ( $args{'BASE'} || $args{'TICKET'} )
        ),
    );
}

# }}}

# {{{ LimitMemberOf
sub LimitMemberOf {
    my $self      = shift;
    my $ticket_id = shift;
    $self->LimitLinkedTo(
        TARGET => "$ticket_id",
        TYPE   => 'MemberOf',
    );

}

# }}}

# {{{ LimitHasMember
sub LimitHasMember {
    my $self      = shift;
    my $ticket_id = shift;
    $self->LimitLinkedFrom(
        BASE => "$ticket_id",
        TYPE => 'HasMember',
    );

}

# }}}

# {{{ LimitDependsOn

sub LimitDependsOn {
    my $self      = shift;
    my $ticket_id = shift;
    $self->LimitLinkedTo(
        TARGET => "$ticket_id",
        TYPE   => 'DependsOn',
    );

}

# }}}

# {{{ LimitDependedOnBy

sub LimitDependedOnBy {
    my $self      = shift;
    my $ticket_id = shift;
    $self->LimitLinkedFrom(
        BASE => "$ticket_id",
        TYPE => 'DependentOn',
    );

}

# }}}

# {{{ LimitRefersTo

sub LimitRefersTo {
    my $self      = shift;
    my $ticket_id = shift;
    $self->LimitLinkedTo(
        TARGET => "$ticket_id",
        TYPE   => 'RefersTo',
    );

}

# }}}

# {{{ LimitReferredToBy

sub LimitReferredToBy {
    my $self      = shift;
    my $ticket_id = shift;
    $self->LimitLinkedFrom(
        BASE => "$ticket_id",
        TYPE => 'ReferredToBy',
    );

}

# }}}

# }}}

# {{{ limit based on ticket date attribtes

# {{{ sub LimitDate

=head2 LimitDate (FIELD => 'DateField', OPERATOR => $oper, VALUE => $ISODate)

Takes a paramhash with the fields FIELD OPERATOR and VALUE.

OPERATOR is one of > or <
VALUE is a date and time in ISO format in GMT
FIELD is one of Starts, Started, Told, Created, Resolved, LastUpdated

There are also helper functions of the form LimitFIELD that eliminate
the need to pass in a FIELD argument.

=cut

sub LimitDate {
    my $self = shift;
    my %args = (
        FIELD    => undef,
        VALUE    => undef,
        OPERATOR => undef,

        @_
    );

    #Set the description if we didn't get handed it above
    unless ( $args{'DESCRIPTION'} ) {
        $args{'DESCRIPTION'} = $args{'FIELD'} . " "
            . $args{'OPERATOR'} . " "
            . $args{'VALUE'} . " GMT";
    }

    $self->Limit(%args);

}

# }}}

sub LimitCreated {
    my $self = shift;
    $self->LimitDate( FIELD => 'Created', @_ );
}

sub LimitDue {
    my $self = shift;
    $self->LimitDate( FIELD => 'Due', @_ );

}

sub LimitStarts {
    my $self = shift;
    $self->LimitDate( FIELD => 'Starts', @_ );

}

sub LimitStarted {
    my $self = shift;
    $self->LimitDate( FIELD => 'Started', @_ );
}

sub LimitResolved {
    my $self = shift;
    $self->LimitDate( FIELD => 'Resolved', @_ );
}

sub LimitTold {
    my $self = shift;
    $self->LimitDate( FIELD => 'Told', @_ );
}

sub LimitLastUpdated {
    my $self = shift;
    $self->LimitDate( FIELD => 'LastUpdated', @_ );
}

#
# {{{ sub LimitTransactionDate

=head2 LimitTransactionDate (OPERATOR => $oper, VALUE => $ISODate)

Takes a paramhash with the fields FIELD OPERATOR and VALUE.

OPERATOR is one of > or <
VALUE is a date and time in ISO format in GMT


=cut

sub LimitTransactionDate {
    my $self = shift;
    my %args = (
        FIELD    => 'TransactionDate',
        VALUE    => undef,
        OPERATOR => undef,

        @_
    );

    #  <20021217042756.GK28744@pallas.fsck.com>
    #    "Kill It" - Jesse.

    #Set the description if we didn't get handed it above
    unless ( $args{'DESCRIPTION'} ) {
        $args{'DESCRIPTION'} = $args{'FIELD'} . " "
            . $args{'OPERATOR'} . " "
            . $args{'VALUE'} . " GMT";
    }

    $self->Limit(%args);

}

# }}}

# }}}

# {{{ Limit based on custom fields
# {{{ sub LimitCustomField

=head2 LimitCustomField

Takes a paramhash of key/value pairs with the following keys:

=over 4

=item CUSTOMFIELD - CustomField name or id.  If a name is passed, an additional parameter QUEUE may also be passed to distinguish the custom field.

=item OPERATOR - The usual Limit operators

=item VALUE - The value to compare against

=back

=cut

sub LimitCustomField {
    my $self = shift;
    my %args = (
        VALUE       => undef,
        CUSTOMFIELD => undef,
        OPERATOR    => '=',
        DESCRIPTION => undef,
        FIELD       => 'CustomFieldValue',
        QUOTEVALUE  => 1,
        @_
    );

    my $CF = RT::CustomField->new( $self->CurrentUser );
    if ( $args{CUSTOMFIELD} =~ /^\d+$/ ) {
        $CF->Load( $args{CUSTOMFIELD} );
    }
    else {
        $CF->LoadByNameAndQueue(
            Name  => $args{CUSTOMFIELD},
            Queue => $args{QUEUE}
        );
        $args{CUSTOMFIELD} = $CF->Id;
    }

    #If we are looking to compare with a null value.
    if ( $args{'OPERATOR'} =~ /^is$/i ) {
        $args{'DESCRIPTION'}
            ||= $self->loc( "Custom field [_1] has no value.", $CF->Name );
    }
    elsif ( $args{'OPERATOR'} =~ /^is not$/i ) {
        $args{'DESCRIPTION'}
            ||= $self->loc( "Custom field [_1] has a value.", $CF->Name );
    }

    # if we're not looking to compare with a null value
    else {
        $args{'DESCRIPTION'} ||= $self->loc( "Custom field [_1] [_2] [_3]",
            $CF->Name, $args{OPERATOR}, $args{VALUE} );
    }

    my $q = "";
    if ( $CF->Queue ) {
        my $qo = new RT::Queue( $self->CurrentUser );
        $qo->load( $CF->Queue );
        $q = $qo->Name;
    }

    my @rest;
    @rest = ( ENTRYAGGREGATOR => 'AND' )
        if ( $CF->Type eq 'SelectMultiple' );

    $self->Limit(
        VALUE => $args{VALUE},
        FIELD => "CF."
            . (
              $q
            ? $q . ".{" . $CF->Name . "}"
            : $CF->Name
            ),
        OPERATOR    => $args{OPERATOR},
        CUSTOMFIELD => 1,
        @rest,
    );

    $self->{'RecalcTicketLimits'} = 1;
}

# }}}
# }}}

# {{{ sub _NextIndex

=head2 _NextIndex

Keep track of the counter for the array of restrictions

=cut

sub _NextIndex {
    my $self = shift;
    return ( $self->{'restriction_index'}++ );
}

# }}}

# }}}

# {{{ Core bits to make this a DBIx::SearchBuilder object

# {{{ sub _Init
sub _Init {
    my $self = shift;
    $self->{'table'}                   = "Tickets";
    $self->{'RecalcTicketLimits'}      = 1;
    $self->{'looking_at_effective_id'} = 0;
    $self->{'looking_at_type'}         = 0;
    $self->{'restriction_index'}       = 1;
    $self->{'primary_key'}             = "id";
    delete $self->{'items_array'};
    delete $self->{'item_map'};
    delete $self->{'columns_to_display'};
    $self->SUPER::_Init(@_);

    $self->_InitSQL;

}

# }}}

# {{{ sub Count
sub Count {
    my $self = shift;
    $self->_ProcessRestrictions() if ( $self->{'RecalcTicketLimits'} == 1 );
    return ( $self->SUPER::Count() );
}

# }}}

# {{{ sub CountAll
sub CountAll {
    my $self = shift;
    $self->_ProcessRestrictions() if ( $self->{'RecalcTicketLimits'} == 1 );
    return ( $self->SUPER::CountAll() );
}

# }}}

# {{{ sub ItemsArrayRef

=head2 ItemsArrayRef

Returns a reference to the set of all items found in this search

=cut

sub ItemsArrayRef {
    my $self = shift;
    my @items;

    unless ( $self->{'items_array'} ) {

        my $placeholder = $self->_ItemsCounter;
        $self->GotoFirstItem();
        while ( my $item = $self->Next ) {
            push( @{ $self->{'items_array'} }, $item );
        }
        $self->GotoItem($placeholder);
        $self->{'items_array'}
            = $self->ItemsOrderBy( $self->{'items_array'} );
    }
    return ( $self->{'items_array'} );
}

# }}}

# {{{ sub Next
sub Next {
    my $self = shift;

    $self->_ProcessRestrictions() if ( $self->{'RecalcTicketLimits'} == 1 );

    my $Ticket = $self->SUPER::Next();
    if ( ( defined($Ticket) ) and ( ref($Ticket) ) ) {

        if ( $Ticket->__Value('Status') eq 'deleted'
            && !$self->{'allow_deleted_search'} )
        {
            return ( $self->Next() );
        }

        # Since Ticket could be granted with more rights instead
        # of being revoked, it's ok if queue rights allow
        # ShowTicket.  It seems need another query, but we have
        # rights cache in Principal::HasRight.
        elsif ($Ticket->QueueObj->CurrentUserHasRight('ShowTicket')
            || $Ticket->CurrentUserHasRight('ShowTicket') )
        {
            return ($Ticket);
        }

        if ( $Ticket->__Value('Status') eq 'deleted' ) {
            return ( $self->Next() );
        }

        # Since Ticket could be granted with more rights instead
        # of being revoked, it's ok if queue rights allow
        # ShowTicket.  It seems need another query, but we have
        # rights cache in Principal::HasRight.
        elsif ($Ticket->QueueObj->CurrentUserHasRight('ShowTicket')
            || $Ticket->CurrentUserHasRight('ShowTicket') )
        {
            return ($Ticket);
        }

        #If the user doesn't have the right to show this ticket
        else {
            return ( $self->Next() );
        }
    }

    #if there never was any ticket
    else {
        return (undef);
    }

}

# }}}

# }}}

# {{{ Deal with storing and restoring restrictions

# {{{ sub LoadRestrictions

=head2 LoadRestrictions

LoadRestrictions takes a string which can fully populate the TicketRestrictons hash.
TODO It is not yet implemented

=cut

# }}}

# {{{ sub DescribeRestrictions

=head2 DescribeRestrictions

takes nothing.
Returns a hash keyed by restriction id.
Each element of the hash is currently a one element hash that contains DESCRIPTION which
is a description of the purpose of that TicketRestriction

=cut

sub DescribeRestrictions {
    my $self = shift;

    my ( $row, %listing );

    foreach $row ( keys %{ $self->{'TicketRestrictions'} } ) {
        $listing{$row} = $self->{'TicketRestrictions'}{$row}{'DESCRIPTION'};
    }
    return (%listing);
}

# }}}

# {{{ sub RestrictionValues

=head2 RestrictionValues FIELD

Takes a restriction field and returns a list of values this field is restricted
to.

=cut

sub RestrictionValues {
    my $self  = shift;
    my $field = shift;
    map $self->{'TicketRestrictions'}{$_}{'VALUE'}, grep {
               $self->{'TicketRestrictions'}{$_}{'FIELD'}    eq $field
            && $self->{'TicketRestrictions'}{$_}{'OPERATOR'} eq "="
        }
        keys %{ $self->{'TicketRestrictions'} };
}

# }}}

# {{{ sub ClearRestrictions

=head2 ClearRestrictions

Removes all restrictions irretrievably

=cut

sub ClearRestrictions {
    my $self = shift;
    delete $self->{'TicketRestrictions'};
    $self->{'looking_at_effective_id'} = 0;
    $self->{'looking_at_type'}         = 0;
    $self->{'RecalcTicketLimits'}      = 1;
}

# }}}

# {{{ sub DeleteRestriction

=head2 DeleteRestriction

Takes the row Id of a restriction (From DescribeRestrictions' output, for example.
Removes that restriction from the session's limits.

=cut

sub DeleteRestriction {
    my $self = shift;
    my $row  = shift;
    delete $self->{'TicketRestrictions'}{$row};

    $self->{'RecalcTicketLimits'} = 1;

    #make the underlying easysearch object forget all its preconceptions
}

# }}}

# {{{ sub _RestrictionsToClauses

# Convert a set of oldstyle SB Restrictions to Clauses for RQL

sub _RestrictionsToClauses {
    my $self = shift;

    my $row;
    my %clause;
    foreach $row ( keys %{ $self->{'TicketRestrictions'} } ) {
        my $restriction = $self->{'TicketRestrictions'}{$row};

        #use Data::Dumper;
        #print Dumper($restriction),"\n";

   # We need to reimplement the subclause aggregation that SearchBuilder does.
   # Default Subclause is ALIAS.FIELD, and default ALIAS is 'main',
   # Then SB AND's the different Subclauses together.

        # So, we want to group things into Subclauses, convert them to
        # SQL, and then join them with the appropriate DefaultEA.
        # Then join each subclause group with AND.

        my $field = $restriction->{'FIELD'};
        my $realfield = $field;    # CustomFields fake up a fieldname, so
                                   # we need to figure that out

        # One special case
        # Rewrite LinkedTo meta field to the real field
        if ( $field =~ /LinkedTo/ ) {
            $realfield = $field = $restriction->{'TYPE'};
        }

        # Two special case
        # Handle subkey fields with a different real field
        if ( $field =~ /^(\w+)\./ ) {
            $realfield = $1;
        }

        die "I don't know about $field yet"
            unless ( exists $FIELD_METADATA{$realfield}
            or $restriction->{CUSTOMFIELD} );

        my $type = $FIELD_METADATA{$realfield}->[0];
        my $op   = $restriction->{'OPERATOR'};

        my $value = (
            grep    {defined}
                map { $restriction->{$_} } qw(VALUE TICKET BASE TARGET)
        )[0];

        # this performs the moral equivalent of defined or/dor/C<//>,
        # without the short circuiting.You need to use a 'defined or'
        # type thing instead of just checking for truth values, because
        # VALUE could be 0.(i.e. "false")

        # You could also use this, but I find it less aesthetic:
        # (although it does short circuit)
        #( defined $restriction->{'VALUE'}? $restriction->{VALUE} :
        # defined $restriction->{'TICKET'} ?
        # $restriction->{TICKET} :
        # defined $restriction->{'BASE'} ?
        # $restriction->{BASE} :
        # defined $restriction->{'TARGET'} ?
        # $restriction->{TARGET} )

        my $ea = $restriction->{ENTRYAGGREGATOR}
            || $DefaultEA{$type}
            || "AND";
        if ( ref $ea ) {
            die "Invalid operator $op for $field ($type)"
                unless exists $ea->{$op};
            $ea = $ea->{$op};
        }

        # Each CustomField should be put into a different Clause so they
        # are ANDed together.
        if ( $restriction->{CUSTOMFIELD} ) {
            $realfield = $field;
        }

        exists $clause{$realfield} or $clause{$realfield} = [];

        # Escape Quotes
        $field =~ s!(['"])!\\$1!g;
        $value =~ s!(['"])!\\$1!g;
        my $data = [ $ea, $type, $field, $op, $value ];

        # here is where we store extra data, say if it's a keyword or
        # something.  (I.e. "TYPE SPECIFIC STUFF")

        #print Dumper($data);
        push @{ $clause{$realfield} }, $data;
    }
    return \%clause;
}

# }}}

# {{{ sub _ProcessRestrictions

=head2 _ProcessRestrictions PARAMHASH

# The new _ProcessRestrictions is somewhat dependent on the SQL stuff,
# but isn't quite generic enough to move into Tickets_Overlay_SQL.

=cut

sub _ProcessRestrictions {
    my $self = shift;

    #Blow away ticket aliases since we'll need to regenerate them for
    #a new search
    delete $self->{'TicketAliases'};
    delete $self->{'items_array'};
    delete $self->{'item_map'};
    delete $self->{'raw_rows'};
    delete $self->{'rows'};
    delete $self->{'count_all'};

    my $sql = $self->Query;    # Violating the _SQL namespace
    if ( !$sql || $self->{'RecalcTicketLimits'} ) {

        #  "Restrictions to Clauses Branch\n";
        my $clauseRef = eval { $self->_RestrictionsToClauses; };
        if ($@) {
            $RT::Logger->error( "RestrictionsToClauses: " . $@ );
            $self->FromSQL("");
        }
        else {
            $sql = $self->ClausesToSQL($clauseRef);
            $self->FromSQL($sql) if $sql;
        }
    }

    $self->{'RecalcTicketLimits'} = 0;

}

=head2 _BuildItemMap

    # Build up a map of first/last/next/prev items, so that we can display search nav quickly

=cut

sub _BuildItemMap {
    my $self = shift;

    my $items = $self->ItemsArrayRef;
    my $prev  = 0;

    delete $self->{'item_map'};
    if ( $items->[0] ) {
        $self->{'item_map'}->{'first'} = $items->[0]->EffectiveId;
        while ( my $item = shift @$items ) {
            my $id = $item->EffectiveId;
            $self->{'item_map'}->{$id}->{'defined'} = 1;
            $self->{'item_map'}->{$id}->{prev}      = $prev;
            $self->{'item_map'}->{$id}->{next}      = $items->[0]->EffectiveId
                if ( $items->[0] );
            $prev = $id;
        }
        $self->{'item_map'}->{'last'} = $prev;
    }
}

=head2 ItemMap

Returns an a map of all items found by this search. The map is of the form

$ItemMap->{'first'} = first ticketid found
$ItemMap->{'last'} = last ticketid found
$ItemMap->{$id}->{prev} = the ticket id found before $id
$ItemMap->{$id}->{next} = the ticket id found after $id

=cut

sub ItemMap {
    my $self = shift;
    $self->_BuildItemMap()
        unless ( $self->{'items_array'} and $self->{'item_map'} );
    return ( $self->{'item_map'} );
}

=cut



}



# }}}

# }}}

=head2 PrepForSerialization

You don't want to serialize a big tickets object, as the {items} hash will be instantly invalid _and_ eat lots of space

=cut

sub PrepForSerialization {
    my $self = shift;
    delete $self->{'items'};
    $self->RedoSearch();
}

=head1 FLAGS

RT::Tickets supports several flags which alter search behavior:


allow_deleted_search  (Otherwise never show deleted tickets in search results)
looking_at_type (otherwise limit to type=ticket)

These flags are set by calling 

$tickets->{'flagname'} = 1;

BUG: There should be an API for this

=cut

=begin testing

# We assume that we've got some tickets hanging around from before.
ok( my $unlimittickets = RT::Tickets->new( $RT::SystemUser ) );
ok( $unlimittickets->UnLimit );
ok( $unlimittickets->Count > 0, "UnLimited tickets object should return tickets" );

=end testing

1;


<|MERGE_RESOLUTION|>--- conflicted
+++ resolved
@@ -135,7 +135,7 @@
     Requestors       => [ 'WATCHERFIELD'    => 'Requestor', ],
     Cc               => [ 'WATCHERFIELD'    => 'Cc', ],
     AdminCc          => [ 'WATCHERFIELD'    => 'AdminCc', ],
-    Watcher          => [ 'WATCHERFIELD', ],
+    Watcher          => ['WATCHERFIELD'],
     LinkedTo         => [ 'LINKFIELD', ],
     CustomFieldValue => [ 'CUSTOMFIELD', ],
     CF               => [ 'CUSTOMFIELD', ],
@@ -793,7 +793,6 @@
     my $value = shift;
     my %rest  = (@_);
 
-
     # Find out what sort of watcher we're looking for
     my $fieldname;
     if ( ref $field ) {
@@ -801,21 +800,19 @@
     }
     else {
         $fieldname = $field;
-        $field = [[$field, $op, $value, %rest]]; # gross hack
+        $field = [ [ $field, $op, $value, %rest ] ];    # gross hack
     }
     my $meta = $FIELD_METADATA{$fieldname};
     my $type = ( defined $meta->[1] ? $meta->[1] : undef );
 
-<<<<<<< HEAD
-=======
     # Owner was ENUM field, so "Owner = 'xxx'" allowed user to
     # search by id and Name at the same time, this is workaround
     # to preserve backward compatibility
-    if( $fieldname eq 'Owner' ) {
+    if ( $fieldname eq 'Owner' ) {
         my $flag = 0;
-        for my $chunk (splice @$field) {
+        for my $chunk ( splice @$field ) {
             my ( $f, $op, $value, %rest ) = @$chunk;
-            if( !$rest{SUBKEY} && $op =~ /^!?=$/ ) {
+            if ( !$rest{SUBKEY} && $op =~ /^!?=$/ ) {
                 $self->_OpenParen unless $flag++;
                 my $o = RT::User->new( $self->CurrentUser );
                 $o->Load($value);
@@ -826,7 +823,8 @@
                     VALUE    => $value,
                     %rest,
                 );
-            } else {
+            }
+            else {
                 push @$field, $chunk;
             }
         }
@@ -834,7 +832,6 @@
         return unless @$field;
     }
 
->>>>>>> 0dffbe81
     my $users = $self->_WatcherJoin($type);
 
     # If we're looking for multiple watchers of a given type,
@@ -844,7 +841,7 @@
     for my $chunk (@$field) {
         ( $field, $op, $value, %rest ) = @$chunk;
         $rest{SUBKEY} ||= 'EmailAddress';
-        
+
         my $re_negative_op = qr[!=|NOT LIKE];
         $self->_OpenParen if $op =~ /$re_negative_op/;
 
@@ -857,7 +854,7 @@
             %rest
         );
 
-        if( $op =~ /$re_negative_op/ ) {
+        if ( $op =~ /$re_negative_op/ ) {
             $self->_SQLLimit(
                 ALIAS           => $users,
                 FIELD           => $rest{SUBKEY},
@@ -871,12 +868,6 @@
     $self->_CloseParen;
 }
 
-<<<<<<< HEAD
-    $self->_CloseParen;
-}
-
-=======
->>>>>>> 0dffbe81
 =head2 _WatcherJoin
 
 Helper function which provides joins to a watchers table both for limits
@@ -885,57 +876,30 @@
 =cut
 
 sub _WatcherJoin {
-<<<<<<< HEAD
     my $self = shift;
     my $type = shift;
-    my $key  = shift || "limit";
-
-    my $groups = $self->Join(
-        TYPE   => 'left',
-        ALIAS1 => 'main',
-        FIELD1 => 'id',
-        TABLE2 => 'Groups',
-        FIELD2 => 'Instance'
-    );
-    my $groupmembers = $self->Join(
-        TYPE   => 'left',
-        ALIAS1 => $groups,
-        FIELD1 => 'id',
-        TABLE2 => 'CachedGroupMembers',
-        FIELD2 => 'GroupId'
-    );
-    my $users = $self->Join(
-        TYPE   => 'left',
-        ALIAS1 => $groupmembers,
-        FIELD1 => 'MemberId',
-        TABLE2 => 'Users',
-        FIELD2 => 'id'
-=======
-    my $self  = shift;
-    my $type  = shift;
 
     # we cache joins chain per watcher type
     # if we limit by requestor then we shouldn't join requestors again
     # for sort or limit on other requestors
-    if( $self->{'_watcher_join_users_alias'}{$type||'any'} ) {
-        return $self->{'_watcher_join_users_alias'}{$type||'any'};
-    }
-
-    # we always have watcher groups for ticket
-    # this join should be NORMAL
-    # XXX: if we change this from Join to NewAlias+Limit
-    # then Pg will complain because SB build wrong query.
-    # Query looks like "FROM (Tickets LEFT JOIN CGM ON(Groups.id = CGM.GroupId)), Groups"
-    # Pg doesn't like that fact that it doesn't know about Groups table yet when
-    # join CGM table into Tickets. Problem is in Join method which doesn't use
-    # ALIAS1 argument when build braces.
+    if ( $self->{'_watcher_join_users_alias'}{ $type || 'any' } ) {
+        return $self->{'_watcher_join_users_alias'}{ $type || 'any' };
+    }
+
+# we always have watcher groups for ticket
+# this join should be NORMAL
+# XXX: if we change this from Join to NewAlias+Limit
+# then Pg will complain because SB build wrong query.
+# Query looks like "FROM (Tickets LEFT JOIN CGM ON(Groups.id = CGM.GroupId)), Groups"
+# Pg doesn't like that fact that it doesn't know about Groups table yet when
+# join CGM table into Tickets. Problem is in Join method which doesn't use
+# ALIAS1 argument when build braces.
     my $groups = $self->Join(
-        ALIAS1 => 'main',
-        FIELD1 => 'id',
-        TABLE2 => 'Groups',
-        FIELD2 => 'Instance',
+        ALIAS1          => 'main',
+        FIELD1          => 'id',
+        TABLE2          => 'Groups',
+        FIELD2          => 'Instance',
         ENTRYAGGREGATOR => 'AND'
->>>>>>> 0dffbe81
     );
     $self->SUPER::Limit(
         ALIAS           => $groups,
@@ -948,13 +912,8 @@
         FIELD           => 'Type',
         VALUE           => $type,
         ENTRYAGGREGATOR => 'AND'
-<<<<<<< HEAD
         )
         if ($type);
-    return $users;
-=======
-      )
-      if ($type);
 
     my $groupmembers = $self->Join(
         TYPE   => 'LEFT',
@@ -963,6 +922,7 @@
         TABLE2 => 'CachedGroupMembers',
         FIELD2 => 'GroupId'
     );
+
     # XXX: work around, we must hide groups that
     # are members of the role group we search in,
     # otherwise them result in wrong NULLs in Users
@@ -971,10 +931,10 @@
     # ticket roles, so we just hide entries in CGM table
     # with MemberId == GroupId from results
     my $groupmembers = $self->SUPER::Limit(
-        LEFTJOIN => $groupmembers,
-        FIELD => 'GroupId',
-        OPERATOR => '!=',
-        VALUE => "$groupmembers.MemberId",
+        LEFTJOIN   => $groupmembers,
+        FIELD      => 'GroupId',
+        OPERATOR   => '!=',
+        VALUE      => "$groupmembers.MemberId",
         QUOTEVALUE => 0,
     );
     my $users = $self->Join(
@@ -984,8 +944,7 @@
         TABLE2 => 'Users',
         FIELD2 => 'id'
     );
-    return $self->{'_watcher_join_users_alias'}{$type||'any'} = $users;
->>>>>>> 0dffbe81
+    return $self->{'_watcher_join_users_alias'}{ $type || 'any' } = $users;
 }
 
 =head2 _WatcherMembershipLimit
@@ -1409,13 +1368,15 @@
 
 # If we're looking at the effective id, we don't want to append the other clause
 # which limits us to tickets where id = effective id
-    if ( $args{'FIELD'} eq 'EffectiveId' &&
-         (!$args{'ALIAS'} || $args{'ALIAS'} eq 'main' ) ) {
+    if ( $args{'FIELD'} eq 'EffectiveId'
+        && ( !$args{'ALIAS'} || $args{'ALIAS'} eq 'main' ) )
+    {
         $self->{'looking_at_effective_id'} = 1;
     }
 
-    if ( $args{'FIELD'} eq 'Type' &&
-         (!$args{'ALIAS'} || $args{'ALIAS'} eq 'main' ) ) {
+    if ( $args{'FIELD'} eq 'Type'
+        && ( !$args{'ALIAS'} || $args{'ALIAS'} eq 'main' ) )
+    {
         $self->{'looking_at_type'} = 1;
     }
 
@@ -2633,7 +2594,7 @@
         }
 
         die "I don't know about $field yet"
-            unless ( exists $FIELD_METADATA{$realfield}
+            unless ( exists $FIELDS{$realfield}
             or $restriction->{CUSTOMFIELD} );
 
         my $type = $FIELD_METADATA{$realfield}->[0];
