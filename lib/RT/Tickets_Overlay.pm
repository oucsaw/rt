# BEGIN BPS TAGGED BLOCK {{{
#
# COPYRIGHT:
#
# This software is Copyright (c) 1996-2005 Best Practical Solutions, LLC
#                                          <jesse@bestpractical.com>
#
# (Except where explicitly superseded by other copyright notices)
#
#
# LICENSE:
#
# This work is made available to you under the terms of Version 2 of
# the GNU General Public License. A copy of that license should have
# been provided with this software, but in any event can be snarfed
# from www.gnu.org.
#
# This work is distributed in the hope that it will be useful, but
# WITHOUT ANY WARRANTY; without even the implied warranty of
# MERCHANTABILITY or FITNESS FOR A PARTICULAR PURPOSE.  See the GNU
# General Public License for more details.
#
# You should have received a copy of the GNU General Public License
# along with this program; if not, write to the Free Software
# Foundation, Inc., 675 Mass Ave, Cambridge, MA 02139, USA.
#
#
# CONTRIBUTION SUBMISSION POLICY:
#
# (The following paragraph is not intended to limit the rights granted
# to you to modify and distribute this software under the terms of
# the GNU General Public License and is only of importance to you if
# you choose to contribute your changes and enhancements to the
# community by submitting them to Best Practical Solutions, LLC.)
#
# By intentionally submitting any modifications, corrections or
# derivatives to this work, or any other work intended for use with
# Request Tracker, to Best Practical Solutions, LLC, you confirm that
# you are the copyright holder for those contributions and you grant
# Best Practical Solutions,  LLC a nonexclusive, worldwide, irrevocable,
# royalty-free, perpetual, license to use, copy, create derivative
# works based on those contributions, and sublicense and distribute
# those contributions and any derivatives thereof.
#
# END BPS TAGGED BLOCK }}}
# Major Changes:

# - Decimated ProcessRestrictions and broke it into multiple
# functions joined by a LUT
# - Semi-Generic SQL stuff moved to another file

# Known Issues: FIXME!

# - ClearRestrictions and Reinitialization is messy and unclear.  The
# only good way to do it is to create a new RT::Tickets object.

=head1 NAME

  RT::Tickets - A collection of Ticket objects


=head1 SYNOPSIS

  use RT::Tickets;
  my $tickets = new RT::Tickets($CurrentUser);

=head1 DESCRIPTION

   A collection of RT::Tickets.

=head1 METHODS

=begin testing

ok (require RT::Tickets);
ok( my $testtickets = RT::Tickets->new( $RT::SystemUser ) );
ok( $testtickets->LimitStatus( VALUE => 'deleted' ) );
# Should be zero until 'allow_deleted_search'
ok( $testtickets->Count == 0 );

=end testing

=cut

package RT::Tickets;

use strict;

package RT::Tickets;

no warnings qw(redefine);
use vars qw(@SORTFIELDS);
use RT::CustomFields;
use DBIx::SearchBuilder::Unique;

# Configuration Tables:

# FIELD_METADATA is a mapping of searchable Field name, to Type, and other
# metadata.

my %FIELD_METADATA = (
    Status          => [ 'ENUM', ],
    Queue           => [ 'ENUM' => 'Queue', ],
    Type            => [ 'ENUM', ],
    Creator         => [ 'ENUM' => 'User', ],
    LastUpdatedBy   => [ 'ENUM' => 'User', ],
    Owner           => [ 'WATCHERFIELD' => 'Owner', ],
    EffectiveId     => [ 'INT', ],
    id              => [ 'INT', ],
    InitialPriority => [ 'INT', ],
    FinalPriority   => [ 'INT', ],
    Priority        => [ 'INT', ],
    TimeLeft        => [ 'INT', ],
    TimeWorked      => [ 'INT', ],
    MemberOf        => [ 'LINK' => To => 'MemberOf', ],
    DependsOn       => [ 'LINK' => To => 'DependsOn', ],
    RefersTo        => [ 'LINK' => To => 'RefersTo', ],
    HasMember       => [ 'LINK' => From => 'MemberOf', ],
    DependentOn     => [ 'LINK' => From => 'DependsOn', ],
    DependedOnBy    => [ 'LINK' => From => 'DependsOn', ],
    ReferredToBy    => [ 'LINK' => From => 'RefersTo', ],
    Told             => [ 'DATE'            => 'Told', ],
    Starts           => [ 'DATE'            => 'Starts', ],
    Started          => [ 'DATE'            => 'Started', ],
    Due              => [ 'DATE'            => 'Due', ],
    Resolved         => [ 'DATE'            => 'Resolved', ],
    LastUpdated      => [ 'DATE'            => 'LastUpdated', ],
    Created          => [ 'DATE'            => 'Created', ],
    Subject          => [ 'STRING', ],
    Content          => [ 'TRANSFIELD', ],
    ContentType      => [ 'TRANSFIELD', ],
    Filename         => [ 'TRANSFIELD', ],
    TransactionDate  => [ 'TRANSDATE', ],
    Requestor        => [ 'WATCHERFIELD'    => 'Requestor', ],
    Requestors       => [ 'WATCHERFIELD'    => 'Requestor', ],
    Cc               => [ 'WATCHERFIELD'    => 'Cc', ],
    AdminCc          => [ 'WATCHERFIELD'    => 'AdminCc', ],
<<<<<<< HEAD
    Watcher          => ['WATCHERFIELD'],
=======
    Watcher          => [ 'WATCHERFIELD', ],
>>>>>>> c79d25dc
    LinkedTo         => [ 'LINKFIELD', ],
    CustomFieldValue => [ 'CUSTOMFIELD', ],
    CF               => [ 'CUSTOMFIELD', ],
    Updated          => [ 'TRANSDATE', ],
    RequestorGroup   => [ 'MEMBERSHIPFIELD' => 'Requestor', ],
    CCGroup          => [ 'MEMBERSHIPFIELD' => 'Cc', ],
    AdminCCGroup     => [ 'MEMBERSHIPFIELD' => 'AdminCc', ],
    WatcherGroup     => [ 'MEMBERSHIPFIELD', ],
);

# Mapping of Field Type to Function
my %dispatch = (
    ENUM            => \&_EnumLimit,
    INT             => \&_IntLimit,
    LINK            => \&_LinkLimit,
    DATE            => \&_DateLimit,
    STRING          => \&_StringLimit,
    TRANSFIELD      => \&_TransLimit,
    TRANSDATE       => \&_TransDateLimit,
    WATCHERFIELD    => \&_WatcherLimit,
    MEMBERSHIPFIELD => \&_WatcherMembershipLimit,
    LINKFIELD       => \&_LinkFieldLimit,
    CUSTOMFIELD     => \&_CustomFieldLimit,
);
my %can_bundle = ( WATCHERFIELD => "yes", );

# Default EntryAggregator per type
# if you specify OP, you must specify all valid OPs
my %DefaultEA = (
    INT  => 'AND',
    ENUM => {
        '='  => 'OR',
        '!=' => 'AND'
    },
    DATE => {
        '='  => 'OR',
        '>=' => 'AND',
        '<=' => 'AND',
        '>'  => 'AND',
        '<'  => 'AND'
    },
    STRING => {
        '='        => 'OR',
        '!='       => 'AND',
        'LIKE'     => 'AND',
        'NOT LIKE' => 'AND'
    },
    TRANSFIELD   => 'AND',
    TRANSDATE    => 'AND',
    LINK         => 'OR',
    LINKFIELD    => 'AND',
    TARGET       => 'AND',
    BASE         => 'AND',
    WATCHERFIELD => {
        '='        => 'OR',
        '!='       => 'AND',
        'LIKE'     => 'OR',
        'NOT LIKE' => 'AND'
    },

    CUSTOMFIELD => 'OR',
);

# Helper functions for passing the above lexically scoped tables above
# into Tickets_Overlay_SQL.
sub FIELDS     { return \%FIELD_METADATA }
sub dispatch   { return \%dispatch }
sub can_bundle { return \%can_bundle }

# Bring in the clowns.
require RT::Tickets_Overlay_SQL;

# {{{ sub SortFields

@SORTFIELDS = qw(id Status
    Queue Subject
    Owner Created Due Starts Started
    Told
    Resolved LastUpdated Priority TimeWorked TimeLeft);

=head2 SortFields

Returns the list of fields that lists of tickets can easily be sorted by

=cut

sub SortFields {
    my $self = shift;
    return (@SORTFIELDS);
}

# }}}

# BEGIN SQL STUFF *********************************

=head1 Limit Helper Routines

These routines are the targets of a dispatch table depending on the
type of field.  They all share the same signature:

  my ($self,$field,$op,$value,@rest) = @_;

The values in @rest should be suitable for passing directly to
DBIx::SearchBuilder::Limit.

Essentially they are an expanded/broken out (and much simplified)
version of what ProcessRestrictions used to do.  They're also much
more clearly delineated by the TYPE of field being processed.

=head2 _EnumLimit

Handle Fields which are limited to certain values, and potentially
need to be looked up from another class.

This subroutine actually handles two different kinds of fields.  For
some the user is responsible for limiting the values.  (i.e. Status,
Type).

For others, the value specified by the user will be looked by via
specified class.

Meta Data:
  name of class to lookup in (Optional)

=cut

sub _EnumLimit {
    my ( $sb, $field, $op, $value, @rest ) = @_;

    # SQL::Statement changes != to <>.  (Can we remove this now?)
    $op = "!=" if $op eq "<>";

    die "Invalid Operation: $op for $field"
        unless $op eq "="
        or $op     eq "!=";

    my $meta = $FIELD_METADATA{$field};
    if ( defined $meta->[1] ) {
        my $class = "RT::" . $meta->[1];
        my $o     = $class->new( $sb->CurrentUser );
        $o->Load($value);
        $value = $o->Id;
    }
    $sb->_SQLLimit(
        FIELD    => $field,
        VALUE    => $value,
        OPERATOR => $op,
        @rest,
    );
}

=head2 _IntLimit

Handle fields where the values are limited to integers.  (For example,
Priority, TimeWorked.)

Meta Data:
  None

=cut

sub _IntLimit {
    my ( $sb, $field, $op, $value, @rest ) = @_;

    die "Invalid Operator $op for $field"
        unless $op =~ /^(=|!=|>|<|>=|<=)$/;

    $sb->_SQLLimit(
        FIELD    => $field,
        VALUE    => $value,
        OPERATOR => $op,
        @rest,
    );
}

=head2 _LinkLimit

Handle fields which deal with links between tickets.  (MemberOf, DependsOn)

Meta Data:
  1: Direction (From,To)
  2: Link Type (MemberOf, DependsOn,RefersTo)

=cut

sub _LinkLimit {
    my ( $sb, $field, $op, $value, @rest ) = @_;

    my $meta = $FIELD_METADATA{$field};
    die "Invalid Operator $op for $field" unless $op =~ /^(=|!=|IS)/io;

    die "Incorrect Metadata for $field"
        unless ( defined $meta->[1] and defined $meta->[2] );

    my $direction = $meta->[1];

    my $matchfield;
    my $linkfield;
    my $is_local = 1;
    my $is_null  = 0;
    if ( $direction eq 'To' ) {
        $matchfield = "Target";
        $linkfield  = "Base";

    }
    elsif ( $direction eq 'From' ) {
        $linkfield  = "Target";
        $matchfield = "Base";

    }
    else {
        die "Invalid link direction '$meta->[1]' for $field\n";
    }

    if ( $op eq '=' || $op =~ /^is/oi ) {
        if ( $value eq '' || $value =~ /^null$/io ) {
            $is_null = 1;
        }
        elsif ( $value =~ /\D/o ) {
            $is_local = 0;
        }
        else {
            $is_local = 1;
        }
    }

#For doing a left join to find "unlinked tickets" we want to generate a query that looks like this
#    SELECT main.* FROM Tickets main
#        LEFT JOIN Links Links_1 ON (     (Links_1.Type = 'MemberOf')
#                                      AND(main.id = Links_1.LocalTarget))
#        WHERE   ((main.EffectiveId = main.id))
#            AND ((main.Status != 'deleted'))
#            AND (Links_1.LocalBase IS NULL);

    if ($is_null) {
        my $linkalias = $sb->Join(
            TYPE   => 'left',
            ALIAS1 => 'main',
            FIELD1 => 'id',
            TABLE2 => 'Links',
            FIELD2 => 'Local' . $linkfield
        );

        $sb->SUPER::Limit(
            LEFTJOIN => $linkalias,
            FIELD    => 'Type',
            OPERATOR => '=',
            VALUE    => $meta->[2],
            @rest,
        );

        $sb->_SQLLimit(
            ALIAS           => $linkalias,
            ENTRYAGGREGATOR => 'AND',
            FIELD      => ( $is_local ? "Local$matchfield" : $matchfield ),
            OPERATOR   => 'IS',
            VALUE      => 'NULL',
            QUOTEVALUE => '0',
        );

    }
    else {

        $sb->{_sql_linkalias} = $sb->NewAlias('Links')
            unless defined $sb->{_sql_linkalias};

        $sb->_OpenParen();

        $sb->_SQLLimit(
            ALIAS    => $sb->{_sql_linkalias},
            FIELD    => 'Type',
            OPERATOR => '=',
            VALUE    => $meta->[2],
            @rest,
        );

        $sb->_SQLLimit(
            ALIAS           => $sb->{_sql_linkalias},
            ENTRYAGGREGATOR => 'AND',
            FIELD    => ( $is_local ? "Local$matchfield" : $matchfield ),
            OPERATOR => '=',
            VALUE    => $value,
        );

        #If we're searching on target, join the base to ticket.id
        $sb->_SQLJoin(
            ALIAS1 => 'main',
            FIELD1 => $sb->{'primary_key'},
            ALIAS2 => $sb->{_sql_linkalias},
            FIELD2 => 'Local' . $linkfield
        );

        $sb->_CloseParen();
    }
}

=head2 _DateLimit

Handle date fields.  (Created, LastTold..)

Meta Data:
  1: type of link.  (Probably not necessary.)

=cut

sub _DateLimit {
    my ( $sb, $field, $op, $value, @rest ) = @_;

    die "Invalid Date Op: $op"
        unless $op =~ /^(=|>|<|>=|<=)$/;

    my $meta = $FIELD_METADATA{$field};
    die "Incorrect Meta Data for $field"
        unless ( defined $meta->[1] );

    use POSIX 'strftime';

    my $date = RT::Date->new( $sb->CurrentUser );
    $date->Set( Format => 'unknown', Value => $value );
    my $time = $date->Unix;

    if ( $op eq "=" ) {

        # if we're specifying =, that means we want everything on a
        # particular single day.  in the database, we need to check for >
        # and < the edges of that day.

        my $daystart = strftime( "%Y-%m-%d %H:%M",
            gmtime( $time - ( $time % 86400 ) ) );
        my $dayend = strftime( "%Y-%m-%d %H:%M",
            gmtime( $time + ( 86399 - $time % 86400 ) ) );

        $sb->_OpenParen;

        $sb->_SQLLimit(
            FIELD    => $meta->[1],
            OPERATOR => ">=",
            VALUE    => $daystart,
            @rest,
        );

        $sb->_SQLLimit(
            FIELD    => $meta->[1],
            OPERATOR => "<=",
            VALUE    => $dayend,
            @rest,
            ENTRYAGGREGATOR => 'AND',
        );

        $sb->_CloseParen;

    }
    else {
        $value = strftime( "%Y-%m-%d %H:%M", gmtime($time) );
        $sb->_SQLLimit(
            FIELD    => $meta->[1],
            OPERATOR => $op,
            VALUE    => $value,
            @rest,
        );
    }
}

=head2 _StringLimit

Handle simple fields which are just strings.  (Subject,Type)

Meta Data:
  None

=cut

sub _StringLimit {
    my ( $sb, $field, $op, $value, @rest ) = @_;

    # FIXME:
    # Valid Operators:
    #  =, !=, LIKE, NOT LIKE

    $sb->_SQLLimit(
        FIELD         => $field,
        OPERATOR      => $op,
        VALUE         => $value,
        CASESENSITIVE => 0,
        @rest,
    );
}

=head2 _TransDateLimit

Handle fields limiting based on Transaction Date.

The inpupt value must be in a format parseable by Time::ParseDate

Meta Data:
  None

=cut

# This routine should really be factored into translimit.
sub _TransDateLimit {
    my ( $sb, $field, $op, $value, @rest ) = @_;

    # See the comments for TransLimit, they apply here too

    $sb->{_sql_transalias} = $sb->NewAlias('Transactions')
        unless defined $sb->{_sql_transalias};
    $sb->{_sql_trattachalias} = $sb->NewAlias('Attachments')
        unless defined $sb->{_sql_trattachalias};

    my $date = RT::Date->new( $sb->CurrentUser );
    $date->Set( Format => 'unknown', Value => $value );
    my $time = $date->Unix;

    $sb->_OpenParen;
    if ( $op eq "=" ) {

        # if we're specifying =, that means we want everything on a
        # particular single day.  in the database, we need to check for >
        # and < the edges of that day.

        my $daystart = strftime( "%Y-%m-%d %H:%M",
            gmtime( $time - ( $time % 86400 ) ) );
        my $dayend = strftime( "%Y-%m-%d %H:%M",
            gmtime( $time + ( 86399 - $time % 86400 ) ) );

        $sb->_SQLLimit(
            ALIAS         => $sb->{_sql_transalias},
            FIELD         => 'Created',
            OPERATOR      => ">=",
            VALUE         => $daystart,
            CASESENSITIVE => 0,
            @rest
        );
        $sb->_SQLLimit(
            ALIAS         => $sb->{_sql_transalias},
            FIELD         => 'Created',
            OPERATOR      => "<=",
            VALUE         => $dayend,
            CASESENSITIVE => 0,
            @rest,
            ENTRYAGGREGATOR => 'AND',
        );

    }

    # not searching for a single day
    else {

        #Search for the right field
        $sb->_SQLLimit(
            ALIAS         => $sb->{_sql_transalias},
            FIELD         => 'Created',
            OPERATOR      => $op,
            VALUE         => $value,
            CASESENSITIVE => 0,
            @rest
        );
    }

    # Join Transactions To Attachments

    $sb->_SQLJoin(
        ALIAS1 => $sb->{_sql_trattachalias},
        FIELD1 => 'TransactionId',
        ALIAS2 => $sb->{_sql_transalias},
        FIELD2 => 'id',
    );

    # Join Transactions to Tickets
    $sb->_SQLJoin(
        ALIAS1 => 'main',
        FIELD1 => $sb->{'primary_key'},     # UGH!
        ALIAS2 => $sb->{_sql_transalias},
        FIELD2 => 'ObjectId'
    );

    $sb->SUPER::Limit(
        ALIAS => $sb->{_sql_transalias},
        FIELD => 'ObjectType',
        VALUE => 'RT::Ticket'
    );

    $sb->_CloseParen;
}

=head2 _TransLimit

Limit based on the Content of a transaction or the ContentType.

Meta Data:
  none

=cut

sub _TransLimit {

    # Content, ContentType, Filename

    # If only this was this simple.  We've got to do something
    # complicated here:

    #Basically, we want to make sure that the limits apply to
    #the same attachment, rather than just another attachment
    #for the same ticket, no matter how many clauses we lump
    #on. We put them in TicketAliases so that they get nuked
    #when we redo the join.

    # In the SQL, we might have
    #       (( Content = foo ) or ( Content = bar AND Content = baz ))
    # The AND group should share the same Alias.

    # Actually, maybe it doesn't matter.  We use the same alias and it
    # works itself out? (er.. different.)

    # Steal more from _ProcessRestrictions

    # FIXME: Maybe look at the previous FooLimit call, and if it was a
    # TransLimit and EntryAggregator == AND, reuse the Aliases?

    # Or better - store the aliases on a per subclause basis - since
    # those are going to be the things we want to relate to each other,
    # anyway.

    # maybe we should not allow certain kinds of aggregation of these
    # clauses and do a psuedo regex instead? - the problem is getting
    # them all into the same subclause when you have (A op B op C) - the
    # way they get parsed in the tree they're in different subclauses.

    my ( $self, $field, $op, $value, @rest ) = @_;

    $self->{_sql_transalias} = $self->NewAlias('Transactions')
        unless defined $self->{_sql_transalias};
    $self->{_sql_trattachalias} = $self->NewAlias('Attachments')
        unless defined $self->{_sql_trattachalias};

    $self->_OpenParen;

    #Search for the right field
    $self->_SQLLimit(
        ALIAS         => $self->{_sql_trattachalias},
        FIELD         => $field,
        OPERATOR      => $op,
        VALUE         => $value,
        CASESENSITIVE => 0,
        @rest
    );

    $self->_SQLJoin(
        ALIAS1 => $self->{_sql_trattachalias},
        FIELD1 => 'TransactionId',
        ALIAS2 => $self->{_sql_transalias},
        FIELD2 => 'id'
    );

    # Join Transactions to Tickets
    $self->_SQLJoin(
        ALIAS1 => 'main',
        FIELD1 => $self->{'primary_key'},     # Why not use "id" here?
        ALIAS2 => $self->{_sql_transalias},
        FIELD2 => 'ObjectId'
    );

    $self->SUPER::Limit(
        ALIAS           => $self->{_sql_transalias},
        FIELD           => 'ObjectType',
        VALUE           => 'RT::Ticket',
        ENTRYAGGREGATOR => 'AND'
    );

    $self->_CloseParen;

}

=head2 _WatcherLimit

Handle watcher limits.  (Requestor, CC, etc..)

Meta Data:
  1: Field to query on


=begin testing

# Test to make sure that you can search for tickets by requestor address and
# by requestor name.

my ($id,$msg);
my $u1 = RT::User->new($RT::SystemUser);
($id, $msg) = $u1->Create( Name => 'RequestorTestOne', EmailAddress => 'rqtest1@example.com');
ok ($id,$msg);
my $u2 = RT::User->new($RT::SystemUser);
($id, $msg) = $u2->Create( Name => 'RequestorTestTwo', EmailAddress => 'rqtest2@example.com');
ok ($id,$msg);

my $t1 = RT::Ticket->new($RT::SystemUser);
my ($trans);
($id,$trans,$msg) =$t1->Create (Queue => 'general', Subject => 'Requestor test one', Requestor => [$u1->EmailAddress]);
ok ($id, $msg);

my $t2 = RT::Ticket->new($RT::SystemUser);
($id,$trans,$msg) =$t2->Create (Queue => 'general', Subject => 'Requestor test one', Requestor => [$u2->EmailAddress]);
ok ($id, $msg);


my $t3 = RT::Ticket->new($RT::SystemUser);
($id,$trans,$msg) =$t3->Create (Queue => 'general', Subject => 'Requestor test one', Requestor => [$u2->EmailAddress, $u1->EmailAddress]);
ok ($id, $msg);


my $tix1 = RT::Tickets->new($RT::SystemUser);
$tix1->FromSQL('Requestor.EmailAddress LIKE "rqtest1" OR Requestor.EmailAddress LIKE "rqtest2"');

is ($tix1->Count, 3);

my $tix2 = RT::Tickets->new($RT::SystemUser);
$tix2->FromSQL('Requestor.Name LIKE "TestOne" OR Requestor.Name LIKE "TestTwo"');

is ($tix2->Count, 3);


my $tix3 = RT::Tickets->new($RT::SystemUser);
$tix3->FromSQL('Requestor.EmailAddress LIKE "rqtest1"');

is ($tix3->Count, 2);

my $tix4 = RT::Tickets->new($RT::SystemUser);
$tix4->FromSQL('Requestor.Name LIKE "TestOne" ');

is ($tix4->Count, 2);

# Searching for tickets that have two requestors isn't supported
# There's no way to differentiate "one requestor name that matches foo and bar"
# and "two requestors, one matching foo and one matching bar"

# my $tix5 = RT::Tickets->new($RT::SystemUser);
# $tix5->FromSQL('Requestor.Name LIKE "TestOne" AND Requestor.Name LIKE "TestTwo"');
# 
# is ($tix5->Count, 1);
# 
# my $tix6 = RT::Tickets->new($RT::SystemUser);
# $tix6->FromSQL('Requestor.EmailAddress LIKE "rqtest1" AND Requestor.EmailAddress LIKE "rqtest2"');
# 
# is ($tix6->Count, 1);


=end testing

=cut

sub _WatcherLimit {
    my $self  = shift;
    my $field = shift;
    my $op    = shift;
    my $value = shift;
    my %rest  = (@_);

    # Find out what sort of watcher we're looking for
    my $fieldname;
    if ( ref $field ) {
        $fieldname = $field->[0]->[0];
    }
    else {
        $fieldname = $field;
        $field = [ [ $field, $op, $value, %rest ] ];    # gross hack
    }
    my $meta = $FIELD_METADATA{$fieldname};
    my $type = ( defined $meta->[1] ? $meta->[1] : undef );

    # Owner was ENUM field, so "Owner = 'xxx'" allowed user to
    # search by id and Name at the same time, this is workaround
    # to preserve backward compatibility
    if ( $fieldname eq 'Owner' ) {
        my $flag = 0;
        for my $chunk ( splice @$field ) {
            my ( $f, $op, $value, %rest ) = @$chunk;
            if ( !$rest{SUBKEY} && $op =~ /^!?=$/ ) {
                $self->_OpenParen unless $flag++;
                my $o = RT::User->new( $self->CurrentUser );
                $o->Load($value);
                $value = $o->Id;
                $self->_SQLLimit(
                    FIELD    => 'Owner',
                    OPERATOR => $op,
                    VALUE    => $value,
                    %rest,
                );
            }
            else {
                push @$field, $chunk;
            }
        }
        $self->_CloseParen if $flag;
        return unless @$field;
    }

    my $users = $self->_WatcherJoin($type);

    # If we're looking for multiple watchers of a given type,
    # TicketSQL will be handing it to us as an array of clauses in
    # $field
    $self->_OpenParen;
    for my $chunk (@$field) {
        ( $field, $op, $value, %rest ) = @$chunk;
        $rest{SUBKEY} ||= 'EmailAddress';

        my $re_negative_op = qr[!=|NOT LIKE];
        $self->_OpenParen if $op =~ /$re_negative_op/;

        $self->_SQLLimit(
            ALIAS         => $users,
            FIELD         => $rest{SUBKEY},
            VALUE         => $value,
            OPERATOR      => $op,
            CASESENSITIVE => 0,
            %rest
        );

        if ( $op =~ /$re_negative_op/ ) {
            $self->_SQLLimit(
                ALIAS           => $users,
                FIELD           => $rest{SUBKEY},
                OPERATOR        => 'IS',
                VALUE           => 'NULL',
                ENTRYAGGREGATOR => 'OR',
            );
            $self->_CloseParen;
        }
    }
    $self->_CloseParen;
}

=head2 _WatcherJoin

Helper function which provides joins to a watchers table both for limits
and for ordering.

=cut

sub _WatcherJoin {
    my $self = shift;
    my $type = shift;

    # we cache joins chain per watcher type
    # if we limit by requestor then we shouldn't join requestors again
    # for sort or limit on other requestors
    if ( $self->{'_watcher_join_users_alias'}{ $type || 'any' } ) {
        return $self->{'_watcher_join_users_alias'}{ $type || 'any' };
    }

# we always have watcher groups for ticket
# this join should be NORMAL
# XXX: if we change this from Join to NewAlias+Limit
# then Pg will complain because SB build wrong query.
# Query looks like "FROM (Tickets LEFT JOIN CGM ON(Groups.id = CGM.GroupId)), Groups"
# Pg doesn't like that fact that it doesn't know about Groups table yet when
# join CGM table into Tickets. Problem is in Join method which doesn't use
# ALIAS1 argument when build braces.
    my $groups = $self->Join(
        ALIAS1          => 'main',
        FIELD1          => 'id',
        TABLE2          => 'Groups',
        FIELD2          => 'Instance',
        ENTRYAGGREGATOR => 'AND'
    );
    $self->SUPER::Limit(
        ALIAS           => $groups,
        FIELD           => 'Domain',
        VALUE           => 'RT::Ticket-Role',
        ENTRYAGGREGATOR => 'AND'
    );
    $self->SUPER::Limit(
        ALIAS           => $groups,
        FIELD           => 'Type',
        VALUE           => $type,
        ENTRYAGGREGATOR => 'AND'
        )
        if ($type);

    my $groupmembers = $self->Join(
        TYPE   => 'LEFT',
        ALIAS1 => $groups,
        FIELD1 => 'id',
        TABLE2 => 'CachedGroupMembers',
        FIELD2 => 'GroupId'
    );

    # XXX: work around, we must hide groups that
    # are members of the role group we search in,
    # otherwise them result in wrong NULLs in Users
    # table and break ordering. Now, we know that
    # RT doesn't allow to add groups as members of the
    # ticket roles, so we just hide entries in CGM table
    # with MemberId == GroupId from results
    my $groupmembers = $self->SUPER::Limit(
        LEFTJOIN   => $groupmembers,
        FIELD      => 'GroupId',
        OPERATOR   => '!=',
        VALUE      => "$groupmembers.MemberId",
        QUOTEVALUE => 0,
    );
    my $users = $self->Join(
        TYPE   => 'LEFT',
        ALIAS1 => $groupmembers,
        FIELD1 => 'MemberId',
        TABLE2 => 'Users',
        FIELD2 => 'id'
    );
    return $self->{'_watcher_join_users_alias'}{ $type || 'any' } = $users;
}

=head2 _WatcherMembershipLimit

Handle watcher membership limits, i.e. whether the watcher belongs to a
specific group or not.

Meta Data:
  1: Field to query on

SELECT DISTINCT main.*
FROM
    Tickets main,
    Groups Groups_1,
    CachedGroupMembers CachedGroupMembers_2,
    Users Users_3
WHERE (
    (main.EffectiveId = main.id)
) AND (
    (main.Status != 'deleted')
) AND (
    (main.Type = 'ticket')
) AND (
    (
	(Users_3.EmailAddress = '22')
	    AND
	(Groups_1.Domain = 'RT::Ticket-Role')
	    AND
	(Groups_1.Type = 'RequestorGroup')
    )
) AND
    Groups_1.Instance = main.id
AND
    Groups_1.id = CachedGroupMembers_2.GroupId
AND
    CachedGroupMembers_2.MemberId = Users_3.id
ORDER BY main.id ASC
LIMIT 25

=cut

sub _WatcherMembershipLimit {
    my ( $self, $field, $op, $value, @rest ) = @_;
    my %rest = @rest;

    $self->_OpenParen;

    my $groups       = $self->NewAlias('Groups');
    my $groupmembers = $self->NewAlias('CachedGroupMembers');
    my $users        = $self->NewAlias('Users');
    my $memberships  = $self->NewAlias('CachedGroupMembers');

    if ( ref $field ) {    # gross hack
        my @bundle = @$field;
        $self->_OpenParen;
        for my $chunk (@bundle) {
            ( $field, $op, $value, @rest ) = @$chunk;
            $self->_SQLLimit(
                ALIAS    => $memberships,
                FIELD    => 'GroupId',
                VALUE    => $value,
                OPERATOR => $op,
                @rest,
            );
        }
        $self->_CloseParen;
    }
    else {
        $self->_SQLLimit(
            ALIAS    => $memberships,
            FIELD    => 'GroupId',
            VALUE    => $value,
            OPERATOR => $op,
            @rest,
        );
    }

    # {{{ Tie to groups for tickets we care about
    $self->_SQLLimit(
        ALIAS           => $groups,
        FIELD           => 'Domain',
        VALUE           => 'RT::Ticket-Role',
        ENTRYAGGREGATOR => 'AND'
    );

    $self->Join(
        ALIAS1 => $groups,
        FIELD1 => 'Instance',
        ALIAS2 => 'main',
        FIELD2 => 'id'
    );

    # }}}

    # If we care about which sort of watcher
    my $meta = $FIELD_METADATA{$field};
    my $type = ( defined $meta->[1] ? $meta->[1] : undef );

    if ($type) {
        $self->_SQLLimit(
            ALIAS           => $groups,
            FIELD           => 'Type',
            VALUE           => $type,
            ENTRYAGGREGATOR => 'AND'
        );
    }

    $self->Join(
        ALIAS1 => $groups,
        FIELD1 => 'id',
        ALIAS2 => $groupmembers,
        FIELD2 => 'GroupId'
    );

    $self->Join(
        ALIAS1 => $groupmembers,
        FIELD1 => 'MemberId',
        ALIAS2 => $users,
        FIELD2 => 'id'
    );

    $self->Join(
        ALIAS1 => $memberships,
        FIELD1 => 'MemberId',
        ALIAS2 => $users,
        FIELD2 => 'id'
    );

    $self->_CloseParen;

}

sub _LinkFieldLimit {
    my $restriction;
    my $self;
    my $LinkAlias;
    my %args;
    if ( $restriction->{'TYPE'} ) {
        $self->SUPER::Limit(
            ALIAS           => $LinkAlias,
            ENTRYAGGREGATOR => 'AND',
            FIELD           => 'Type',
            OPERATOR        => '=',
            VALUE           => $restriction->{'TYPE'}
        );
    }

    #If we're trying to limit it to things that are target of
    if ( $restriction->{'TARGET'} ) {

        # If the TARGET is an integer that means that we want to look at
        # the LocalTarget field. otherwise, we want to look at the
        # "Target" field
        my ($matchfield);
        if ( $restriction->{'TARGET'} =~ /^(\d+)$/ ) {
            $matchfield = "LocalTarget";
        }
        else {
            $matchfield = "Target";
        }
        $self->SUPER::Limit(
            ALIAS           => $LinkAlias,
            ENTRYAGGREGATOR => 'AND',
            FIELD           => $matchfield,
            OPERATOR        => '=',
            VALUE           => $restriction->{'TARGET'}
        );

        #If we're searching on target, join the base to ticket.id
        $self->_SQLJoin(
            ALIAS1 => 'main',
            FIELD1 => $self->{'primary_key'},
            ALIAS2 => $LinkAlias,
            FIELD2 => 'LocalBase'
        );
    }

    #If we're trying to limit it to things that are base of
    elsif ( $restriction->{'BASE'} ) {

        # If we're trying to match a numeric link, we want to look at
        # LocalBase, otherwise we want to look at "Base"
        my ($matchfield);
        if ( $restriction->{'BASE'} =~ /^(\d+)$/ ) {
            $matchfield = "LocalBase";
        }
        else {
            $matchfield = "Base";
        }

        $self->SUPER::Limit(
            ALIAS           => $LinkAlias,
            ENTRYAGGREGATOR => 'AND',
            FIELD           => $matchfield,
            OPERATOR        => '=',
            VALUE           => $restriction->{'BASE'}
        );

        #If we're searching on base, join the target to ticket.id
        $self->_SQLJoin(
            ALIAS1 => 'main',
            FIELD1 => $self->{'primary_key'},
            ALIAS2 => $LinkAlias,
            FIELD2 => 'LocalTarget'
        );
    }
}

=head2 KeywordLimit

Limit based on Keywords

Meta Data:
  none

=cut

sub _CustomFieldLimit {
    my ( $self, $_field, $op, $value, @rest ) = @_;

    my %rest  = @rest;
    my $field = $rest{SUBKEY} || die "No field specified";

    # For our sanity, we can only limit on one queue at a time
    my $queue = 0;

    if ( $field =~ /^(.+?)\.{(.+)}$/ ) {
        $queue = $1;
        $field = $2;
    }
    $field = $1 if $field =~ /^{(.+)}$/;    # trim { }

    # If we're trying to find custom fields that don't match something, we
    # want tickets where the custom field has no value at all.  Note that
    # we explicitly don't include the "IS NULL" case, since we would
    # otherwise end up with a redundant clause.

    my $null_columns_ok;
    if ( ( $op =~ /^NOT LIKE$/i ) or ( $op eq '!=' ) ) {
        $null_columns_ok = 1;
    }

    my $cfid = 0;
    if ($queue) {

        my $q = RT::Queue->new( $self->CurrentUser );
        $q->Load($queue) if ($queue);

        my $cf;
        if ( $q->id ) {
            $cf = $q->CustomField($field);
        }
        else {
            $cf = RT::CustomField->new( $self->CurrentUser );
            $cf->LoadByNameAndQueue( Queue => '0', Name => $field );
        }

        $cfid = $cf->id;

    }

    my $TicketCFs;
    my $CFs;
    my $cfkey = $cfid ? $cfid : "$queue.$field";

    # Perform one Join per CustomField
    if ( $self->{_sql_object_cf_alias}{$cfkey} ) {
        $TicketCFs = $self->{_sql_object_cf_alias}{$cfkey};
    }
    else {
        if ($cfid) {
            $TicketCFs = $self->{_sql_object_cf_alias}{$cfkey} = $self->Join(
                TYPE   => 'left',
                ALIAS1 => 'main',
                FIELD1 => 'id',
                TABLE2 => 'ObjectCustomFieldValues',
                FIELD2 => 'ObjectId',
            );
            $self->SUPER::Limit(
                LEFTJOIN        => $TicketCFs,
                FIELD           => 'CustomField',
                VALUE           => $cfid,
                ENTRYAGGREGATOR => 'AND'
            );
        }
        else {
<<<<<<< HEAD
            my $cfalias = $self->Join(
                TYPE       => 'left',
                EXPRESSION => "'$field'",
                TABLE2     => 'CustomFields',
                FIELD2     => 'Name',
=======
            my $ocfalias = $self->Join(
                TYPE       => 'left',
                FIELD1     => 'Queue',
                TABLE2     => 'ObjectCustomFields',
                FIELD2     => 'ObjectId',
            );
            $CFs = $self->Join(
                TYPE       => 'left',
                ALIAS1     => $ocfalias,
                FIELD1     => 'CustomField',
                TABLE2     => 'CustomFields',
                FIELD2     => 'id',
>>>>>>> c79d25dc
            );

            $TicketCFs = $self->{_sql_object_cf_alias}{$cfkey} = $self->Join(
                TYPE   => 'left',
                ALIAS1 => $CFs,
                FIELD1 => 'id',
                TABLE2 => 'ObjectCustomFieldValues',
                FIELD2 => 'CustomField',
            );
            $self->SUPER::Limit(
                LEFTJOIN        => $TicketCFs,
                FIELD           => 'ObjectId',
                VALUE           => 'main.id',
                QUOTEVALUE      => 0,
                ENTRYAGGREGATOR => 'AND',
            );
        }
        $self->SUPER::Limit(
            LEFTJOIN        => $TicketCFs,
            FIELD           => 'ObjectType',
            VALUE           => 'RT::Ticket',
            ENTRYAGGREGATOR => 'AND'
        );
        $self->SUPER::Limit(
            LEFTJOIN        => $TicketCFs,
            FIELD           => 'Disabled',
            OPERATOR        => '=',
            VALUE           => '0',
            ENTRYAGGREGATOR => 'AND'
        );
    }

    $self->_OpenParen;

    $self->SUPER::Limit(
        ALIAS           => $CFs,
        FIELD           => 'name',
        VALUE           => $field,
        ENTRYAGGREGATOR => 'AND',
    );

    $self->_OpenParen if $null_columns_ok;
    $self->_SQLLimit(
        ALIAS      => $TicketCFs,
        FIELD      => 'Content',
        OPERATOR   => $op,
        VALUE      => $value,
        QUOTEVALUE => 1,
        @rest
    );

    if ($null_columns_ok) {
        $self->_SQLLimit(
            ALIAS           => $TicketCFs,
            FIELD           => 'Content',
            OPERATOR        => 'IS',
            VALUE           => 'NULL',
            QUOTEVALUE      => 0,
            ENTRYAGGREGATOR => 'OR',
        );
    }
<<<<<<< HEAD
    $self->_CloseParen if ($null_columns_ok);
=======
    $self->_CloseParen if $null_columns_ok;

    $self->_CloseParen;
>>>>>>> c79d25dc

}

# End Helper Functions

# End of SQL Stuff -------------------------------------------------

# {{{ Allow sorting on watchers

=head2 OrderByCols ARRAY

A modified version of the OrderBy method which automatically joins where
C<ALIAS> is set to the name of a watcher type.

=cut

sub OrderByCols {
    my $self = shift;
    my @args = @_;
    my $clause;
    my @res   = ();
    my $order = 0;

    foreach my $row (@args) {
        if ( $row->{ALIAS} || $row->{FIELD} !~ /\./ ) {
            push @res, $row;
            next;
        }
        my ( $field, $subkey ) = split /\./, $row->{FIELD};
        my $meta = $self->FIELDS->{$field};
        if ( $meta->[0] eq 'WATCHERFIELD' ) {
            my $users = $self->_WatcherJoin( $meta->[1], "order" . $order++ );
            push @res, { %$row, ALIAS => $users, FIELD => $subkey };
        }
        else {
            push @res, $row;
        }
    }
    return $self->SUPER::OrderByCols(@res);
}

# }}}

# {{{ Limit the result set based on content

# {{{ sub Limit

=head2 Limit

Takes a paramhash with the fields FIELD, OPERATOR, VALUE and DESCRIPTION
Generally best called from LimitFoo methods

=cut

sub Limit {
    my $self = shift;
    my %args = (
        FIELD       => undef,
        OPERATOR    => '=',
        VALUE       => undef,
        DESCRIPTION => undef,
        @_
    );
    $args{'DESCRIPTION'} = $self->loc(
        "[_1] [_2] [_3]",  $args{'FIELD'},
        $args{'OPERATOR'}, $args{'VALUE'}
        )
        if ( !defined $args{'DESCRIPTION'} );

    my $index = $self->_NextIndex;

#make the TicketRestrictions hash the equivalent of whatever we just passed in;

    %{ $self->{'TicketRestrictions'}{$index} } = %args;

    $self->{'RecalcTicketLimits'} = 1;

# If we're looking at the effective id, we don't want to append the other clause
# which limits us to tickets where id = effective id
    if ( $args{'FIELD'} eq 'EffectiveId'
        && ( !$args{'ALIAS'} || $args{'ALIAS'} eq 'main' ) )
    {
        $self->{'looking_at_effective_id'} = 1;
    }

    if ( $args{'FIELD'} eq 'Type'
        && ( !$args{'ALIAS'} || $args{'ALIAS'} eq 'main' ) )
    {
        $self->{'looking_at_type'} = 1;
    }

    return ($index);
}

# }}}

=head2 FreezeLimits

Returns a frozen string suitable for handing back to ThawLimits.

=cut

sub _FreezeThawKeys {
    'TicketRestrictions', 'restriction_index', 'looking_at_effective_id',
        'looking_at_type';
}

# {{{ sub FreezeLimits

sub FreezeLimits {
    my $self = shift;
    require Storable;
    require MIME::Base64;
    MIME::Base64::base64_encode(
        Storable::freeze( \@{$self}{ $self->_FreezeThawKeys } ) );
}

# }}}

=head2 ThawLimits

Take a frozen Limits string generated by FreezeLimits and make this tickets
object have that set of limits.

=cut

# {{{ sub ThawLimits

sub ThawLimits {
    my $self = shift;
    my $in   = shift;

    #if we don't have $in, get outta here.
    return undef unless ($in);

    $self->{'RecalcTicketLimits'} = 1;

    require Storable;
    require MIME::Base64;

    #We don't need to die if the thaw fails.
    @{$self}{ $self->_FreezeThawKeys }
        = eval { @{ Storable::thaw( MIME::Base64::base64_decode($in) ) }; };

    $RT::Logger->error($@) if $@;

}

# }}}

# {{{ Limit by enum or foreign key

# {{{ sub LimitQueue

=head2 LimitQueue

LimitQueue takes a paramhash with the fields OPERATOR and VALUE.
OPERATOR is one of = or !=. (It defaults to =).
VALUE is a queue id or Name.


=cut

sub LimitQueue {
    my $self = shift;
    my %args = (
        VALUE    => undef,
        OPERATOR => '=',
        @_
    );

    #TODO  VALUE should also take queue names and queue objects
    #TODO FIXME why are we canonicalizing to name, not id, robrt?
    if ( $args{VALUE} =~ /^\d+$/ ) {
        my $queue = new RT::Queue( $self->CurrentUser );
        $queue->Load( $args{'VALUE'} );
        $args{VALUE} = $queue->Name;
    }

    # What if they pass in an Id?  Check for isNum() and convert to
    # string.

    #TODO check for a valid queue here

    $self->Limit(
        FIELD       => 'Queue',
        VALUE       => $args{VALUE},
        OPERATOR    => $args{'OPERATOR'},
        DESCRIPTION => join(
            ' ', $self->loc('Queue'), $args{'OPERATOR'}, $args{VALUE},
        ),
    );

}

# }}}

# {{{ sub LimitStatus

=head2 LimitStatus

Takes a paramhash with the fields OPERATOR and VALUE.
OPERATOR is one of = or !=.
VALUE is a status.

RT adds Status != 'deleted' until object has
allow_deleted_search internal property set.
$tickets->{'allow_deleted_search'} = 1;
$tickets->LimitStatus( VALUE => 'deleted' );

=cut

sub LimitStatus {
    my $self = shift;
    my %args = (
        OPERATOR => '=',
        @_
    );
    $self->Limit(
        FIELD       => 'Status',
        VALUE       => $args{'VALUE'},
        OPERATOR    => $args{'OPERATOR'},
        DESCRIPTION => join( ' ',
            $self->loc('Status'), $args{'OPERATOR'},
            $self->loc( $args{'VALUE'} ) ),
    );
}

# }}}

# {{{ sub IgnoreType

=head2 IgnoreType

If called, this search will not automatically limit the set of results found
to tickets of type "Ticket". Tickets of other types, such as "project" and
"approval" will be found.

=cut

sub IgnoreType {
    my $self = shift;

    # Instead of faking a Limit that later gets ignored, fake up the
    # fact that we're already looking at type, so that the check in
    # Tickets_Overlay_SQL/FromSQL goes down the right branch

    #  $self->LimitType(VALUE => '__any');
    $self->{looking_at_type} = 1;
}

# }}}

# {{{ sub LimitType

=head2 LimitType

Takes a paramhash with the fields OPERATOR and VALUE.
OPERATOR is one of = or !=, it defaults to "=".
VALUE is a string to search for in the type of the ticket.



=cut

sub LimitType {
    my $self = shift;
    my %args = (
        OPERATOR => '=',
        VALUE    => undef,
        @_
    );
    $self->Limit(
        FIELD       => 'Type',
        VALUE       => $args{'VALUE'},
        OPERATOR    => $args{'OPERATOR'},
        DESCRIPTION => join( ' ',
            $self->loc('Type'), $args{'OPERATOR'}, $args{'Limit'}, ),
    );
}

# }}}

# }}}

# {{{ Limit by string field

# {{{ sub LimitSubject

=head2 LimitSubject

Takes a paramhash with the fields OPERATOR and VALUE.
OPERATOR is one of = or !=.
VALUE is a string to search for in the subject of the ticket.

=cut

sub LimitSubject {
    my $self = shift;
    my %args = (@_);
    $self->Limit(
        FIELD       => 'Subject',
        VALUE       => $args{'VALUE'},
        OPERATOR    => $args{'OPERATOR'},
        DESCRIPTION => join( ' ',
            $self->loc('Subject'), $args{'OPERATOR'}, $args{'VALUE'}, ),
    );
}

# }}}

# }}}

# {{{ Limit based on ticket numerical attributes
# Things that can be > < = !=

# {{{ sub LimitId

=head2 LimitId

Takes a paramhash with the fields OPERATOR and VALUE.
OPERATOR is one of =, >, < or !=.
VALUE is a ticket Id to search for

=cut

sub LimitId {
    my $self = shift;
    my %args = (
        OPERATOR => '=',
        @_
    );

    $self->Limit(
        FIELD       => 'id',
        VALUE       => $args{'VALUE'},
        OPERATOR    => $args{'OPERATOR'},
        DESCRIPTION =>
            join( ' ', $self->loc('Id'), $args{'OPERATOR'}, $args{'VALUE'}, ),
    );
}

# }}}

# {{{ sub LimitPriority

=head2 LimitPriority

Takes a paramhash with the fields OPERATOR and VALUE.
OPERATOR is one of =, >, < or !=.
VALUE is a value to match the ticket\'s priority against

=cut

sub LimitPriority {
    my $self = shift;
    my %args = (@_);
    $self->Limit(
        FIELD       => 'Priority',
        VALUE       => $args{'VALUE'},
        OPERATOR    => $args{'OPERATOR'},
        DESCRIPTION => join( ' ',
            $self->loc('Priority'),
            $args{'OPERATOR'}, $args{'VALUE'}, ),
    );
}

# }}}

# {{{ sub LimitInitialPriority

=head2 LimitInitialPriority

Takes a paramhash with the fields OPERATOR and VALUE.
OPERATOR is one of =, >, < or !=.
VALUE is a value to match the ticket\'s initial priority against


=cut

sub LimitInitialPriority {
    my $self = shift;
    my %args = (@_);
    $self->Limit(
        FIELD       => 'InitialPriority',
        VALUE       => $args{'VALUE'},
        OPERATOR    => $args{'OPERATOR'},
        DESCRIPTION => join( ' ',
            $self->loc('Initial Priority'), $args{'OPERATOR'},
            $args{'VALUE'}, ),
    );
}

# }}}

# {{{ sub LimitFinalPriority

=head2 LimitFinalPriority

Takes a paramhash with the fields OPERATOR and VALUE.
OPERATOR is one of =, >, < or !=.
VALUE is a value to match the ticket\'s final priority against

=cut

sub LimitFinalPriority {
    my $self = shift;
    my %args = (@_);
    $self->Limit(
        FIELD       => 'FinalPriority',
        VALUE       => $args{'VALUE'},
        OPERATOR    => $args{'OPERATOR'},
        DESCRIPTION => join( ' ',
            $self->loc('Final Priority'), $args{'OPERATOR'},
            $args{'VALUE'}, ),
    );
}

# }}}

# {{{ sub LimitTimeWorked

=head2 LimitTimeWorked

Takes a paramhash with the fields OPERATOR and VALUE.
OPERATOR is one of =, >, < or !=.
VALUE is a value to match the ticket's TimeWorked attribute

=cut

sub LimitTimeWorked {
    my $self = shift;
    my %args = (@_);
    $self->Limit(
        FIELD       => 'TimeWorked',
        VALUE       => $args{'VALUE'},
        OPERATOR    => $args{'OPERATOR'},
        DESCRIPTION => join( ' ',
            $self->loc('Time worked'),
            $args{'OPERATOR'}, $args{'VALUE'}, ),
    );
}

# }}}

# {{{ sub LimitTimeLeft

=head2 LimitTimeLeft

Takes a paramhash with the fields OPERATOR and VALUE.
OPERATOR is one of =, >, < or !=.
VALUE is a value to match the ticket's TimeLeft attribute

=cut

sub LimitTimeLeft {
    my $self = shift;
    my %args = (@_);
    $self->Limit(
        FIELD       => 'TimeLeft',
        VALUE       => $args{'VALUE'},
        OPERATOR    => $args{'OPERATOR'},
        DESCRIPTION => join( ' ',
            $self->loc('Time left'),
            $args{'OPERATOR'}, $args{'VALUE'}, ),
    );
}

# }}}

# }}}

# {{{ Limiting based on attachment attributes

# {{{ sub LimitContent

=head2 LimitContent

Takes a paramhash with the fields OPERATOR and VALUE.
OPERATOR is one of =, LIKE, NOT LIKE or !=.
VALUE is a string to search for in the body of the ticket

=cut

sub LimitContent {
    my $self = shift;
    my %args = (@_);
    $self->Limit(
        FIELD       => 'Content',
        VALUE       => $args{'VALUE'},
        OPERATOR    => $args{'OPERATOR'},
        DESCRIPTION => join( ' ',
            $self->loc('Ticket content'), $args{'OPERATOR'},
            $args{'VALUE'}, ),
    );
}

# }}}

# {{{ sub LimitFilename

=head2 LimitFilename

Takes a paramhash with the fields OPERATOR and VALUE.
OPERATOR is one of =, LIKE, NOT LIKE or !=.
VALUE is a string to search for in the body of the ticket

=cut

sub LimitFilename {
    my $self = shift;
    my %args = (@_);
    $self->Limit(
        FIELD       => 'Filename',
        VALUE       => $args{'VALUE'},
        OPERATOR    => $args{'OPERATOR'},
        DESCRIPTION => join( ' ',
            $self->loc('Attachment filename'), $args{'OPERATOR'},
            $args{'VALUE'}, ),
    );
}

# }}}
# {{{ sub LimitContentType

=head2 LimitContentType

Takes a paramhash with the fields OPERATOR and VALUE.
OPERATOR is one of =, LIKE, NOT LIKE or !=.
VALUE is a content type to search ticket attachments for

=cut

sub LimitContentType {
    my $self = shift;
    my %args = (@_);
    $self->Limit(
        FIELD       => 'ContentType',
        VALUE       => $args{'VALUE'},
        OPERATOR    => $args{'OPERATOR'},
        DESCRIPTION => join( ' ',
            $self->loc('Ticket content type'), $args{'OPERATOR'},
            $args{'VALUE'}, ),
    );
}

# }}}

# }}}

# {{{ Limiting based on people

# {{{ sub LimitOwner

=head2 LimitOwner

Takes a paramhash with the fields OPERATOR and VALUE.
OPERATOR is one of = or !=.
VALUE is a user id.

=cut

sub LimitOwner {
    my $self = shift;
    my %args = (
        OPERATOR => '=',
        @_
    );

    my $owner = new RT::User( $self->CurrentUser );
    $owner->Load( $args{'VALUE'} );

    # FIXME: check for a valid $owner
    $self->Limit(
        FIELD       => 'Owner',
        VALUE       => $args{'VALUE'},
        OPERATOR    => $args{'OPERATOR'},
        DESCRIPTION => join( ' ',
            $self->loc('Owner'), $args{'OPERATOR'}, $owner->Name(), ),
    );

}

# }}}

# {{{ Limiting watchers

# {{{ sub LimitWatcher

=head2 LimitWatcher

  Takes a paramhash with the fields OPERATOR, TYPE and VALUE.
  OPERATOR is one of =, LIKE, NOT LIKE or !=.
  VALUE is a value to match the ticket\'s watcher email addresses against
  TYPE is the sort of watchers you want to match against. Leave it undef if you want to search all of them

=begin testing

my $t1 = RT::Ticket->new($RT::SystemUser);
$t1->Create(Queue => 'general', Subject => "LimitWatchers test", Requestors => \['requestor1@example.com']);

=end testing

=cut

sub LimitWatcher {
    my $self = shift;
    my %args = (
        OPERATOR => '=',
        VALUE    => undef,
        TYPE     => undef,
        @_
    );

    #build us up a description
    my ( $watcher_type, $desc );
    if ( $args{'TYPE'} ) {
        $watcher_type = $args{'TYPE'};
    }
    else {
        $watcher_type = "Watcher";
    }

    $self->Limit(
        FIELD       => $watcher_type,
        VALUE       => $args{'VALUE'},
        OPERATOR    => $args{'OPERATOR'},
        TYPE        => $args{'TYPE'},
        DESCRIPTION => join( ' ',
            $self->loc($watcher_type),
            $args{'OPERATOR'}, $args{'VALUE'}, ),
    );
}

sub LimitRequestor {
    my $self = shift;
    my %args = (@_);
    $RT::Logger->error( "Tickets->LimitRequestor is deprecated  at ("
            . join( ":", caller )
            . ")" );
    $self->LimitWatcher( TYPE => 'Requestor', @_ );

}

# }}}

# }}}

# }}}

# {{{ Limiting based on links

# {{{ LimitLinkedTo

=head2 LimitLinkedTo

LimitLinkedTo takes a paramhash with two fields: TYPE and TARGET
TYPE limits the sort of link we want to search on

TYPE = { RefersTo, MemberOf, DependsOn }

TARGET is the id or URI of the TARGET of the link
(TARGET used to be 'TICKET'.  'TICKET' is deprecated, but will be treated as TARGET

=cut

sub LimitLinkedTo {
    my $self = shift;
    my %args = (
        TICKET => undef,
        TARGET => undef,
        TYPE   => undef,
        @_
    );

    $self->Limit(
        FIELD       => 'LinkedTo',
        BASE        => undef,
        TARGET      => ( $args{'TARGET'} || $args{'TICKET'} ),
        TYPE        => $args{'TYPE'},
        DESCRIPTION => $self->loc(
            "Tickets [_1] by [_2]",
            $self->loc( $args{'TYPE'} ),
            ( $args{'TARGET'} || $args{'TICKET'} )
        ),
    );
}

# }}}

# {{{ LimitLinkedFrom

=head2 LimitLinkedFrom

LimitLinkedFrom takes a paramhash with two fields: TYPE and BASE
TYPE limits the sort of link we want to search on


BASE is the id or URI of the BASE of the link
(BASE used to be 'TICKET'.  'TICKET' is deprecated, but will be treated as BASE


=cut

sub LimitLinkedFrom {
    my $self = shift;
    my %args = (
        BASE   => undef,
        TICKET => undef,
        TYPE   => undef,
        @_
    );

    # translate RT2 From/To naming to RT3 TicketSQL naming
    my %fromToMap = qw(DependsOn DependentOn
        MemberOf  HasMember
        RefersTo  ReferredToBy);

    my $type = $args{'TYPE'};
    $type = $fromToMap{$type} if exists( $fromToMap{$type} );

    $self->Limit(
        FIELD       => 'LinkedTo',
        TARGET      => undef,
        BASE        => ( $args{'BASE'} || $args{'TICKET'} ),
        TYPE        => $type,
        DESCRIPTION => $self->loc(
            "Tickets [_1] [_2]",
            $self->loc( $args{'TYPE'} ),
            ( $args{'BASE'} || $args{'TICKET'} )
        ),
    );
}

# }}}

# {{{ LimitMemberOf
sub LimitMemberOf {
    my $self      = shift;
    my $ticket_id = shift;
    $self->LimitLinkedTo(
        TARGET => "$ticket_id",
        TYPE   => 'MemberOf',
    );

}

# }}}

# {{{ LimitHasMember
sub LimitHasMember {
    my $self      = shift;
    my $ticket_id = shift;
    $self->LimitLinkedFrom(
        BASE => "$ticket_id",
        TYPE => 'HasMember',
    );

}

# }}}

# {{{ LimitDependsOn

sub LimitDependsOn {
    my $self      = shift;
    my $ticket_id = shift;
    $self->LimitLinkedTo(
        TARGET => "$ticket_id",
        TYPE   => 'DependsOn',
    );

}

# }}}

# {{{ LimitDependedOnBy

sub LimitDependedOnBy {
    my $self      = shift;
    my $ticket_id = shift;
    $self->LimitLinkedFrom(
        BASE => "$ticket_id",
        TYPE => 'DependentOn',
    );

}

# }}}

# {{{ LimitRefersTo

sub LimitRefersTo {
    my $self      = shift;
    my $ticket_id = shift;
    $self->LimitLinkedTo(
        TARGET => "$ticket_id",
        TYPE   => 'RefersTo',
    );

}

# }}}

# {{{ LimitReferredToBy

sub LimitReferredToBy {
    my $self      = shift;
    my $ticket_id = shift;
    $self->LimitLinkedFrom(
        BASE => "$ticket_id",
        TYPE => 'ReferredToBy',
    );

}

# }}}

# }}}

# {{{ limit based on ticket date attribtes

# {{{ sub LimitDate

=head2 LimitDate (FIELD => 'DateField', OPERATOR => $oper, VALUE => $ISODate)

Takes a paramhash with the fields FIELD OPERATOR and VALUE.

OPERATOR is one of > or <
VALUE is a date and time in ISO format in GMT
FIELD is one of Starts, Started, Told, Created, Resolved, LastUpdated

There are also helper functions of the form LimitFIELD that eliminate
the need to pass in a FIELD argument.

=cut

sub LimitDate {
    my $self = shift;
    my %args = (
        FIELD    => undef,
        VALUE    => undef,
        OPERATOR => undef,

        @_
    );

    #Set the description if we didn't get handed it above
    unless ( $args{'DESCRIPTION'} ) {
        $args{'DESCRIPTION'} = $args{'FIELD'} . " "
            . $args{'OPERATOR'} . " "
            . $args{'VALUE'} . " GMT";
    }

    $self->Limit(%args);

}

# }}}

sub LimitCreated {
    my $self = shift;
    $self->LimitDate( FIELD => 'Created', @_ );
}

sub LimitDue {
    my $self = shift;
    $self->LimitDate( FIELD => 'Due', @_ );

}

sub LimitStarts {
    my $self = shift;
    $self->LimitDate( FIELD => 'Starts', @_ );

}

sub LimitStarted {
    my $self = shift;
    $self->LimitDate( FIELD => 'Started', @_ );
}

sub LimitResolved {
    my $self = shift;
    $self->LimitDate( FIELD => 'Resolved', @_ );
}

sub LimitTold {
    my $self = shift;
    $self->LimitDate( FIELD => 'Told', @_ );
}

sub LimitLastUpdated {
    my $self = shift;
    $self->LimitDate( FIELD => 'LastUpdated', @_ );
}

#
# {{{ sub LimitTransactionDate

=head2 LimitTransactionDate (OPERATOR => $oper, VALUE => $ISODate)

Takes a paramhash with the fields FIELD OPERATOR and VALUE.

OPERATOR is one of > or <
VALUE is a date and time in ISO format in GMT


=cut

sub LimitTransactionDate {
    my $self = shift;
    my %args = (
        FIELD    => 'TransactionDate',
        VALUE    => undef,
        OPERATOR => undef,

        @_
    );

    #  <20021217042756.GK28744@pallas.fsck.com>
    #    "Kill It" - Jesse.

    #Set the description if we didn't get handed it above
    unless ( $args{'DESCRIPTION'} ) {
        $args{'DESCRIPTION'} = $args{'FIELD'} . " "
            . $args{'OPERATOR'} . " "
            . $args{'VALUE'} . " GMT";
    }

    $self->Limit(%args);

}

# }}}

# }}}

# {{{ Limit based on custom fields
# {{{ sub LimitCustomField

=head2 LimitCustomField

Takes a paramhash of key/value pairs with the following keys:

=over 4

=item CUSTOMFIELD - CustomField name or id.  If a name is passed, an additional parameter QUEUE may also be passed to distinguish the custom field.

=item OPERATOR - The usual Limit operators

=item VALUE - The value to compare against

=back

=cut

sub LimitCustomField {
    my $self = shift;
    my %args = (
        VALUE       => undef,
        CUSTOMFIELD => undef,
        OPERATOR    => '=',
        DESCRIPTION => undef,
        FIELD       => 'CustomFieldValue',
        QUOTEVALUE  => 1,
        @_
    );

    my $CF = RT::CustomField->new( $self->CurrentUser );
    if ( $args{CUSTOMFIELD} =~ /^\d+$/ ) {
        $CF->Load( $args{CUSTOMFIELD} );
    }
    else {
        $CF->LoadByNameAndQueue(
            Name  => $args{CUSTOMFIELD},
            Queue => $args{QUEUE}
        );
        $args{CUSTOMFIELD} = $CF->Id;
    }

    #If we are looking to compare with a null value.
    if ( $args{'OPERATOR'} =~ /^is$/i ) {
        $args{'DESCRIPTION'}
            ||= $self->loc( "Custom field [_1] has no value.", $CF->Name );
    }
    elsif ( $args{'OPERATOR'} =~ /^is not$/i ) {
        $args{'DESCRIPTION'}
            ||= $self->loc( "Custom field [_1] has a value.", $CF->Name );
    }

    # if we're not looking to compare with a null value
    else {
        $args{'DESCRIPTION'} ||= $self->loc( "Custom field [_1] [_2] [_3]",
            $CF->Name, $args{OPERATOR}, $args{VALUE} );
    }

    my $q = "";
    if ( $CF->Queue ) {
        my $qo = new RT::Queue( $self->CurrentUser );
        $qo->load( $CF->Queue );
        $q = $qo->Name;
    }

    my @rest;
    @rest = ( ENTRYAGGREGATOR => 'AND' )
        if ( $CF->Type eq 'SelectMultiple' );

    $self->Limit(
        VALUE => $args{VALUE},
        FIELD => "CF."
            . (
              $q
            ? $q . ".{" . $CF->Name . "}"
            : $CF->Name
            ),
        OPERATOR    => $args{OPERATOR},
        CUSTOMFIELD => 1,
        @rest,
    );

    $self->{'RecalcTicketLimits'} = 1;
}

# }}}
# }}}

# {{{ sub _NextIndex

=head2 _NextIndex

Keep track of the counter for the array of restrictions

=cut

sub _NextIndex {
    my $self = shift;
    return ( $self->{'restriction_index'}++ );
}

# }}}

# }}}

# {{{ Core bits to make this a DBIx::SearchBuilder object

# {{{ sub _Init
sub _Init {
    my $self = shift;
    $self->{'table'}                   = "Tickets";
    $self->{'RecalcTicketLimits'}      = 1;
    $self->{'looking_at_effective_id'} = 0;
    $self->{'looking_at_type'}         = 0;
    $self->{'restriction_index'}       = 1;
    $self->{'primary_key'}             = "id";
    delete $self->{'items_array'};
    delete $self->{'item_map'};
    delete $self->{'columns_to_display'};
    $self->SUPER::_Init(@_);

    $self->_InitSQL;

}

# }}}

# {{{ sub Count
sub Count {
    my $self = shift;
    $self->_ProcessRestrictions() if ( $self->{'RecalcTicketLimits'} == 1 );
    return ( $self->SUPER::Count() );
}

# }}}

# {{{ sub CountAll
sub CountAll {
    my $self = shift;
    $self->_ProcessRestrictions() if ( $self->{'RecalcTicketLimits'} == 1 );
    return ( $self->SUPER::CountAll() );
}

# }}}

# {{{ sub ItemsArrayRef

=head2 ItemsArrayRef

Returns a reference to the set of all items found in this search

=cut

sub ItemsArrayRef {
    my $self = shift;
    my @items;

    unless ( $self->{'items_array'} ) {

        my $placeholder = $self->_ItemsCounter;
        $self->GotoFirstItem();
        while ( my $item = $self->Next ) {
            push( @{ $self->{'items_array'} }, $item );
        }
        $self->GotoItem($placeholder);
        $self->{'items_array'}
            = $self->ItemsOrderBy( $self->{'items_array'} );
    }
    return ( $self->{'items_array'} );
}

# }}}

# {{{ sub Next
sub Next {
    my $self = shift;

    $self->_ProcessRestrictions() if ( $self->{'RecalcTicketLimits'} == 1 );

    my $Ticket = $self->SUPER::Next();
    if ( ( defined($Ticket) ) and ( ref($Ticket) ) ) {

        if ( $Ticket->__Value('Status') eq 'deleted'
            && !$self->{'allow_deleted_search'} )
        {
            return ( $self->Next() );
        }

        # Since Ticket could be granted with more rights instead
        # of being revoked, it's ok if queue rights allow
        # ShowTicket.  It seems need another query, but we have
        # rights cache in Principal::HasRight.
        elsif ($Ticket->QueueObj->CurrentUserHasRight('ShowTicket')
            || $Ticket->CurrentUserHasRight('ShowTicket') )
        {
            return ($Ticket);
        }

        if ( $Ticket->__Value('Status') eq 'deleted' ) {
            return ( $self->Next() );
        }

        # Since Ticket could be granted with more rights instead
        # of being revoked, it's ok if queue rights allow
        # ShowTicket.  It seems need another query, but we have
        # rights cache in Principal::HasRight.
        elsif ($Ticket->QueueObj->CurrentUserHasRight('ShowTicket')
            || $Ticket->CurrentUserHasRight('ShowTicket') )
        {
            return ($Ticket);
        }

        #If the user doesn't have the right to show this ticket
        else {
            return ( $self->Next() );
        }
    }

    #if there never was any ticket
    else {
        return (undef);
    }

}

# }}}

# }}}

# {{{ Deal with storing and restoring restrictions

# {{{ sub LoadRestrictions

=head2 LoadRestrictions

LoadRestrictions takes a string which can fully populate the TicketRestrictons hash.
TODO It is not yet implemented

=cut

# }}}

# {{{ sub DescribeRestrictions

=head2 DescribeRestrictions

takes nothing.
Returns a hash keyed by restriction id.
Each element of the hash is currently a one element hash that contains DESCRIPTION which
is a description of the purpose of that TicketRestriction

=cut

sub DescribeRestrictions {
    my $self = shift;

    my ( $row, %listing );

    foreach $row ( keys %{ $self->{'TicketRestrictions'} } ) {
        $listing{$row} = $self->{'TicketRestrictions'}{$row}{'DESCRIPTION'};
    }
    return (%listing);
}

# }}}

# {{{ sub RestrictionValues

=head2 RestrictionValues FIELD

Takes a restriction field and returns a list of values this field is restricted
to.

=cut

sub RestrictionValues {
    my $self  = shift;
    my $field = shift;
    map $self->{'TicketRestrictions'}{$_}{'VALUE'}, grep {
               $self->{'TicketRestrictions'}{$_}{'FIELD'}    eq $field
            && $self->{'TicketRestrictions'}{$_}{'OPERATOR'} eq "="
        }
        keys %{ $self->{'TicketRestrictions'} };
}

# }}}

# {{{ sub ClearRestrictions

=head2 ClearRestrictions

Removes all restrictions irretrievably

=cut

sub ClearRestrictions {
    my $self = shift;
    delete $self->{'TicketRestrictions'};
    $self->{'looking_at_effective_id'} = 0;
    $self->{'looking_at_type'}         = 0;
    $self->{'RecalcTicketLimits'}      = 1;
}

# }}}

# {{{ sub DeleteRestriction

=head2 DeleteRestriction

Takes the row Id of a restriction (From DescribeRestrictions' output, for example.
Removes that restriction from the session's limits.

=cut

sub DeleteRestriction {
    my $self = shift;
    my $row  = shift;
    delete $self->{'TicketRestrictions'}{$row};

    $self->{'RecalcTicketLimits'} = 1;

    #make the underlying easysearch object forget all its preconceptions
}

# }}}

# {{{ sub _RestrictionsToClauses

# Convert a set of oldstyle SB Restrictions to Clauses for RQL

sub _RestrictionsToClauses {
    my $self = shift;

    my $row;
    my %clause;
    foreach $row ( keys %{ $self->{'TicketRestrictions'} } ) {
        my $restriction = $self->{'TicketRestrictions'}{$row};

        #use Data::Dumper;
        #print Dumper($restriction),"\n";

   # We need to reimplement the subclause aggregation that SearchBuilder does.
   # Default Subclause is ALIAS.FIELD, and default ALIAS is 'main',
   # Then SB AND's the different Subclauses together.

        # So, we want to group things into Subclauses, convert them to
        # SQL, and then join them with the appropriate DefaultEA.
        # Then join each subclause group with AND.

        my $field = $restriction->{'FIELD'};
        my $realfield = $field;    # CustomFields fake up a fieldname, so
                                   # we need to figure that out

        # One special case
        # Rewrite LinkedTo meta field to the real field
        if ( $field =~ /LinkedTo/ ) {
            $realfield = $field = $restriction->{'TYPE'};
        }

        # Two special case
        # Handle subkey fields with a different real field
        if ( $field =~ /^(\w+)\./ ) {
            $realfield = $1;
        }

        die "I don't know about $field yet"
            unless ( exists $FIELD_METADATA{$realfield}
            or $restriction->{CUSTOMFIELD} );

        my $type = $FIELD_METADATA{$realfield}->[0];
        my $op   = $restriction->{'OPERATOR'};

        my $value = (
            grep    {defined}
                map { $restriction->{$_} } qw(VALUE TICKET BASE TARGET)
        )[0];

        # this performs the moral equivalent of defined or/dor/C<//>,
        # without the short circuiting.You need to use a 'defined or'
        # type thing instead of just checking for truth values, because
        # VALUE could be 0.(i.e. "false")

        # You could also use this, but I find it less aesthetic:
        # (although it does short circuit)
        #( defined $restriction->{'VALUE'}? $restriction->{VALUE} :
        # defined $restriction->{'TICKET'} ?
        # $restriction->{TICKET} :
        # defined $restriction->{'BASE'} ?
        # $restriction->{BASE} :
        # defined $restriction->{'TARGET'} ?
        # $restriction->{TARGET} )

        my $ea = $restriction->{ENTRYAGGREGATOR}
            || $DefaultEA{$type}
            || "AND";
        if ( ref $ea ) {
            die "Invalid operator $op for $field ($type)"
                unless exists $ea->{$op};
            $ea = $ea->{$op};
        }

        # Each CustomField should be put into a different Clause so they
        # are ANDed together.
        if ( $restriction->{CUSTOMFIELD} ) {
            $realfield = $field;
        }

        exists $clause{$realfield} or $clause{$realfield} = [];

        # Escape Quotes
        $field =~ s!(['"])!\\$1!g;
        $value =~ s!(['"])!\\$1!g;
        my $data = [ $ea, $type, $field, $op, $value ];

        # here is where we store extra data, say if it's a keyword or
        # something.  (I.e. "TYPE SPECIFIC STUFF")

        #print Dumper($data);
        push @{ $clause{$realfield} }, $data;
    }
    return \%clause;
}

# }}}

# {{{ sub _ProcessRestrictions

=head2 _ProcessRestrictions PARAMHASH

# The new _ProcessRestrictions is somewhat dependent on the SQL stuff,
# but isn't quite generic enough to move into Tickets_Overlay_SQL.

=cut

sub _ProcessRestrictions {
    my $self = shift;

    #Blow away ticket aliases since we'll need to regenerate them for
    #a new search
    delete $self->{'TicketAliases'};
    delete $self->{'items_array'};
    delete $self->{'item_map'};
    delete $self->{'raw_rows'};
    delete $self->{'rows'};
    delete $self->{'count_all'};

    my $sql = $self->Query;    # Violating the _SQL namespace
    if ( !$sql || $self->{'RecalcTicketLimits'} ) {

        #  "Restrictions to Clauses Branch\n";
        my $clauseRef = eval { $self->_RestrictionsToClauses; };
        if ($@) {
            $RT::Logger->error( "RestrictionsToClauses: " . $@ );
            $self->FromSQL("");
        }
        else {
            $sql = $self->ClausesToSQL($clauseRef);
            $self->FromSQL($sql) if $sql;
        }
    }

    $self->{'RecalcTicketLimits'} = 0;

}

=head2 _BuildItemMap

    # Build up a map of first/last/next/prev items, so that we can display search nav quickly

=cut

sub _BuildItemMap {
    my $self = shift;

    my $items = $self->ItemsArrayRef;
    my $prev  = 0;

    delete $self->{'item_map'};
    if ( $items->[0] ) {
        $self->{'item_map'}->{'first'} = $items->[0]->EffectiveId;
        while ( my $item = shift @$items ) {
            my $id = $item->EffectiveId;
            $self->{'item_map'}->{$id}->{'defined'} = 1;
            $self->{'item_map'}->{$id}->{prev}      = $prev;
            $self->{'item_map'}->{$id}->{next}      = $items->[0]->EffectiveId
                if ( $items->[0] );
            $prev = $id;
        }
        $self->{'item_map'}->{'last'} = $prev;
    }
}

=head2 ItemMap

Returns an a map of all items found by this search. The map is of the form

$ItemMap->{'first'} = first ticketid found
$ItemMap->{'last'} = last ticketid found
$ItemMap->{$id}->{prev} = the ticket id found before $id
$ItemMap->{$id}->{next} = the ticket id found after $id

=cut

sub ItemMap {
    my $self = shift;
    $self->_BuildItemMap()
        unless ( $self->{'items_array'} and $self->{'item_map'} );
    return ( $self->{'item_map'} );
}

=cut



}



# }}}

# }}}

=head2 PrepForSerialization

You don't want to serialize a big tickets object, as the {items} hash will be instantly invalid _and_ eat lots of space

=cut

sub PrepForSerialization {
    my $self = shift;
    delete $self->{'items'};
    $self->RedoSearch();
}

=head1 FLAGS

RT::Tickets supports several flags which alter search behavior:


allow_deleted_search  (Otherwise never show deleted tickets in search results)
looking_at_type (otherwise limit to type=ticket)

These flags are set by calling 

$tickets->{'flagname'} = 1;

BUG: There should be an API for this

=cut

=begin testing

# We assume that we've got some tickets hanging around from before.
ok( my $unlimittickets = RT::Tickets->new( $RT::SystemUser ) );
ok( $unlimittickets->UnLimit );
ok( $unlimittickets->Count > 0, "UnLimited tickets object should return tickets" );

=end testing

1;


<|MERGE_RESOLUTION|>--- conflicted
+++ resolved
@@ -135,11 +135,7 @@
     Requestors       => [ 'WATCHERFIELD'    => 'Requestor', ],
     Cc               => [ 'WATCHERFIELD'    => 'Cc', ],
     AdminCc          => [ 'WATCHERFIELD'    => 'AdminCc', ],
-<<<<<<< HEAD
-    Watcher          => ['WATCHERFIELD'],
-=======
     Watcher          => [ 'WATCHERFIELD', ],
->>>>>>> c79d25dc
     LinkedTo         => [ 'LINKFIELD', ],
     CustomFieldValue => [ 'CUSTOMFIELD', ],
     CF               => [ 'CUSTOMFIELD', ],
@@ -1235,13 +1231,6 @@
             );
         }
         else {
-<<<<<<< HEAD
-            my $cfalias = $self->Join(
-                TYPE       => 'left',
-                EXPRESSION => "'$field'",
-                TABLE2     => 'CustomFields',
-                FIELD2     => 'Name',
-=======
             my $ocfalias = $self->Join(
                 TYPE       => 'left',
                 FIELD1     => 'Queue',
@@ -1254,7 +1243,6 @@
                 FIELD1     => 'CustomField',
                 TABLE2     => 'CustomFields',
                 FIELD2     => 'id',
->>>>>>> c79d25dc
             );
 
             $TicketCFs = $self->{_sql_object_cf_alias}{$cfkey} = $self->Join(
@@ -1316,13 +1304,9 @@
             ENTRYAGGREGATOR => 'OR',
         );
     }
-<<<<<<< HEAD
-    $self->_CloseParen if ($null_columns_ok);
-=======
     $self->_CloseParen if $null_columns_ok;
 
     $self->_CloseParen;
->>>>>>> c79d25dc
 
 }
 
