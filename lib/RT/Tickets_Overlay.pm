--- conflicted
+++ resolved
@@ -1157,49 +1157,13 @@
 }
 
 
-<<<<<<< HEAD
-
 =head2 _CustomFieldDecipher
- 
+
 Try and turn a CF descriptor into (cfid, cfname) object pair.
- 
-=======
-=head2 _CustomFieldDecipher
-
-Try and turn a CF descriptor into (cfid, cfname) object pair.
->>>>>>> ed2d4d1d
 
 =cut
 
 sub _CustomFieldDecipher {
-<<<<<<< HEAD
-  my ($self, $field) = @_;
- 
-  my $queue = 0;
-  if ( $field =~ /^(.+?)\.{(.+)}$/ ) {
-    $queue = $1;
-    $field = $2;
- }
-  $field = $1 if $field =~ /^{(.+)}$/;    # trim { }
- 
-  my $cfid;
- 
-  if ($queue) {
-    my $q = RT::Queue->new( $self->CurrentUser );
-    $q->Load($queue) if ($queue);
- 
-    my $cf;
-    if ( $q->id ) {
-      # $queue = $q->Name; # should we normalize the queue?
-      $cf = $q->CustomField($field);
-    }
-    else {
-      $cf = RT::CustomField->new( $self->CurrentUser );
-      $cf->LoadByNameAndQueue( Queue => '0', Name => $field );
-     }
-    $cfid = $cf->id if $cf;
-  }
-=======
     my ($self, $field) = @_;
  
     my $queue = 0;
@@ -1224,27 +1188,11 @@
         }
         $cfid = $cf->id if $cf;
     }
->>>>>>> ed2d4d1d
  
-  return ($queue, $field, $cfid);
+    return ($queue, $field, $cfid);
  
 }
  
-<<<<<<< HEAD
-
- 
-=head2 _CustomFieldJoin
- 
-Factor out the Join of custom fields so we can use it for sorting too
-
-=cut
-
-sub _CustomFieldJoin {
-  my ($self, $cfkey, $cfid, $field) = @_;
- 
-  my $TicketCFs;
-  my $CFs;
-=======
 =head2 _CustomFieldJoin
 
 Factor out the Join of custom fields so we can use it for sorting too
@@ -1256,7 +1204,6 @@
  
     my $TicketCFs;
     my $CFs;
->>>>>>> ed2d4d1d
     # Perform one Join per CustomField
 
     if ( $self->{_sql_object_cf_alias}{$cfkey} ) {
@@ -1281,7 +1228,6 @@
         }
         else {
             my $ocfalias = $self->Join(
-<<<<<<< HEAD
                 TYPE       => 'left',
                 FIELD1     => 'Queue',
                 TABLE2     => 'ObjectCustomFields',
@@ -1297,27 +1243,8 @@
                     );
 
 
-            $CFs = $self->Join(
-                TYPE       => 'left',
-=======
-                TYPE       => 'left',
-                FIELD1     => 'Queue',
-                TABLE2     => 'ObjectCustomFields',
-                FIELD2     => 'ObjectId',
-            );
-
-            $self->SUPER::Limit(
-                    LEFTJOIN => $ocfalias,
-                    ENTRYAGGREGATOR => 'OR',
-                    FIELD => 'ObjectId',
-                    VALUE => '0',
-
-                    );
-
-
             $CFs = $self->{_sql_cf_alias}{$cfkey} = $self->Join(
                 TYPE       => 'left',
->>>>>>> ed2d4d1d
                 ALIAS1     => $ocfalias,
                 FIELD1     => 'CustomField',
                 TABLE2     => 'CustomFields',
@@ -1354,11 +1281,7 @@
         );
     }
 
-<<<<<<< HEAD
-  return ($TicketCFs, $CFs);
-=======
     return ($TicketCFs, $CFs);
->>>>>>> ed2d4d1d
 }
 
 =head2 _CustomFieldLimit
@@ -1377,35 +1300,6 @@
     my $field = $rest{SUBKEY} || die "No field specified";
 
     # For our sanity, we can only limit on one queue at a time
-<<<<<<< HEAD
-
-    my ($queue, $field, $cfid ) = $self->_CustomFieldDecipher( $field );
-
-# If we're trying to find custom fields that don't match something, we
-# want tickets where the custom field has no value at all.  Note that
-# we explicitly don't include the "IS NULL" case, since we would
-# otherwise end up with a redundant clause.
-
-    my $null_columns_ok;
-    if ( ( $op =~ /^NOT LIKE$/i ) or ( $op eq '!=' ) ) {
-        $null_columns_ok = 1;
-    }
-
-    my $cfkey = $cfid ? $cfid : "$queue.$field";
-    my ($TicketCFs, $CFs) = $self->_CustomFieldJoin( $cfkey, $cfid, $field );
-
-     $self->_OpenParen;
-
-     $self->SUPER::Limit(
-         ALIAS           => $CFs,
-         FIELD           => 'name',
-         VALUE           => $field,
-         ENTRYAGGREGATOR => 'AND',
-     );
-
-     $self->_OpenParen if $null_columns_ok;
-=======
->>>>>>> ed2d4d1d
 
     my ($queue, $cfid);
     ($queue, $field, $cfid ) = $self->_CustomFieldDecipher( $field );
@@ -1456,10 +1350,6 @@
         );
         $self->_CloseParen;
     }
-<<<<<<< HEAD
-    $self->_CloseParen if $null_columns_ok;
-=======
->>>>>>> ed2d4d1d
 
     $self->_CloseParen;
 
@@ -1502,59 +1392,6 @@
            my $cfkey = $cfid ? $cfid : "$queue.$field";
            my ($TicketCFs, $CFs) = $self->_CustomFieldJoin( $cfkey, $cfid, $field );
            unless ($cfid) {
-<<<<<<< HEAD
-             # For those cases where we are doing a join against the
-             # CF name, and don't have a CFid, use Unique to make sure
-             # we don't show duplicate tickets.  NOTE: I'm pretty sure
-             # this will stay mixed in for the life of the
-             # class/package, and not just for the life of the object.
-             # Potential performance issue.
-             require DBIx::SearchBuilder::Unique;
-             DBIx::SearchBuilder::Unique->import;
-           }
-           my $CFvs = $self->Join(
-                TYPE   => 'left',
-                ALIAS1 => $TicketCFs,
-                FIELD1 => 'CustomField',
-                TABLE2 => 'CustomFieldValues',
-                FIELD2 => 'CustomField',
-            );
-           $self->SUPER::Limit(
-                LEFTJOIN => $CFvs,
-                FIELD => 'Name',
-                QUOTEVALUE => 0,
-                VALUE => $TicketCFs . ".Content",
-                ENTRYAGGREGATOR => 'AND'
-                              );
-
-          push @res, { %$row, ALIAS => $CFvs, FIELD => 'SortOrder' };
-          push @res, { %$row, ALIAS => $TicketCFs, FIELD => 'Content' };
-       } elsif ( $field eq "Custom" && $subkey eq "Ownership") {
-         # PAW logic is "reversed"
-         my $order = "ASC";
-         if (exists $row->{ORDER} ) {
-           my $o = $row->{ORDER};
-           delete $row->{ORDER};
-           $order = "DESC" if $o =~ /asc/i;
-         }
-
-         # Unowned
-         # Else
-
-         # Ticket.Owner  1 0 0
-         my $ownerId = $self->CurrentUser->Id;
-         push @res, { %$row, FIELD => "Owner=$ownerId", ORDER => $order } ;
-
-         # Unowned Tickets 0 1 0
-         my $nobodyId = $RT::Nobody->Id;
-         push @res, { %$row, FIELD => "Owner=$nobodyId", ORDER => $order } ;
-
-         push @res, { %$row, FIELD => "Priority", ORDER => $order } ;
-	}
-        else {
-            push @res, $row;
-        }
-=======
                # For those cases where we are doing a join against the
                # CF name, and don't have a CFid, use Unique to make sure
                # we don't show duplicate tickets.  NOTE: I'm pretty sure
@@ -1606,7 +1443,6 @@
        else {
            push @res, $row;
        }
->>>>>>> ed2d4d1d
     }
     return $self->SUPER::OrderByCols(@res);
 }
