--- conflicted
+++ resolved
@@ -132,14 +132,9 @@
     Cc               => [ 'WATCHERFIELD'    => 'Cc', ],
     AdminCc          => [ 'WATCHERFIELD'    => 'AdminCc', ],
     Watcher          => [ 'WATCHERFIELD', ],
-<<<<<<< HEAD
-
-=======
     QueueCc          => [ 'WATCHERFIELD'    => 'Cc'      => 'Queue', ],
     QueueAdminCc     => [ 'WATCHERFIELD'    => 'AdminCc' => 'Queue', ],
     QueueWatcher     => [ 'WATCHERFIELD'    => undef     => 'Queue', ],
-    LinkedTo         => [ 'LINKFIELD', ],
->>>>>>> ede28f59
     CustomFieldValue => [ 'CUSTOMFIELD', ],
     CustomField      => [ 'CUSTOMFIELD', ],
     CF               => [ 'CUSTOMFIELD', ],
