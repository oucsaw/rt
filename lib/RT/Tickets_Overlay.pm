# BEGIN BPS TAGGED BLOCK {{{
#
# COPYRIGHT:
#
# This software is Copyright (c) 1996-2005 Best Practical Solutions, LLC
#                                          <jesse@bestpractical.com>
#
# (Except where explicitly superseded by other copyright notices)
#
#
# LICENSE:
#
# This work is made available to you under the terms of Version 2 of
# the GNU General Public License. A copy of that license should have
# been provided with this software, but in any event can be snarfed
# from www.gnu.org.
#
# This work is distributed in the hope that it will be useful, but
# WITHOUT ANY WARRANTY; without even the implied warranty of
# MERCHANTABILITY or FITNESS FOR A PARTICULAR PURPOSE.  See the GNU
# General Public License for more details.
#
# You should have received a copy of the GNU General Public License
# along with this program; if not, write to the Free Software
# Foundation, Inc., 675 Mass Ave, Cambridge, MA 02139, USA.
#
#
# CONTRIBUTION SUBMISSION POLICY:
#
# (The following paragraph is not intended to limit the rights granted
# to you to modify and distribute this software under the terms of
# the GNU General Public License and is only of importance to you if
# you choose to contribute your changes and enhancements to the
# community by submitting them to Best Practical Solutions, LLC.)
#
# By intentionally submitting any modifications, corrections or
# derivatives to this work, or any other work intended for use with
# Request Tracker, to Best Practical Solutions, LLC, you confirm that
# you are the copyright holder for those contributions and you grant
# Best Practical Solutions,  LLC a nonexclusive, worldwide, irrevocable,
# royalty-free, perpetual, license to use, copy, create derivative
# works based on those contributions, and sublicense and distribute
# those contributions and any derivatives thereof.
#
# END BPS TAGGED BLOCK }}}
# Major Changes:

# - Decimated ProcessRestrictions and broke it into multiple
# functions joined by a LUT
# - Semi-Generic SQL stuff moved to another file

# Known Issues: FIXME!

# - ClearRestrictions and Reinitialization is messy and unclear.  The
# only good way to do it is to create a new RT::Tickets object.

=head1 NAME

  RT::Tickets - A collection of Ticket objects


=head1 SYNOPSIS

  use RT::Tickets;
  my $tickets = new RT::Tickets($CurrentUser);

=head1 DESCRIPTION

   A collection of RT::Tickets.

=head1 METHODS

=begin testing

ok (require RT::Tickets);
ok( my $testtickets = RT::Tickets->new( $RT::SystemUser ) );
ok( $testtickets->LimitStatus( VALUE => 'deleted' ) );
# Should be zero until 'allow_deleted_search'
ok( $testtickets->Count == 0 );

=end testing

=cut

package RT::Tickets;

use strict;

package RT::Tickets;

no warnings qw(redefine);
use vars qw(@SORTFIELDS);
use RT::CustomFields;
use DBIx::SearchBuilder::Unique;

# Configuration Tables:

# FIELD_METADATA is a mapping of searchable Field name, to Type, and other
# metadata.

my %FIELD_METADATA = (
    Status          => [ 'ENUM', ],
    Queue           => [ 'ENUM' => 'Queue', ],
    Type            => [ 'ENUM', ],
    Creator         => [ 'ENUM' => 'User', ],
    LastUpdatedBy   => [ 'ENUM' => 'User', ],
    Owner           => [ 'WATCHERFIELD' => 'Owner', ],
    EffectiveId     => [ 'INT', ],
    id              => [ 'INT', ],
    InitialPriority => [ 'INT', ],
    FinalPriority   => [ 'INT', ],
    Priority        => [ 'INT', ],
    TimeLeft        => [ 'INT', ],
    TimeWorked      => [ 'INT', ],
    MemberOf        => [ 'LINK' => To => 'MemberOf', ],
    DependsOn       => [ 'LINK' => To => 'DependsOn', ],
    RefersTo        => [ 'LINK' => To => 'RefersTo', ],
    HasMember       => [ 'LINK' => From => 'MemberOf', ],
    DependentOn     => [ 'LINK' => From => 'DependsOn', ],
    DependedOnBy    => [ 'LINK' => From => 'DependsOn', ],
    ReferredToBy    => [ 'LINK' => From => 'RefersTo', ],
    Told             => [ 'DATE'            => 'Told', ],
    Starts           => [ 'DATE'            => 'Starts', ],
    Started          => [ 'DATE'            => 'Started', ],
    Due              => [ 'DATE'            => 'Due', ],
    Resolved         => [ 'DATE'            => 'Resolved', ],
    LastUpdated      => [ 'DATE'            => 'LastUpdated', ],
    Created          => [ 'DATE'            => 'Created', ],
    Subject          => [ 'STRING', ],
    Content          => [ 'TRANSFIELD', ],
    ContentType      => [ 'TRANSFIELD', ],
    Filename         => [ 'TRANSFIELD', ],
    TransactionDate  => [ 'TRANSDATE', ],
    Requestor        => [ 'WATCHERFIELD'    => 'Requestor', ],
    Requestors       => [ 'WATCHERFIELD'    => 'Requestor', ],
    Cc               => [ 'WATCHERFIELD'    => 'Cc', ],
    AdminCc          => [ 'WATCHERFIELD'    => 'AdminCc', ],
<<<<<<< HEAD
    Watcher          => ['WATCHERFIELD'],
=======
    Watcher          => [ 'WATCHERFIELD', ],
>>>>>>> c79d25dc
    LinkedTo         => [ 'LINKFIELD', ],
    CustomFieldValue => [ 'CUSTOMFIELD', ],
    CF               => [ 'CUSTOMFIELD', ],
    Updated          => [ 'TRANSDATE', ],
    RequestorGroup   => [ 'MEMBERSHIPFIELD' => 'Requestor', ],
    CCGroup          => [ 'MEMBERSHIPFIELD' => 'Cc', ],
    AdminCCGroup     => [ 'MEMBERSHIPFIELD' => 'AdminCc', ],
    WatcherGroup     => [ 'MEMBERSHIPFIELD', ],
);

# Mapping of Field Type to Function
my %dispatch = (
    ENUM            => \&_EnumLimit,
    INT             => \&_IntLimit,
    LINK            => \&_LinkLimit,
    DATE            => \&_DateLimit,
    STRING          => \&_StringLimit,
    TRANSFIELD      => \&_TransLimit,
    TRANSDATE       => \&_TransDateLimit,
    WATCHERFIELD    => \&_WatcherLimit,
    MEMBERSHIPFIELD => \&_WatcherMembershipLimit,
    LINKFIELD       => \&_LinkFieldLimit,
    CUSTOMFIELD     => \&_CustomFieldLimit,
);
my %can_bundle = ( WATCHERFIELD => "yes", );

# Default EntryAggregator per type
# if you specify OP, you must specify all valid OPs
my %DefaultEA = (
    INT  => 'AND',
    ENUM => {
        '='  => 'OR',
        '!=' => 'AND'
    },
    DATE => {
        '='  => 'OR',
        '>=' => 'AND',
        '<=' => 'AND',
        '>'  => 'AND',
        '<'  => 'AND'
    },
    STRING => {
        '='        => 'OR',
        '!='       => 'AND',
        'LIKE'     => 'AND',
        'NOT LIKE' => 'AND'
    },
    TRANSFIELD   => 'AND',
    TRANSDATE    => 'AND',
    LINK         => 'OR',
    LINKFIELD    => 'AND',
    TARGET       => 'AND',
    BASE         => 'AND',
    WATCHERFIELD => {
        '='        => 'OR',
        '!='       => 'AND',
        'LIKE'     => 'OR',
        'NOT LIKE' => 'AND'
    },

    CUSTOMFIELD => 'OR',
);

# Helper functions for passing the above lexically scoped tables above
# into Tickets_Overlay_SQL.
sub FIELDS     { return \%FIELD_METADATA }
sub dispatch   { return \%dispatch }
sub can_bundle { return \%can_bundle }

# Bring in the clowns.
require RT::Tickets_Overlay_SQL;

# {{{ sub SortFields

@SORTFIELDS = qw(id Status
    Queue Subject
    Owner Created Due Starts Started
    Told
    Resolved LastUpdated Priority TimeWorked TimeLeft);

=head2 SortFields

Returns the list of fields that lists of tickets can easily be sorted by

=cut

sub SortFields {
    my $self = shift;
    return (@SORTFIELDS);
}

# }}}

# BEGIN SQL STUFF *********************************

=head1 Limit Helper Routines

These routines are the targets of a dispatch table depending on the
type of field.  They all share the same signature:

  my ($self,$field,$op,$value,@rest) = @_;

The values in @rest should be suitable for passing directly to
DBIx::SearchBuilder::Limit.

Essentially they are an expanded/broken out (and much simplified)
version of what ProcessRestrictions used to do.  They're also much
more clearly delineated by the TYPE of field being processed.

=head2 _EnumLimit

Handle Fields which are limited to certain values, and potentially
need to be looked up from another class.

This subroutine actually handles two different kinds of fields.  For
some the user is responsible for limiting the values.  (i.e. Status,
Type).

For others, the value specified by the user will be looked by via
specified class.

Meta Data:
  name of class to lookup in (Optional)

=cut

sub _EnumLimit {
    my ( $sb, $field, $op, $value, @rest ) = @_;

    # SQL::Statement changes != to <>.  (Can we remove this now?)
    $op = "!=" if $op eq "<>";

    die "Invalid Operation: $op for $field"
        unless $op eq "="
        or $op     eq "!=";

    my $meta = $FIELD_METADATA{$field};
    if ( defined $meta->[1] ) {
        my $class = "RT::" . $meta->[1];
        my $o     = $class->new( $sb->CurrentUser );
        $o->Load($value);
        $value = $o->Id;
    }
    $sb->_SQLLimit(
        FIELD    => $field,
        VALUE    => $value,
        OPERATOR => $op,
        @rest,
    );
}

=head2 _IntLimit

Handle fields where the values are limited to integers.  (For example,
Priority, TimeWorked.)

Meta Data:
  None

=cut

sub _IntLimit {
    my ( $sb, $field, $op, $value, @rest ) = @_;

    die "Invalid Operator $op for $field"
        unless $op =~ /^(=|!=|>|<|>=|<=)$/;

    $sb->_SQLLimit(
        FIELD    => $field,
        VALUE    => $value,
        OPERATOR => $op,
        @rest,
    );
}

=head2 _LinkLimit

Handle fields which deal with links between tickets.  (MemberOf, DependsOn)

Meta Data:
  1: Direction (From,To)
  2: Link Type (MemberOf, DependsOn,RefersTo)

=cut

sub _LinkLimit {
    my ( $sb, $field, $op, $value, @rest ) = @_;

    my $meta = $FIELD_METADATA{$field};
    die "Invalid Operator $op for $field" unless $op =~ /^(=|!=|IS)/io;

    die "Incorrect Metadata for $field"
        unless ( defined $meta->[1] and defined $meta->[2] );

    my $direction = $meta->[1];

    my $matchfield;
    my $linkfield;
    my $is_local = 1;
    my $is_null  = 0;
    if ( $direction eq 'To' ) {
        $matchfield = "Target";
        $linkfield  = "Base";

    }
    elsif ( $direction eq 'From' ) {
        $linkfield  = "Target";
        $matchfield = "Base";

    }
    else {
        die "Invalid link direction '$meta->[1]' for $field\n";
    }

    if ( $op eq '=' || $op =~ /^is/oi ) {
        if ( $value eq '' || $value =~ /^null$/io ) {
            $is_null = 1;
        }
        elsif ( $value =~ /\D/o ) {
            $is_local = 0;
        }
        else {
            $is_local = 1;
        }
    }

#For doing a left join to find "unlinked tickets" we want to generate a query that looks like this
#    SELECT main.* FROM Tickets main
#        LEFT JOIN Links Links_1 ON (     (Links_1.Type = 'MemberOf')
#                                      AND(main.id = Links_1.LocalTarget))
#        WHERE   ((main.EffectiveId = main.id))
#            AND ((main.Status != 'deleted'))
#            AND (Links_1.LocalBase IS NULL);

    if ($is_null) {
        my $linkalias = $sb->Join(
            TYPE   => 'left',
            ALIAS1 => 'main',
            FIELD1 => 'id',
            TABLE2 => 'Links',
            FIELD2 => 'Local' . $linkfield
        );

        $sb->SUPER::Limit(
            LEFTJOIN => $linkalias,
            FIELD    => 'Type',
            OPERATOR => '=',
            VALUE    => $meta->[2],
            @rest,
        );

        $sb->_SQLLimit(
            ALIAS           => $linkalias,
            ENTRYAGGREGATOR => 'AND',
            FIELD      => ( $is_local ? "Local$matchfield" : $matchfield ),
            OPERATOR   => 'IS',
            VALUE      => 'NULL',
            QUOTEVALUE => '0',
        );

    }
    else {

        $sb->{_sql_linkalias} = $sb->NewAlias('Links')
            unless defined $sb->{_sql_linkalias};

        $sb->_OpenParen();

        $sb->_SQLLimit(
            ALIAS    => $sb->{_sql_linkalias},
            FIELD    => 'Type',
            OPERATOR => '=',
            VALUE    => $meta->[2],
            @rest,
        );

        $sb->_SQLLimit(
            ALIAS           => $sb->{_sql_linkalias},
            ENTRYAGGREGATOR => 'AND',
            FIELD    => ( $is_local ? "Local$matchfield" : $matchfield ),
            OPERATOR => '=',
            VALUE    => $value,
        );

        #If we're searching on target, join the base to ticket.id
        $sb->_SQLJoin(
            ALIAS1 => 'main',
            FIELD1 => $sb->{'primary_key'},
            ALIAS2 => $sb->{_sql_linkalias},
            FIELD2 => 'Local' . $linkfield
        );

        $sb->_CloseParen();
    }
}

=head2 _DateLimit

Handle date fields.  (Created, LastTold..)

Meta Data:
  1: type of link.  (Probably not necessary.)

=cut

sub _DateLimit {
    my ( $sb, $field, $op, $value, @rest ) = @_;

    die "Invalid Date Op: $op"
        unless $op =~ /^(=|>|<|>=|<=)$/;

    my $meta = $FIELD_METADATA{$field};
    die "Incorrect Meta Data for $field"
        unless ( defined $meta->[1] );

    use POSIX 'strftime';

    my $date = RT::Date->new( $sb->CurrentUser );
    $date->Set( Format => 'unknown', Value => $value );
    my $time = $date->Unix;

    if ( $op eq "=" ) {

        # if we're specifying =, that means we want everything on a
        # particular single day.  in the database, we need to check for >
        # and < the edges of that day.

        my $daystart = strftime( "%Y-%m-%d %H:%M",
            gmtime( $time - ( $time % 86400 ) ) );
        my $dayend = strftime( "%Y-%m-%d %H:%M",
            gmtime( $time + ( 86399 - $time % 86400 ) ) );

        $sb->_OpenParen;

        $sb->_SQLLimit(
            FIELD    => $meta->[1],
            OPERATOR => ">=",
            VALUE    => $daystart,
            @rest,
        );

        $sb->_SQLLimit(
            FIELD    => $meta->[1],
            OPERATOR => "<=",
            VALUE    => $dayend,
            @rest,
            ENTRYAGGREGATOR => 'AND',
        );

        $sb->_CloseParen;

    }
    else {
        $value = strftime( "%Y-%m-%d %H:%M", gmtime($time) );
        $sb->_SQLLimit(
            FIELD    => $meta->[1],
            OPERATOR => $op,
            VALUE    => $value,
            @rest,
        );
    }
}

=head2 _StringLimit

Handle simple fields which are just strings.  (Subject,Type)

Meta Data:
  None

=cut

sub _StringLimit {
    my ( $sb, $field, $op, $value, @rest ) = @_;

    # FIXME:
    # Valid Operators:
    #  =, !=, LIKE, NOT LIKE

    $sb->_SQLLimit(
        FIELD         => $field,
        OPERATOR      => $op,
        VALUE         => $value,
        CASESENSITIVE => 0,
        @rest,
    );
}

=head2 _TransDateLimit

Handle fields limiting based on Transaction Date.

The inpupt value must be in a format parseable by Time::ParseDate

Meta Data:
  None

=cut

# This routine should really be factored into translimit.
sub _TransDateLimit {
    my ( $sb, $field, $op, $value, @rest ) = @_;

    # See the comments for TransLimit, they apply here too

    $sb->{_sql_transalias} = $sb->NewAlias('Transactions')
        unless defined $sb->{_sql_transalias};
    $sb->{_sql_trattachalias} = $sb->NewAlias('Attachments')
        unless defined $sb->{_sql_trattachalias};

    my $date = RT::Date->new( $sb->CurrentUser );
    $date->Set( Format => 'unknown', Value => $value );
    my $time = $date->Unix;

    $sb->_OpenParen;
    if ( $op eq "=" ) {

        # if we're specifying =, that means we want everything on a
        # particular single day.  in the database, we need to check for >
        # and < the edges of that day.

        my $daystart = strftime( "%Y-%m-%d %H:%M",
            gmtime( $time - ( $time % 86400 ) ) );
        my $dayend = strftime( "%Y-%m-%d %H:%M",
            gmtime( $time + ( 86399 - $time % 86400 ) ) );

        $sb->_SQLLimit(
            ALIAS         => $sb->{_sql_transalias},
            FIELD         => 'Created',
            OPERATOR      => ">=",
            VALUE         => $daystart,
            CASESENSITIVE => 0,
            @rest
        );
        $sb->_SQLLimit(
            ALIAS         => $sb->{_sql_transalias},
            FIELD         => 'Created',
            OPERATOR      => "<=",
            VALUE         => $dayend,
            CASESENSITIVE => 0,
            @rest,
            ENTRYAGGREGATOR => 'AND',
        );

    }

    # not searching for a single day
    else {

        #Search for the right field
        $sb->_SQLLimit(
            ALIAS         => $sb->{_sql_transalias},
            FIELD         => 'Created',
            OPERATOR      => $op,
            VALUE         => $value,
            CASESENSITIVE => 0,
            @rest
        );
    }

    # Join Transactions To Attachments

    $sb->_SQLJoin(
        ALIAS1 => $sb->{_sql_trattachalias},
        FIELD1 => 'TransactionId',
        ALIAS2 => $sb->{_sql_transalias},
        FIELD2 => 'id',
    );

    # Join Transactions to Tickets
    $sb->_SQLJoin(
        ALIAS1 => 'main',
        FIELD1 => $sb->{'primary_key'},     # UGH!
        ALIAS2 => $sb->{_sql_transalias},
        FIELD2 => 'ObjectId'
    );

    $sb->SUPER::Limit(
        ALIAS => $sb->{_sql_transalias},
        FIELD => 'ObjectType',
        VALUE => 'RT::Ticket'
    );

    $sb->_CloseParen;
}

=head2 _TransLimit

Limit based on the Content of a transaction or the ContentType.

Meta Data:
  none

=cut

sub _TransLimit {

    # Content, ContentType, Filename

    # If only this was this simple.  We've got to do something
    # complicated here:

    #Basically, we want to make sure that the limits apply to
    #the same attachment, rather than just another attachment
    #for the same ticket, no matter how many clauses we lump
    #on. We put them in TicketAliases so that they get nuked
    #when we redo the join.

    # In the SQL, we might have
    #       (( Content = foo ) or ( Content = bar AND Content = baz ))
    # The AND group should share the same Alias.

    # Actually, maybe it doesn't matter.  We use the same alias and it
    # works itself out? (er.. different.)

    # Steal more from _ProcessRestrictions

    # FIXME: Maybe look at the previous FooLimit call, and if it was a
    # TransLimit and EntryAggregator == AND, reuse the Aliases?

    # Or better - store the aliases on a per subclause basis - since
    # those are going to be the things we want to relate to each other,
    # anyway.

    # maybe we should not allow certain kinds of aggregation of these
    # clauses and do a psuedo regex instead? - the problem is getting
    # them all into the same subclause when you have (A op B op C) - the
    # way they get parsed in the tree they're in different subclauses.

    my ( $self, $field, $op, $value, @rest ) = @_;

    $self->{_sql_transalias} = $self->NewAlias('Transactions')
        unless defined $self->{_sql_transalias};
    $self->{_sql_trattachalias} = $self->NewAlias('Attachments')
        unless defined $self->{_sql_trattachalias};

    $self->_OpenParen;

    #Search for the right field
    $self->_SQLLimit(
        ALIAS         => $self->{_sql_trattachalias},
        FIELD         => $field,
        OPERATOR      => $op,
        VALUE         => $value,
        CASESENSITIVE => 0,
        @rest
    );

    $self->_SQLJoin(
        ALIAS1 => $self->{_sql_trattachalias},
        FIELD1 => 'TransactionId',
        ALIAS2 => $self->{_sql_transalias},
        FIELD2 => 'id'
    );

    # Join Transactions to Tickets
    $self->_SQLJoin(
        ALIAS1 => 'main',
        FIELD1 => $self->{'primary_key'},     # Why not use "id" here?
        ALIAS2 => $self->{_sql_transalias},
        FIELD2 => 'ObjectId'
    );

    $self->SUPER::Limit(
        ALIAS           => $self->{_sql_transalias},
        FIELD           => 'ObjectType',
        VALUE           => 'RT::Ticket',
        ENTRYAGGREGATOR => 'AND'
    );

    $self->_CloseParen;

}

=head2 _WatcherLimit

Handle watcher limits.  (Requestor, CC, etc..)

Meta Data:
  1: Field to query on


=begin testing

# Test to make sure that you can search for tickets by requestor address and
# by requestor name.

my ($id,$msg);
my $u1 = RT::User->new($RT::SystemUser);
($id, $msg) = $u1->Create( Name => 'RequestorTestOne', EmailAddress => 'rqtest1@example.com');
ok ($id,$msg);
my $u2 = RT::User->new($RT::SystemUser);
($id, $msg) = $u2->Create( Name => 'RequestorTestTwo', EmailAddress => 'rqtest2@example.com');
ok ($id,$msg);

my $t1 = RT::Ticket->new($RT::SystemUser);
my ($trans);
($id,$trans,$msg) =$t1->Create (Queue => 'general', Subject => 'Requestor test one', Requestor => [$u1->EmailAddress]);
ok ($id, $msg);

my $t2 = RT::Ticket->new($RT::SystemUser);
($id,$trans,$msg) =$t2->Create (Queue => 'general', Subject => 'Requestor test one', Requestor => [$u2->EmailAddress]);
ok ($id, $msg);


my $t3 = RT::Ticket->new($RT::SystemUser);
($id,$trans,$msg) =$t3->Create (Queue => 'general', Subject => 'Requestor test one', Requestor => [$u2->EmailAddress, $u1->EmailAddress]);
ok ($id, $msg);


my $tix1 = RT::Tickets->new($RT::SystemUser);
$tix1->FromSQL('Requestor.EmailAddress LIKE "rqtest1" OR Requestor.EmailAddress LIKE "rqtest2"');

is ($tix1->Count, 3);

my $tix2 = RT::Tickets->new($RT::SystemUser);
$tix2->FromSQL('Requestor.Name LIKE "TestOne" OR Requestor.Name LIKE "TestTwo"');

is ($tix2->Count, 3);


my $tix3 = RT::Tickets->new($RT::SystemUser);
$tix3->FromSQL('Requestor.EmailAddress LIKE "rqtest1"');

is ($tix3->Count, 2);

my $tix4 = RT::Tickets->new($RT::SystemUser);
$tix4->FromSQL('Requestor.Name LIKE "TestOne" ');

is ($tix4->Count, 2);

# Searching for tickets that have two requestors isn't supported
# There's no way to differentiate "one requestor name that matches foo and bar"
# and "two requestors, one matching foo and one matching bar"

# my $tix5 = RT::Tickets->new($RT::SystemUser);
# $tix5->FromSQL('Requestor.Name LIKE "TestOne" AND Requestor.Name LIKE "TestTwo"');
# 
# is ($tix5->Count, 1);
# 
# my $tix6 = RT::Tickets->new($RT::SystemUser);
# $tix6->FromSQL('Requestor.EmailAddress LIKE "rqtest1" AND Requestor.EmailAddress LIKE "rqtest2"');
# 
# is ($tix6->Count, 1);


=end testing

=cut

sub _WatcherLimit {
    my $self  = shift;
    my $field = shift;
    my $op    = shift;
    my $value = shift;
    my %rest  = (@_);

    # Find out what sort of watcher we're looking for
    my $fieldname;
    if ( ref $field ) {
        $fieldname = $field->[0]->[0];
    }
    else {
        $fieldname = $field;
        $field = [ [ $field, $op, $value, %rest ] ];    # gross hack
    }
    my $meta = $FIELD_METADATA{$fieldname};
    my $type = ( defined $meta->[1] ? $meta->[1] : undef );

    # Owner was ENUM field, so "Owner = 'xxx'" allowed user to
    # search by id and Name at the same time, this is workaround
    # to preserve backward compatibility
    if ( $fieldname eq 'Owner' ) {
        my $flag = 0;
        for my $chunk ( splice @$field ) {
            my ( $f, $op, $value, %rest ) = @$chunk;
            if ( !$rest{SUBKEY} && $op =~ /^!?=$/ ) {
                $self->_OpenParen unless $flag++;
                my $o = RT::User->new( $self->CurrentUser );
                $o->Load($value);
                $value = $o->Id;
                $self->_SQLLimit(
                    FIELD    => 'Owner',
                    OPERATOR => $op,
                    VALUE    => $value,
                    %rest,
                );
            }
            else {
                push @$field, $chunk;
            }
        }
        $self->_CloseParen if $flag;
        return unless @$field;
    }

    my $users = $self->_WatcherJoin($type);

    # If we're looking for multiple watchers of a given type,
    # TicketSQL will be handing it to us as an array of clauses in
    # $field
    $self->_OpenParen;
    for my $chunk (@$field) {
        ( $field, $op, $value, %rest ) = @$chunk;
        $rest{SUBKEY} ||= 'EmailAddress';

        my $re_negative_op = qr[!=|NOT LIKE];
        $self->_OpenParen if $op =~ /$re_negative_op/;

        $self->_SQLLimit(
            ALIAS         => $users,
            FIELD         => $rest{SUBKEY},
            VALUE         => $value,
            OPERATOR      => $op,
            CASESENSITIVE => 0,
            %rest
        );

        if ( $op =~ /$re_negative_op/ ) {
            $self->_SQLLimit(
                ALIAS           => $users,
                FIELD           => $rest{SUBKEY},
                OPERATOR        => 'IS',
                VALUE           => 'NULL',
                ENTRYAGGREGATOR => 'OR',
            );
            $self->_CloseParen;
        }
    }
    $self->_CloseParen;
}

=head2 _WatcherJoin

Helper function which provides joins to a watchers table both for limits
and for ordering.

=cut

sub _WatcherJoin {
    my $self = shift;
    my $type = shift;

    # we cache joins chain per watcher type
    # if we limit by requestor then we shouldn't join requestors again
    # for sort or limit on other requestors
    if ( $self->{'_watcher_join_users_alias'}{ $type || 'any' } ) {
        return $self->{'_watcher_join_users_alias'}{ $type || 'any' };
    }

# we always have watcher groups for ticket
# this join should be NORMAL
# XXX: if we change this from Join to NewAlias+Limit
# then Pg will complain because SB build wrong query.
# Query looks like "FROM (Tickets LEFT JOIN CGM ON(Groups.id = CGM.GroupId)), Groups"
# Pg doesn't like that fact that it doesn't know about Groups table yet when
# join CGM table into Tickets. Problem is in Join method which doesn't use
# ALIAS1 argument when build braces.
    my $groups = $self->Join(
        ALIAS1          => 'main',
        FIELD1          => 'id',
        TABLE2          => 'Groups',
        FIELD2          => 'Instance',
        ENTRYAGGREGATOR => 'AND'
    );
    $self->SUPER::Limit(
        ALIAS           => $groups,
        FIELD           => 'Domain',
        VALUE           => 'RT::Ticket-Role',
        ENTRYAGGREGATOR => 'AND'
    );
    $self->SUPER::Limit(
        ALIAS           => $groups,
        FIELD           => 'Type',
        VALUE           => $type,
        ENTRYAGGREGATOR => 'AND'
        )
        if ($type);

    my $groupmembers = $self->Join(
        TYPE   => 'LEFT',
        ALIAS1 => $groups,
        FIELD1 => 'id',
        TABLE2 => 'CachedGroupMembers',
        FIELD2 => 'GroupId'
    );

    # XXX: work around, we must hide groups that
    # are members of the role group we search in,
    # otherwise them result in wrong NULLs in Users
    # table and break ordering. Now, we know that
    # RT doesn't allow to add groups as members of the
    # ticket roles, so we just hide entries in CGM table
    # with MemberId == GroupId from results
    my $groupmembers = $self->SUPER::Limit(
        LEFTJOIN   => $groupmembers,
        FIELD      => 'GroupId',
        OPERATOR   => '!=',
        VALUE      => "$groupmembers.MemberId",
        QUOTEVALUE => 0,
    );
    my $users = $self->Join(
        TYPE   => 'LEFT',
        ALIAS1 => $groupmembers,
        FIELD1 => 'MemberId',
        TABLE2 => 'Users',
        FIELD2 => 'id'
    );
    return $self->{'_watcher_join_users_alias'}{ $type || 'any' } = $users;
}

=head2 _WatcherMembershipLimit

Handle watcher membership limits, i.e. whether the watcher belongs to a
specific group or not.

Meta Data:
  1: Field to query on

SELECT DISTINCT main.*
FROM
    Tickets main,
    Groups Groups_1,
    CachedGroupMembers CachedGroupMembers_2,
    Users Users_3
WHERE (
    (main.EffectiveId = main.id)
) AND (
    (main.Status != 'deleted')
) AND (
    (main.Type = 'ticket')
) AND (
    (
	(Users_3.EmailAddress = '22')
	    AND
	(Groups_1.Domain = 'RT::Ticket-Role')
	    AND
	(Groups_1.Type = 'RequestorGroup')
    )
) AND
    Groups_1.Instance = main.id
AND
    Groups_1.id = CachedGroupMembers_2.GroupId
AND
    CachedGroupMembers_2.MemberId = Users_3.id
ORDER BY main.id ASC
LIMIT 25

=cut

sub _WatcherMembershipLimit {
    my ( $self, $field, $op, $value, @rest ) = @_;
    my %rest = @rest;

    $self->_OpenParen;

    my $groups       = $self->NewAlias('Groups');
    my $groupmembers = $self->NewAlias('CachedGroupMembers');
    my $users        = $self->NewAlias('Users');
    my $memberships  = $self->NewAlias('CachedGroupMembers');

    if ( ref $field ) {    # gross hack
        my @bundle = @$field;
        $self->_OpenParen;
        for my $chunk (@bundle) {
            ( $field, $op, $value, @rest ) = @$chunk;
            $self->_SQLLimit(
                ALIAS    => $memberships,
                FIELD    => 'GroupId',
                VALUE    => $value,
                OPERATOR => $op,
                @rest,
            );
        }
        $self->_CloseParen;
    }
    else {
        $self->_SQLLimit(
            ALIAS    => $memberships,
            FIELD    => 'GroupId',
            VALUE    => $value,
            OPERATOR => $op,
            @rest,
        );
    }

    # {{{ Tie to groups for tickets we care about
    $self->_SQLLimit(
        ALIAS           => $groups,
        FIELD           => 'Domain',
        VALUE           => 'RT::Ticket-Role',
        ENTRYAGGREGATOR => 'AND'
    );

    $self->Join(
        ALIAS1 => $groups,
        FIELD1 => 'Instance',
        ALIAS2 => 'main',
        FIELD2 => 'id'
    );

    # }}}

    # If we care about which sort of watcher
    my $meta = $FIELD_METADATA{$field};
    my $type = ( defined $meta->[1] ? $meta->[1] : undef );

    if ($type) {
        $self->_SQLLimit(
            ALIAS           => $groups,
            FIELD           => 'Type',
            VALUE           => $type,
            ENTRYAGGREGATOR => 'AND'
        );
    }

    $self->Join(
        ALIAS1 => $groups,
        FIELD1 => 'id',
        ALIAS2 => $groupmembers,
        FIELD2 => 'GroupId'
    );

    $self->Join(
        ALIAS1 => $groupmembers,
        FIELD1 => 'MemberId',
        ALIAS2 => $users,
        FIELD2 => 'id'
    );

    $self->Join(
        ALIAS1 => $memberships,
        FIELD1 => 'MemberId',
        ALIAS2 => $users,
        FIELD2 => 'id'
    );

    $self->_CloseParen;

}

sub _LinkFieldLimit {
    my $restriction;
    my $self;
    my $LinkAlias;
    my %args;
    if ( $restriction->{'TYPE'} ) {
        $self->SUPER::Limit(
            ALIAS           => $LinkAlias,
            ENTRYAGGREGATOR => 'AND',
            FIELD           => 'Type',
            OPERATOR        => '=',
            VALUE           => $restriction->{'TYPE'}
        );
    }

    #If we're trying to limit it to things that are target of
    if ( $restriction->{'TARGET'} ) {

        # If the TARGET is an integer that means that we want to look at
        # the LocalTarget field. otherwise, we want to look at the
        # "Target" field
        my ($matchfield);
        if ( $restriction->{'TARGET'} =~ /^(\d+)$/ ) {
            $matchfield = "LocalTarget";
        }
        else {
            $matchfield = "Target";
        }
        $self->SUPER::Limit(
            ALIAS           => $LinkAlias,
            ENTRYAGGREGATOR => 'AND',
            FIELD           => $matchfield,
            OPERATOR        => '=',
            VALUE           => $restriction->{'TARGET'}
        );

        #If we're searching on target, join the base to ticket.id
        $self->_SQLJoin(
            ALIAS1 => 'main',
            FIELD1 => $self->{'primary_key'},
            ALIAS2 => $LinkAlias,
            FIELD2 => 'LocalBase'
        );
    }

    #If we're trying to limit it to things that are base of
    elsif ( $restriction->{'BASE'} ) {

        # If we're trying to match a numeric link, we want to look at
        # LocalBase, otherwise we want to look at "Base"
        my ($matchfield);
        if ( $restriction->{'BASE'} =~ /^(\d+)$/ ) {
            $matchfield = "LocalBase";
        }
        else {
            $matchfield = "Base";
        }

        $self->SUPER::Limit(
            ALIAS           => $LinkAlias,
            ENTRYAGGREGATOR => 'AND',
            FIELD           => $matchfield,
            OPERATOR        => '=',
            VALUE           => $restriction->{'BASE'}
        );

        #If we're searching on base, join the target to ticket.id
        $self->_SQLJoin(
            ALIAS1 => 'main',
            FIELD1 => $self->{'primary_key'},
            ALIAS2 => $LinkAlias,
            FIELD2 => 'LocalTarget'
        );
    }
}



=head2 _CustomFieldDecipher
 
Try and turn a CF descriptor into (cfid, cfname) object pair.
 

=cut

sub _CustomFieldDecipher {
  my ($self, $field) = @_;
 
  my $queue = 0;
  if ( $field =~ /^(.+?)\.{(.+)}$/ ) {
    $queue = $1;
    $field = $2;
 }
  $field = $1 if $field =~ /^{(.+)}$/;    # trim { }
 
  my $cfid;
 
  if ($queue) {
    my $q = RT::Queue->new( $self->CurrentUser );
    $q->Load($queue) if ($queue);
 
    my $cf;
    if ( $q->id ) {
      # $queue = $q->Name; # should we normalize the queue?
      $cf = $q->CustomField($field);
    }
<<<<<<< HEAD
    else {
      $cf = RT::CustomField->new( $self->CurrentUser );
      $cf->LoadByNameAndQueue( Queue => '0', Name => $field );
     }
    $cfid = $cf->id if $cf;
  }
 
  return ($queue, $field, $cfid);
 
}
 

 
=head2 _CustomFieldJoin
 
Factor out the Join of custom fields so we can use it for sorting too
=======
    $field = $1 if $field =~ /^{(.+)}$/;    # trim { }

    # If we're trying to find custom fields that don't match something, we
    # want tickets where the custom field has no value at all.  Note that
    # we explicitly don't include the "IS NULL" case, since we would
    # otherwise end up with a redundant clause.

    my $null_columns_ok;
    if ( ( $op =~ /^NOT LIKE$/i ) or ( $op eq '!=' ) ) {
        $null_columns_ok = 1;
    }

    my $cfid = 0;
    if ($queue) {

        my $q = RT::Queue->new( $self->CurrentUser );
        $q->Load($queue) if ($queue);

        my $cf;
        if ( $q->id ) {
            $cf = $q->CustomField($field);
        }
        else {
            $cf = RT::CustomField->new( $self->CurrentUser );
            $cf->LoadByNameAndQueue( Queue => '0', Name => $field );
        }

        $cfid = $cf->id;
>>>>>>> c79d25dc

=cut

<<<<<<< HEAD
sub _CustomFieldJoin {
  my ($self, $cfkey, $cfid, $field) = @_;
 
  my $TicketCFs;
=======
    my $TicketCFs;
    my $CFs;
    my $cfkey = $cfid ? $cfid : "$queue.$field";
>>>>>>> c79d25dc

    # Perform one Join per CustomField

    if ( $self->{_sql_object_cf_alias}{$cfkey} ) {
        $TicketCFs = $self->{_sql_object_cf_alias}{$cfkey};
    }
    else {
        if ($cfid) {
            $TicketCFs = $self->{_sql_object_cf_alias}{$cfkey} = $self->Join(
                TYPE   => 'left',
                ALIAS1 => 'main',
                FIELD1 => 'id',
                TABLE2 => 'ObjectCustomFieldValues',
                FIELD2 => 'ObjectId',
            );
            $self->SUPER::Limit(
                LEFTJOIN        => $TicketCFs,
                FIELD           => 'CustomField',
                VALUE           => $cfid,
                ENTRYAGGREGATOR => 'AND'
            );
        }
        else {
<<<<<<< HEAD
            my $cfalias = $self->Join(
                TYPE       => 'left',
                EXPRESSION => "'$field'",
                TABLE2     => 'CustomFields',
                FIELD2     => 'Name',
=======
            my $ocfalias = $self->Join(
                TYPE       => 'left',
                FIELD1     => 'Queue',
                TABLE2     => 'ObjectCustomFields',
                FIELD2     => 'ObjectId',
            );
            $CFs = $self->Join(
                TYPE       => 'left',
                ALIAS1     => $ocfalias,
                FIELD1     => 'CustomField',
                TABLE2     => 'CustomFields',
                FIELD2     => 'id',
>>>>>>> c79d25dc
            );

            $TicketCFs = $self->{_sql_object_cf_alias}{$cfkey} = $self->Join(
                TYPE   => 'left',
                ALIAS1 => $CFs,
                FIELD1 => 'id',
                TABLE2 => 'ObjectCustomFieldValues',
                FIELD2 => 'CustomField',
            );
            $self->SUPER::Limit(
                LEFTJOIN        => $TicketCFs,
                FIELD           => 'ObjectId',
                VALUE           => 'main.id',
                QUOTEVALUE      => 0,
                ENTRYAGGREGATOR => 'AND',
            );
        }
        $self->SUPER::Limit(
            LEFTJOIN        => $TicketCFs,
            FIELD           => 'ObjectType',
            VALUE           => 'RT::Ticket',
            ENTRYAGGREGATOR => 'AND'
        );
        $self->SUPER::Limit(
            LEFTJOIN        => $TicketCFs,
            FIELD           => 'Disabled',
            OPERATOR        => '=',
            VALUE           => '0',
            ENTRYAGGREGATOR => 'AND'
        );
    }

<<<<<<< HEAD
  return $TicketCFs;
}

=head2 _CustomFieldLimit

Limit based on CustomFields

Meta Data:
  none

=cut

sub _CustomFieldLimit {
    my ( $self, $_field, $op, $value, @rest ) = @_;

    my %rest  = @rest;
    my $field = $rest{SUBKEY} || die "No field specified";

    # For our sanity, we can only limit on one queue at a time

    my ($queue, $field, $cfid ) = $self->_CustomFieldDecipher( $field );

# If we're trying to find custom fields that don't match something, we
# want tickets where the custom field has no value at all.  Note that
# we explicitly don't include the "IS NULL" case, since we would
# otherwise end up with a redundant clause.

    my $null_columns_ok;
    if ( ( $op =~ /^NOT LIKE$/i ) or ( $op eq '!=' ) ) {
        $null_columns_ok = 1;
    }

    my $cfkey = $cfid ? $cfid : "$queue.$field";
    my $TicketCFs = $self->_CustomFieldJoin( $cfkey, $cfid, $field );

     $self->_OpenParen if ($null_columns_ok);
=======
    $self->_OpenParen;
>>>>>>> c79d25dc

    $self->SUPER::Limit(
        ALIAS           => $CFs,
        FIELD           => 'name',
        VALUE           => $field,
        ENTRYAGGREGATOR => 'AND',
    );

    $self->_OpenParen if $null_columns_ok;
    $self->_SQLLimit(
        ALIAS      => $TicketCFs,
        FIELD      => 'Content',
        OPERATOR   => $op,
        VALUE      => $value,
        QUOTEVALUE => 1,
        @rest
    );

    if ($null_columns_ok) {
        $self->_SQLLimit(
            ALIAS           => $TicketCFs,
            FIELD           => 'Content',
            OPERATOR        => 'IS',
            VALUE           => 'NULL',
            QUOTEVALUE      => 0,
            ENTRYAGGREGATOR => 'OR',
        );
    }
<<<<<<< HEAD
    $self->_CloseParen if ($null_columns_ok);
=======
    $self->_CloseParen if $null_columns_ok;

    $self->_CloseParen;
>>>>>>> c79d25dc

}

# End Helper Functions

# End of SQL Stuff -------------------------------------------------

# {{{ Allow sorting on watchers

=head2 OrderByCols ARRAY

A modified version of the OrderBy method which automatically joins where
C<ALIAS> is set to the name of a watcher type.

=cut

sub OrderByCols {
    my $self = shift;
    my @args = @_;
    my $clause;
    my @res   = ();
    my $order = 0;

    foreach my $row (@args) {
        if ( $row->{ALIAS} || $row->{FIELD} !~ /\./ ) {
            push @res, $row;
            next;
        }
<<<<<<< HEAD
        my ( $field, $subkey ) = split /\./, $row->{FIELD}, 2;
=======
        my ( $field, $subkey ) = split /\./, $row->{FIELD};
>>>>>>> c79d25dc
        my $meta = $self->FIELDS->{$field};
        if ( $meta->[0] eq 'WATCHERFIELD' ) {
            my $users = $self->_WatcherJoin( $meta->[1], "order" . $order++ );
            push @res, { %$row, ALIAS => $users, FIELD => $subkey };
<<<<<<< HEAD
        

       } elsif ( $meta->[0] eq 'CUSTOMFIELD' ) {
           my ($queue, $field, $cfid ) = $self->_CustomFieldDecipher( $subkey );
           my $cfkey = $cfid ? $cfid : "$queue.$field";
           my $TicketCFs = $self->_CustomFieldJoin( $cfkey, $cfid, $field );
           unless ($cfid) {
             # For those cases where we are doing a join against the
             # CF name, and don't have a CFid, use Unique to make sure
             # we don't show duplicate tickets.  NOTE: I'm pretty sure
             # this will stay mixed in for the life of the
             # class/package, and not just for the life of the object.
             # Potential performance issue.
             require DBIx::SearchBuilder::Unique;
             DBIx::SearchBuilder::Unique->import;
           }
           my $CFvs = $self->Join(
                TYPE   => 'left',
                ALIAS1 => $TicketCFs,
                FIELD1 => 'CustomField',
                TABLE2 => 'CustomFieldValues',
                FIELD2 => 'CustomField',
            );
           $self->SUPER::Limit(
                LEFTJOIN => $CFvs,
                FIELD => 'Name',
                QUOTEVALUE => 0,
                VALUE => $TicketCFs . ".Content",
                ENTRYAGGREGATOR => 'AND'
                              );

          push @res, { %$row, ALIAS => $CFvs, FIELD => 'SortOrder' };
          push @res, { %$row, ALIAS => $TicketCFs, FIELD => 'Content' };
       } elsif ( $field eq "Custom" && $subkey eq "Ownership") {
         # PAW logic is "reversed"
         my $order = "ASC";
         if (exists $row->{ORDER} ) {
           my $o = $row->{ORDER};
           delete $row->{ORDER};
           $order = "DESC" if $o =~ /asc/i;
         }

         # Unowned
         # Else

         # Ticket.Owner  1 0 0
         my $ownerId = $self->CurrentUser->Id;
         push @res, { %$row, FIELD => "Owner=$ownerId", ORDER => $order } ;

         # Unowned Tickets 0 1 0
         my $nobodyId = $RT::Nobody->Id;
         push @res, { %$row, FIELD => "Owner=$nobodyId", ORDER => $order } ;

         push @res, { %$row, FIELD => "Priority", ORDER => $order } ;
	}
=======
        }
>>>>>>> c79d25dc
        else {
            push @res, $row;
        }
    }
    return $self->SUPER::OrderByCols(@res);
}

# }}}

# {{{ Limit the result set based on content

# {{{ sub Limit

=head2 Limit

Takes a paramhash with the fields FIELD, OPERATOR, VALUE and DESCRIPTION
Generally best called from LimitFoo methods

=cut

sub Limit {
    my $self = shift;
    my %args = (
        FIELD       => undef,
        OPERATOR    => '=',
        VALUE       => undef,
        DESCRIPTION => undef,
        @_
    );
    $args{'DESCRIPTION'} = $self->loc(
        "[_1] [_2] [_3]",  $args{'FIELD'},
        $args{'OPERATOR'}, $args{'VALUE'}
        )
        if ( !defined $args{'DESCRIPTION'} );

    my $index = $self->_NextIndex;

#make the TicketRestrictions hash the equivalent of whatever we just passed in;

    %{ $self->{'TicketRestrictions'}{$index} } = %args;

    $self->{'RecalcTicketLimits'} = 1;

# If we're looking at the effective id, we don't want to append the other clause
# which limits us to tickets where id = effective id
    if ( $args{'FIELD'} eq 'EffectiveId'
        && ( !$args{'ALIAS'} || $args{'ALIAS'} eq 'main' ) )
    {
        $self->{'looking_at_effective_id'} = 1;
    }

    if ( $args{'FIELD'} eq 'Type'
        && ( !$args{'ALIAS'} || $args{'ALIAS'} eq 'main' ) )
    {
        $self->{'looking_at_type'} = 1;
    }

    return ($index);
}

# }}}

=head2 FreezeLimits

Returns a frozen string suitable for handing back to ThawLimits.

=cut

sub _FreezeThawKeys {
    'TicketRestrictions', 'restriction_index', 'looking_at_effective_id',
        'looking_at_type';
}

# {{{ sub FreezeLimits

sub FreezeLimits {
    my $self = shift;
    require Storable;
    require MIME::Base64;
    MIME::Base64::base64_encode(
        Storable::freeze( \@{$self}{ $self->_FreezeThawKeys } ) );
}

# }}}

=head2 ThawLimits

Take a frozen Limits string generated by FreezeLimits and make this tickets
object have that set of limits.

=cut

# {{{ sub ThawLimits

sub ThawLimits {
    my $self = shift;
    my $in   = shift;

    #if we don't have $in, get outta here.
    return undef unless ($in);

    $self->{'RecalcTicketLimits'} = 1;

    require Storable;
    require MIME::Base64;

    #We don't need to die if the thaw fails.
    @{$self}{ $self->_FreezeThawKeys }
        = eval { @{ Storable::thaw( MIME::Base64::base64_decode($in) ) }; };

    $RT::Logger->error($@) if $@;

}

# }}}

# {{{ Limit by enum or foreign key

# {{{ sub LimitQueue

=head2 LimitQueue

LimitQueue takes a paramhash with the fields OPERATOR and VALUE.
OPERATOR is one of = or !=. (It defaults to =).
VALUE is a queue id or Name.


=cut

sub LimitQueue {
    my $self = shift;
    my %args = (
        VALUE    => undef,
        OPERATOR => '=',
        @_
    );

    #TODO  VALUE should also take queue names and queue objects
    #TODO FIXME why are we canonicalizing to name, not id, robrt?
    if ( $args{VALUE} =~ /^\d+$/ ) {
        my $queue = new RT::Queue( $self->CurrentUser );
        $queue->Load( $args{'VALUE'} );
        $args{VALUE} = $queue->Name;
    }

    # What if they pass in an Id?  Check for isNum() and convert to
    # string.

    #TODO check for a valid queue here

    $self->Limit(
        FIELD       => 'Queue',
        VALUE       => $args{VALUE},
        OPERATOR    => $args{'OPERATOR'},
        DESCRIPTION => join(
            ' ', $self->loc('Queue'), $args{'OPERATOR'}, $args{VALUE},
        ),
    );

}

# }}}

# {{{ sub LimitStatus

=head2 LimitStatus

Takes a paramhash with the fields OPERATOR and VALUE.
OPERATOR is one of = or !=.
VALUE is a status.

RT adds Status != 'deleted' until object has
allow_deleted_search internal property set.
$tickets->{'allow_deleted_search'} = 1;
$tickets->LimitStatus( VALUE => 'deleted' );

=cut

sub LimitStatus {
    my $self = shift;
    my %args = (
        OPERATOR => '=',
        @_
    );
    $self->Limit(
        FIELD       => 'Status',
        VALUE       => $args{'VALUE'},
        OPERATOR    => $args{'OPERATOR'},
        DESCRIPTION => join( ' ',
            $self->loc('Status'), $args{'OPERATOR'},
            $self->loc( $args{'VALUE'} ) ),
    );
}

# }}}

# {{{ sub IgnoreType

=head2 IgnoreType

If called, this search will not automatically limit the set of results found
to tickets of type "Ticket". Tickets of other types, such as "project" and
"approval" will be found.

=cut

sub IgnoreType {
    my $self = shift;

    # Instead of faking a Limit that later gets ignored, fake up the
    # fact that we're already looking at type, so that the check in
    # Tickets_Overlay_SQL/FromSQL goes down the right branch

    #  $self->LimitType(VALUE => '__any');
    $self->{looking_at_type} = 1;
}

# }}}

# {{{ sub LimitType

=head2 LimitType

Takes a paramhash with the fields OPERATOR and VALUE.
OPERATOR is one of = or !=, it defaults to "=".
VALUE is a string to search for in the type of the ticket.



=cut

sub LimitType {
    my $self = shift;
    my %args = (
        OPERATOR => '=',
        VALUE    => undef,
        @_
    );
    $self->Limit(
        FIELD       => 'Type',
        VALUE       => $args{'VALUE'},
        OPERATOR    => $args{'OPERATOR'},
        DESCRIPTION => join( ' ',
            $self->loc('Type'), $args{'OPERATOR'}, $args{'Limit'}, ),
    );
}

# }}}

# }}}

# {{{ Limit by string field

# {{{ sub LimitSubject

=head2 LimitSubject

Takes a paramhash with the fields OPERATOR and VALUE.
OPERATOR is one of = or !=.
VALUE is a string to search for in the subject of the ticket.

=cut

sub LimitSubject {
    my $self = shift;
    my %args = (@_);
    $self->Limit(
        FIELD       => 'Subject',
        VALUE       => $args{'VALUE'},
        OPERATOR    => $args{'OPERATOR'},
        DESCRIPTION => join( ' ',
            $self->loc('Subject'), $args{'OPERATOR'}, $args{'VALUE'}, ),
    );
}

# }}}

# }}}

# {{{ Limit based on ticket numerical attributes
# Things that can be > < = !=

# {{{ sub LimitId

=head2 LimitId

Takes a paramhash with the fields OPERATOR and VALUE.
OPERATOR is one of =, >, < or !=.
VALUE is a ticket Id to search for

=cut

sub LimitId {
    my $self = shift;
    my %args = (
        OPERATOR => '=',
        @_
    );

    $self->Limit(
        FIELD       => 'id',
        VALUE       => $args{'VALUE'},
        OPERATOR    => $args{'OPERATOR'},
        DESCRIPTION =>
            join( ' ', $self->loc('Id'), $args{'OPERATOR'}, $args{'VALUE'}, ),
    );
}

# }}}

# {{{ sub LimitPriority

=head2 LimitPriority

Takes a paramhash with the fields OPERATOR and VALUE.
OPERATOR is one of =, >, < or !=.
VALUE is a value to match the ticket\'s priority against

=cut

sub LimitPriority {
    my $self = shift;
    my %args = (@_);
    $self->Limit(
        FIELD       => 'Priority',
        VALUE       => $args{'VALUE'},
        OPERATOR    => $args{'OPERATOR'},
        DESCRIPTION => join( ' ',
            $self->loc('Priority'),
            $args{'OPERATOR'}, $args{'VALUE'}, ),
    );
}

# }}}

# {{{ sub LimitInitialPriority

=head2 LimitInitialPriority

Takes a paramhash with the fields OPERATOR and VALUE.
OPERATOR is one of =, >, < or !=.
VALUE is a value to match the ticket\'s initial priority against


=cut

sub LimitInitialPriority {
    my $self = shift;
    my %args = (@_);
    $self->Limit(
        FIELD       => 'InitialPriority',
        VALUE       => $args{'VALUE'},
        OPERATOR    => $args{'OPERATOR'},
        DESCRIPTION => join( ' ',
            $self->loc('Initial Priority'), $args{'OPERATOR'},
            $args{'VALUE'}, ),
    );
}

# }}}

# {{{ sub LimitFinalPriority

=head2 LimitFinalPriority

Takes a paramhash with the fields OPERATOR and VALUE.
OPERATOR is one of =, >, < or !=.
VALUE is a value to match the ticket\'s final priority against

=cut

sub LimitFinalPriority {
    my $self = shift;
    my %args = (@_);
    $self->Limit(
        FIELD       => 'FinalPriority',
        VALUE       => $args{'VALUE'},
        OPERATOR    => $args{'OPERATOR'},
        DESCRIPTION => join( ' ',
            $self->loc('Final Priority'), $args{'OPERATOR'},
            $args{'VALUE'}, ),
    );
}

# }}}

# {{{ sub LimitTimeWorked

=head2 LimitTimeWorked

Takes a paramhash with the fields OPERATOR and VALUE.
OPERATOR is one of =, >, < or !=.
VALUE is a value to match the ticket's TimeWorked attribute

=cut

sub LimitTimeWorked {
    my $self = shift;
    my %args = (@_);
    $self->Limit(
        FIELD       => 'TimeWorked',
        VALUE       => $args{'VALUE'},
        OPERATOR    => $args{'OPERATOR'},
        DESCRIPTION => join( ' ',
            $self->loc('Time worked'),
            $args{'OPERATOR'}, $args{'VALUE'}, ),
    );
}

# }}}

# {{{ sub LimitTimeLeft

=head2 LimitTimeLeft

Takes a paramhash with the fields OPERATOR and VALUE.
OPERATOR is one of =, >, < or !=.
VALUE is a value to match the ticket's TimeLeft attribute

=cut

sub LimitTimeLeft {
    my $self = shift;
    my %args = (@_);
    $self->Limit(
        FIELD       => 'TimeLeft',
        VALUE       => $args{'VALUE'},
        OPERATOR    => $args{'OPERATOR'},
        DESCRIPTION => join( ' ',
            $self->loc('Time left'),
            $args{'OPERATOR'}, $args{'VALUE'}, ),
    );
}

# }}}

# }}}

# {{{ Limiting based on attachment attributes

# {{{ sub LimitContent

=head2 LimitContent

Takes a paramhash with the fields OPERATOR and VALUE.
OPERATOR is one of =, LIKE, NOT LIKE or !=.
VALUE is a string to search for in the body of the ticket

=cut

sub LimitContent {
    my $self = shift;
    my %args = (@_);
    $self->Limit(
        FIELD       => 'Content',
        VALUE       => $args{'VALUE'},
        OPERATOR    => $args{'OPERATOR'},
        DESCRIPTION => join( ' ',
            $self->loc('Ticket content'), $args{'OPERATOR'},
            $args{'VALUE'}, ),
    );
}

# }}}

# {{{ sub LimitFilename

=head2 LimitFilename

Takes a paramhash with the fields OPERATOR and VALUE.
OPERATOR is one of =, LIKE, NOT LIKE or !=.
VALUE is a string to search for in the body of the ticket

=cut

sub LimitFilename {
    my $self = shift;
    my %args = (@_);
    $self->Limit(
        FIELD       => 'Filename',
        VALUE       => $args{'VALUE'},
        OPERATOR    => $args{'OPERATOR'},
        DESCRIPTION => join( ' ',
            $self->loc('Attachment filename'), $args{'OPERATOR'},
            $args{'VALUE'}, ),
    );
}

# }}}
# {{{ sub LimitContentType

=head2 LimitContentType

Takes a paramhash with the fields OPERATOR and VALUE.
OPERATOR is one of =, LIKE, NOT LIKE or !=.
VALUE is a content type to search ticket attachments for

=cut

sub LimitContentType {
    my $self = shift;
    my %args = (@_);
    $self->Limit(
        FIELD       => 'ContentType',
        VALUE       => $args{'VALUE'},
        OPERATOR    => $args{'OPERATOR'},
        DESCRIPTION => join( ' ',
            $self->loc('Ticket content type'), $args{'OPERATOR'},
            $args{'VALUE'}, ),
    );
}

# }}}

# }}}

# {{{ Limiting based on people

# {{{ sub LimitOwner

=head2 LimitOwner

Takes a paramhash with the fields OPERATOR and VALUE.
OPERATOR is one of = or !=.
VALUE is a user id.

=cut

sub LimitOwner {
    my $self = shift;
    my %args = (
        OPERATOR => '=',
        @_
    );

    my $owner = new RT::User( $self->CurrentUser );
    $owner->Load( $args{'VALUE'} );

    # FIXME: check for a valid $owner
    $self->Limit(
        FIELD       => 'Owner',
        VALUE       => $args{'VALUE'},
        OPERATOR    => $args{'OPERATOR'},
        DESCRIPTION => join( ' ',
            $self->loc('Owner'), $args{'OPERATOR'}, $owner->Name(), ),
    );

}

# }}}

# {{{ Limiting watchers

# {{{ sub LimitWatcher

=head2 LimitWatcher

  Takes a paramhash with the fields OPERATOR, TYPE and VALUE.
  OPERATOR is one of =, LIKE, NOT LIKE or !=.
  VALUE is a value to match the ticket\'s watcher email addresses against
  TYPE is the sort of watchers you want to match against. Leave it undef if you want to search all of them

=begin testing

my $t1 = RT::Ticket->new($RT::SystemUser);
$t1->Create(Queue => 'general', Subject => "LimitWatchers test", Requestors => \['requestor1@example.com']);

=end testing

=cut

sub LimitWatcher {
    my $self = shift;
    my %args = (
        OPERATOR => '=',
        VALUE    => undef,
        TYPE     => undef,
        @_
    );

    #build us up a description
    my ( $watcher_type, $desc );
    if ( $args{'TYPE'} ) {
        $watcher_type = $args{'TYPE'};
    }
    else {
        $watcher_type = "Watcher";
    }

    $self->Limit(
        FIELD       => $watcher_type,
        VALUE       => $args{'VALUE'},
        OPERATOR    => $args{'OPERATOR'},
        TYPE        => $args{'TYPE'},
        DESCRIPTION => join( ' ',
            $self->loc($watcher_type),
            $args{'OPERATOR'}, $args{'VALUE'}, ),
    );
}

sub LimitRequestor {
    my $self = shift;
    my %args = (@_);
    $RT::Logger->error( "Tickets->LimitRequestor is deprecated  at ("
            . join( ":", caller )
            . ")" );
    $self->LimitWatcher( TYPE => 'Requestor', @_ );

}

# }}}

# }}}

# }}}

# {{{ Limiting based on links

# {{{ LimitLinkedTo

=head2 LimitLinkedTo

LimitLinkedTo takes a paramhash with two fields: TYPE and TARGET
TYPE limits the sort of link we want to search on

TYPE = { RefersTo, MemberOf, DependsOn }

TARGET is the id or URI of the TARGET of the link
(TARGET used to be 'TICKET'.  'TICKET' is deprecated, but will be treated as TARGET

=cut

sub LimitLinkedTo {
    my $self = shift;
    my %args = (
        TICKET => undef,
        TARGET => undef,
        TYPE   => undef,
        @_
    );

    $self->Limit(
        FIELD       => 'LinkedTo',
        BASE        => undef,
        TARGET      => ( $args{'TARGET'} || $args{'TICKET'} ),
        TYPE        => $args{'TYPE'},
        DESCRIPTION => $self->loc(
            "Tickets [_1] by [_2]",
            $self->loc( $args{'TYPE'} ),
            ( $args{'TARGET'} || $args{'TICKET'} )
        ),
    );
}

# }}}

# {{{ LimitLinkedFrom

=head2 LimitLinkedFrom

LimitLinkedFrom takes a paramhash with two fields: TYPE and BASE
TYPE limits the sort of link we want to search on


BASE is the id or URI of the BASE of the link
(BASE used to be 'TICKET'.  'TICKET' is deprecated, but will be treated as BASE


=cut

sub LimitLinkedFrom {
    my $self = shift;
    my %args = (
        BASE   => undef,
        TICKET => undef,
        TYPE   => undef,
        @_
    );

    # translate RT2 From/To naming to RT3 TicketSQL naming
    my %fromToMap = qw(DependsOn DependentOn
        MemberOf  HasMember
        RefersTo  ReferredToBy);

    my $type = $args{'TYPE'};
    $type = $fromToMap{$type} if exists( $fromToMap{$type} );

    $self->Limit(
        FIELD       => 'LinkedTo',
        TARGET      => undef,
        BASE        => ( $args{'BASE'} || $args{'TICKET'} ),
        TYPE        => $type,
        DESCRIPTION => $self->loc(
            "Tickets [_1] [_2]",
            $self->loc( $args{'TYPE'} ),
            ( $args{'BASE'} || $args{'TICKET'} )
        ),
    );
}

# }}}

# {{{ LimitMemberOf
sub LimitMemberOf {
    my $self      = shift;
    my $ticket_id = shift;
    $self->LimitLinkedTo(
        TARGET => "$ticket_id",
        TYPE   => 'MemberOf',
    );

}

# }}}

# {{{ LimitHasMember
sub LimitHasMember {
    my $self      = shift;
    my $ticket_id = shift;
    $self->LimitLinkedFrom(
        BASE => "$ticket_id",
        TYPE => 'HasMember',
    );

}

# }}}

# {{{ LimitDependsOn

sub LimitDependsOn {
    my $self      = shift;
    my $ticket_id = shift;
    $self->LimitLinkedTo(
        TARGET => "$ticket_id",
        TYPE   => 'DependsOn',
    );

}

# }}}

# {{{ LimitDependedOnBy

sub LimitDependedOnBy {
    my $self      = shift;
    my $ticket_id = shift;
    $self->LimitLinkedFrom(
        BASE => "$ticket_id",
        TYPE => 'DependentOn',
    );

}

# }}}

# {{{ LimitRefersTo

sub LimitRefersTo {
    my $self      = shift;
    my $ticket_id = shift;
    $self->LimitLinkedTo(
        TARGET => "$ticket_id",
        TYPE   => 'RefersTo',
    );

}

# }}}

# {{{ LimitReferredToBy

sub LimitReferredToBy {
    my $self      = shift;
    my $ticket_id = shift;
    $self->LimitLinkedFrom(
        BASE => "$ticket_id",
        TYPE => 'ReferredToBy',
    );

}

# }}}

# }}}

# {{{ limit based on ticket date attribtes

# {{{ sub LimitDate

=head2 LimitDate (FIELD => 'DateField', OPERATOR => $oper, VALUE => $ISODate)

Takes a paramhash with the fields FIELD OPERATOR and VALUE.

OPERATOR is one of > or <
VALUE is a date and time in ISO format in GMT
FIELD is one of Starts, Started, Told, Created, Resolved, LastUpdated

There are also helper functions of the form LimitFIELD that eliminate
the need to pass in a FIELD argument.

=cut

sub LimitDate {
    my $self = shift;
    my %args = (
        FIELD    => undef,
        VALUE    => undef,
        OPERATOR => undef,

        @_
    );

    #Set the description if we didn't get handed it above
    unless ( $args{'DESCRIPTION'} ) {
        $args{'DESCRIPTION'} = $args{'FIELD'} . " "
            . $args{'OPERATOR'} . " "
            . $args{'VALUE'} . " GMT";
    }

    $self->Limit(%args);

}

# }}}

sub LimitCreated {
    my $self = shift;
    $self->LimitDate( FIELD => 'Created', @_ );
}

sub LimitDue {
    my $self = shift;
    $self->LimitDate( FIELD => 'Due', @_ );

}

sub LimitStarts {
    my $self = shift;
    $self->LimitDate( FIELD => 'Starts', @_ );

}

sub LimitStarted {
    my $self = shift;
    $self->LimitDate( FIELD => 'Started', @_ );
}

sub LimitResolved {
    my $self = shift;
    $self->LimitDate( FIELD => 'Resolved', @_ );
}

sub LimitTold {
    my $self = shift;
    $self->LimitDate( FIELD => 'Told', @_ );
}

sub LimitLastUpdated {
    my $self = shift;
    $self->LimitDate( FIELD => 'LastUpdated', @_ );
}

#
# {{{ sub LimitTransactionDate

=head2 LimitTransactionDate (OPERATOR => $oper, VALUE => $ISODate)

Takes a paramhash with the fields FIELD OPERATOR and VALUE.

OPERATOR is one of > or <
VALUE is a date and time in ISO format in GMT


=cut

sub LimitTransactionDate {
    my $self = shift;
    my %args = (
        FIELD    => 'TransactionDate',
        VALUE    => undef,
        OPERATOR => undef,

        @_
    );

    #  <20021217042756.GK28744@pallas.fsck.com>
    #    "Kill It" - Jesse.

    #Set the description if we didn't get handed it above
    unless ( $args{'DESCRIPTION'} ) {
        $args{'DESCRIPTION'} = $args{'FIELD'} . " "
            . $args{'OPERATOR'} . " "
            . $args{'VALUE'} . " GMT";
    }

    $self->Limit(%args);

}

# }}}

# }}}

# {{{ Limit based on custom fields
# {{{ sub LimitCustomField

=head2 LimitCustomField

Takes a paramhash of key/value pairs with the following keys:

=over 4

=item CUSTOMFIELD - CustomField name or id.  If a name is passed, an additional parameter QUEUE may also be passed to distinguish the custom field.

=item OPERATOR - The usual Limit operators

=item VALUE - The value to compare against

=back

=cut

sub LimitCustomField {
    my $self = shift;
    my %args = (
        VALUE       => undef,
        CUSTOMFIELD => undef,
        OPERATOR    => '=',
        DESCRIPTION => undef,
        FIELD       => 'CustomFieldValue',
        QUOTEVALUE  => 1,
        @_
    );

    my $CF = RT::CustomField->new( $self->CurrentUser );
    if ( $args{CUSTOMFIELD} =~ /^\d+$/ ) {
        $CF->Load( $args{CUSTOMFIELD} );
    }
    else {
        $CF->LoadByNameAndQueue(
            Name  => $args{CUSTOMFIELD},
            Queue => $args{QUEUE}
        );
        $args{CUSTOMFIELD} = $CF->Id;
    }

    #If we are looking to compare with a null value.
    if ( $args{'OPERATOR'} =~ /^is$/i ) {
        $args{'DESCRIPTION'}
            ||= $self->loc( "Custom field [_1] has no value.", $CF->Name );
    }
    elsif ( $args{'OPERATOR'} =~ /^is not$/i ) {
        $args{'DESCRIPTION'}
            ||= $self->loc( "Custom field [_1] has a value.", $CF->Name );
    }

    # if we're not looking to compare with a null value
    else {
        $args{'DESCRIPTION'} ||= $self->loc( "Custom field [_1] [_2] [_3]",
            $CF->Name, $args{OPERATOR}, $args{VALUE} );
    }

    my $q = "";
    if ( $CF->Queue ) {
        my $qo = new RT::Queue( $self->CurrentUser );
        $qo->load( $CF->Queue );
        $q = $qo->Name;
    }

    my @rest;
    @rest = ( ENTRYAGGREGATOR => 'AND' )
        if ( $CF->Type eq 'SelectMultiple' );

    $self->Limit(
        VALUE => $args{VALUE},
        FIELD => "CF."
            . (
              $q
            ? $q . ".{" . $CF->Name . "}"
            : $CF->Name
            ),
        OPERATOR    => $args{OPERATOR},
        CUSTOMFIELD => 1,
        @rest,
    );

    $self->{'RecalcTicketLimits'} = 1;
}

# }}}
# }}}

# {{{ sub _NextIndex

=head2 _NextIndex

Keep track of the counter for the array of restrictions

=cut

sub _NextIndex {
    my $self = shift;
    return ( $self->{'restriction_index'}++ );
}

# }}}

# }}}

# {{{ Core bits to make this a DBIx::SearchBuilder object

# {{{ sub _Init
sub _Init {
    my $self = shift;
    $self->{'table'}                   = "Tickets";
    $self->{'RecalcTicketLimits'}      = 1;
    $self->{'looking_at_effective_id'} = 0;
    $self->{'looking_at_type'}         = 0;
    $self->{'restriction_index'}       = 1;
    $self->{'primary_key'}             = "id";
    delete $self->{'items_array'};
    delete $self->{'item_map'};
    delete $self->{'columns_to_display'};
    $self->SUPER::_Init(@_);

    $self->_InitSQL;

}

# }}}

# {{{ sub Count
sub Count {
    my $self = shift;
    $self->_ProcessRestrictions() if ( $self->{'RecalcTicketLimits'} == 1 );
    return ( $self->SUPER::Count() );
}

# }}}

# {{{ sub CountAll
sub CountAll {
    my $self = shift;
    $self->_ProcessRestrictions() if ( $self->{'RecalcTicketLimits'} == 1 );
    return ( $self->SUPER::CountAll() );
}

# }}}

# {{{ sub ItemsArrayRef

=head2 ItemsArrayRef

Returns a reference to the set of all items found in this search

=cut

sub ItemsArrayRef {
    my $self = shift;
    my @items;

    unless ( $self->{'items_array'} ) {

        my $placeholder = $self->_ItemsCounter;
        $self->GotoFirstItem();
        while ( my $item = $self->Next ) {
            push( @{ $self->{'items_array'} }, $item );
        }
        $self->GotoItem($placeholder);
        $self->{'items_array'}
            = $self->ItemsOrderBy( $self->{'items_array'} );
    }
    return ( $self->{'items_array'} );
}

# }}}

# {{{ sub Next
sub Next {
    my $self = shift;

    $self->_ProcessRestrictions() if ( $self->{'RecalcTicketLimits'} == 1 );

    my $Ticket = $self->SUPER::Next();
    if ( ( defined($Ticket) ) and ( ref($Ticket) ) ) {

        if ( $Ticket->__Value('Status') eq 'deleted'
            && !$self->{'allow_deleted_search'} )
        {
            return ( $self->Next() );
        }

        # Since Ticket could be granted with more rights instead
        # of being revoked, it's ok if queue rights allow
        # ShowTicket.  It seems need another query, but we have
        # rights cache in Principal::HasRight.
        elsif ($Ticket->QueueObj->CurrentUserHasRight('ShowTicket')
            || $Ticket->CurrentUserHasRight('ShowTicket') )
        {
            return ($Ticket);
        }

        if ( $Ticket->__Value('Status') eq 'deleted' ) {
            return ( $self->Next() );
        }

        # Since Ticket could be granted with more rights instead
        # of being revoked, it's ok if queue rights allow
        # ShowTicket.  It seems need another query, but we have
        # rights cache in Principal::HasRight.
        elsif ($Ticket->QueueObj->CurrentUserHasRight('ShowTicket')
            || $Ticket->CurrentUserHasRight('ShowTicket') )
        {
            return ($Ticket);
        }

        #If the user doesn't have the right to show this ticket
        else {
            return ( $self->Next() );
        }
    }

    #if there never was any ticket
    else {
        return (undef);
    }

}

# }}}

# }}}

# {{{ Deal with storing and restoring restrictions

# {{{ sub LoadRestrictions

=head2 LoadRestrictions

LoadRestrictions takes a string which can fully populate the TicketRestrictons hash.
TODO It is not yet implemented

=cut

# }}}

# {{{ sub DescribeRestrictions

=head2 DescribeRestrictions

takes nothing.
Returns a hash keyed by restriction id.
Each element of the hash is currently a one element hash that contains DESCRIPTION which
is a description of the purpose of that TicketRestriction

=cut

sub DescribeRestrictions {
    my $self = shift;

    my ( $row, %listing );

    foreach $row ( keys %{ $self->{'TicketRestrictions'} } ) {
        $listing{$row} = $self->{'TicketRestrictions'}{$row}{'DESCRIPTION'};
    }
    return (%listing);
}

# }}}

# {{{ sub RestrictionValues

=head2 RestrictionValues FIELD

Takes a restriction field and returns a list of values this field is restricted
to.

=cut

sub RestrictionValues {
    my $self  = shift;
    my $field = shift;
    map $self->{'TicketRestrictions'}{$_}{'VALUE'}, grep {
               $self->{'TicketRestrictions'}{$_}{'FIELD'}    eq $field
            && $self->{'TicketRestrictions'}{$_}{'OPERATOR'} eq "="
        }
        keys %{ $self->{'TicketRestrictions'} };
}

# }}}

# {{{ sub ClearRestrictions

=head2 ClearRestrictions

Removes all restrictions irretrievably

=cut

sub ClearRestrictions {
    my $self = shift;
    delete $self->{'TicketRestrictions'};
    $self->{'looking_at_effective_id'} = 0;
    $self->{'looking_at_type'}         = 0;
    $self->{'RecalcTicketLimits'}      = 1;
}

# }}}

# {{{ sub DeleteRestriction

=head2 DeleteRestriction

Takes the row Id of a restriction (From DescribeRestrictions' output, for example.
Removes that restriction from the session's limits.

=cut

sub DeleteRestriction {
    my $self = shift;
    my $row  = shift;
    delete $self->{'TicketRestrictions'}{$row};

    $self->{'RecalcTicketLimits'} = 1;

    #make the underlying easysearch object forget all its preconceptions
}

# }}}

# {{{ sub _RestrictionsToClauses

# Convert a set of oldstyle SB Restrictions to Clauses for RQL

sub _RestrictionsToClauses {
    my $self = shift;

    my $row;
    my %clause;
    foreach $row ( keys %{ $self->{'TicketRestrictions'} } ) {
        my $restriction = $self->{'TicketRestrictions'}{$row};

        #use Data::Dumper;
        #print Dumper($restriction),"\n";

   # We need to reimplement the subclause aggregation that SearchBuilder does.
   # Default Subclause is ALIAS.FIELD, and default ALIAS is 'main',
   # Then SB AND's the different Subclauses together.

        # So, we want to group things into Subclauses, convert them to
        # SQL, and then join them with the appropriate DefaultEA.
        # Then join each subclause group with AND.

        my $field = $restriction->{'FIELD'};
        my $realfield = $field;    # CustomFields fake up a fieldname, so
                                   # we need to figure that out

        # One special case
        # Rewrite LinkedTo meta field to the real field
        if ( $field =~ /LinkedTo/ ) {
            $realfield = $field = $restriction->{'TYPE'};
        }

        # Two special case
        # Handle subkey fields with a different real field
        if ( $field =~ /^(\w+)\./ ) {
            $realfield = $1;
        }

        die "I don't know about $field yet"
            unless ( exists $FIELD_METADATA{$realfield}
            or $restriction->{CUSTOMFIELD} );

        my $type = $FIELD_METADATA{$realfield}->[0];
        my $op   = $restriction->{'OPERATOR'};

        my $value = (
            grep    {defined}
                map { $restriction->{$_} } qw(VALUE TICKET BASE TARGET)
        )[0];

        # this performs the moral equivalent of defined or/dor/C<//>,
        # without the short circuiting.You need to use a 'defined or'
        # type thing instead of just checking for truth values, because
        # VALUE could be 0.(i.e. "false")

        # You could also use this, but I find it less aesthetic:
        # (although it does short circuit)
        #( defined $restriction->{'VALUE'}? $restriction->{VALUE} :
        # defined $restriction->{'TICKET'} ?
        # $restriction->{TICKET} :
        # defined $restriction->{'BASE'} ?
        # $restriction->{BASE} :
        # defined $restriction->{'TARGET'} ?
        # $restriction->{TARGET} )

        my $ea = $restriction->{ENTRYAGGREGATOR}
            || $DefaultEA{$type}
            || "AND";
        if ( ref $ea ) {
            die "Invalid operator $op for $field ($type)"
                unless exists $ea->{$op};
            $ea = $ea->{$op};
        }

        # Each CustomField should be put into a different Clause so they
        # are ANDed together.
        if ( $restriction->{CUSTOMFIELD} ) {
            $realfield = $field;
        }

        exists $clause{$realfield} or $clause{$realfield} = [];

        # Escape Quotes
        $field =~ s!(['"])!\\$1!g;
        $value =~ s!(['"])!\\$1!g;
        my $data = [ $ea, $type, $field, $op, $value ];

        # here is where we store extra data, say if it's a keyword or
        # something.  (I.e. "TYPE SPECIFIC STUFF")

        #print Dumper($data);
        push @{ $clause{$realfield} }, $data;
    }
    return \%clause;
}

# }}}

# {{{ sub _ProcessRestrictions

=head2 _ProcessRestrictions PARAMHASH

# The new _ProcessRestrictions is somewhat dependent on the SQL stuff,
# but isn't quite generic enough to move into Tickets_Overlay_SQL.

=cut

sub _ProcessRestrictions {
    my $self = shift;

    #Blow away ticket aliases since we'll need to regenerate them for
    #a new search
    delete $self->{'TicketAliases'};
    delete $self->{'items_array'};
    delete $self->{'item_map'};
    delete $self->{'raw_rows'};
    delete $self->{'rows'};
    delete $self->{'count_all'};

    my $sql = $self->Query;    # Violating the _SQL namespace
    if ( !$sql || $self->{'RecalcTicketLimits'} ) {

        #  "Restrictions to Clauses Branch\n";
        my $clauseRef = eval { $self->_RestrictionsToClauses; };
        if ($@) {
            $RT::Logger->error( "RestrictionsToClauses: " . $@ );
            $self->FromSQL("");
        }
        else {
            $sql = $self->ClausesToSQL($clauseRef);
            $self->FromSQL($sql) if $sql;
        }
    }

    $self->{'RecalcTicketLimits'} = 0;

}

=head2 _BuildItemMap

    # Build up a map of first/last/next/prev items, so that we can display search nav quickly

=cut

sub _BuildItemMap {
    my $self = shift;

    my $items = $self->ItemsArrayRef;
    my $prev  = 0;

    delete $self->{'item_map'};
    if ( $items->[0] ) {
        $self->{'item_map'}->{'first'} = $items->[0]->EffectiveId;
        while ( my $item = shift @$items ) {
            my $id = $item->EffectiveId;
            $self->{'item_map'}->{$id}->{'defined'} = 1;
            $self->{'item_map'}->{$id}->{prev}      = $prev;
            $self->{'item_map'}->{$id}->{next}      = $items->[0]->EffectiveId
                if ( $items->[0] );
            $prev = $id;
        }
        $self->{'item_map'}->{'last'} = $prev;
    }
}

=head2 ItemMap

Returns an a map of all items found by this search. The map is of the form

$ItemMap->{'first'} = first ticketid found
$ItemMap->{'last'} = last ticketid found
$ItemMap->{$id}->{prev} = the ticket id found before $id
$ItemMap->{$id}->{next} = the ticket id found after $id

=cut

sub ItemMap {
    my $self = shift;
    $self->_BuildItemMap()
        unless ( $self->{'items_array'} and $self->{'item_map'} );
    return ( $self->{'item_map'} );
}

=cut



}



# }}}

# }}}

=head2 PrepForSerialization

You don't want to serialize a big tickets object, as the {items} hash will be instantly invalid _and_ eat lots of space

=cut

sub PrepForSerialization {
    my $self = shift;
    delete $self->{'items'};
    $self->RedoSearch();
}

=head1 FLAGS

RT::Tickets supports several flags which alter search behavior:


allow_deleted_search  (Otherwise never show deleted tickets in search results)
looking_at_type (otherwise limit to type=ticket)

These flags are set by calling 

$tickets->{'flagname'} = 1;

BUG: There should be an API for this

=cut

=begin testing

# We assume that we've got some tickets hanging around from before.
ok( my $unlimittickets = RT::Tickets->new( $RT::SystemUser ) );
ok( $unlimittickets->UnLimit );
ok( $unlimittickets->Count > 0, "UnLimited tickets object should return tickets" );

=end testing

1;


<|MERGE_RESOLUTION|>--- conflicted
+++ resolved
@@ -135,11 +135,7 @@
     Requestors       => [ 'WATCHERFIELD'    => 'Requestor', ],
     Cc               => [ 'WATCHERFIELD'    => 'Cc', ],
     AdminCc          => [ 'WATCHERFIELD'    => 'AdminCc', ],
-<<<<<<< HEAD
-    Watcher          => ['WATCHERFIELD'],
-=======
     Watcher          => [ 'WATCHERFIELD', ],
->>>>>>> c79d25dc
     LinkedTo         => [ 'LINKFIELD', ],
     CustomFieldValue => [ 'CUSTOMFIELD', ],
     CF               => [ 'CUSTOMFIELD', ],
@@ -1187,7 +1183,6 @@
       # $queue = $q->Name; # should we normalize the queue?
       $cf = $q->CustomField($field);
     }
-<<<<<<< HEAD
     else {
       $cf = RT::CustomField->new( $self->CurrentUser );
       $cf->LoadByNameAndQueue( Queue => '0', Name => $field );
@@ -1204,49 +1199,13 @@
 =head2 _CustomFieldJoin
  
 Factor out the Join of custom fields so we can use it for sorting too
-=======
-    $field = $1 if $field =~ /^{(.+)}$/;    # trim { }
-
-    # If we're trying to find custom fields that don't match something, we
-    # want tickets where the custom field has no value at all.  Note that
-    # we explicitly don't include the "IS NULL" case, since we would
-    # otherwise end up with a redundant clause.
-
-    my $null_columns_ok;
-    if ( ( $op =~ /^NOT LIKE$/i ) or ( $op eq '!=' ) ) {
-        $null_columns_ok = 1;
-    }
-
-    my $cfid = 0;
-    if ($queue) {
-
-        my $q = RT::Queue->new( $self->CurrentUser );
-        $q->Load($queue) if ($queue);
-
-        my $cf;
-        if ( $q->id ) {
-            $cf = $q->CustomField($field);
-        }
-        else {
-            $cf = RT::CustomField->new( $self->CurrentUser );
-            $cf->LoadByNameAndQueue( Queue => '0', Name => $field );
-        }
-
-        $cfid = $cf->id;
->>>>>>> c79d25dc
-
-=cut
-
-<<<<<<< HEAD
+
+=cut
+
 sub _CustomFieldJoin {
   my ($self, $cfkey, $cfid, $field) = @_;
  
   my $TicketCFs;
-=======
-    my $TicketCFs;
-    my $CFs;
-    my $cfkey = $cfid ? $cfid : "$queue.$field";
->>>>>>> c79d25dc
 
     # Perform one Join per CustomField
 
@@ -1270,13 +1229,6 @@
             );
         }
         else {
-<<<<<<< HEAD
-            my $cfalias = $self->Join(
-                TYPE       => 'left',
-                EXPRESSION => "'$field'",
-                TABLE2     => 'CustomFields',
-                FIELD2     => 'Name',
-=======
             my $ocfalias = $self->Join(
                 TYPE       => 'left',
                 FIELD1     => 'Queue',
@@ -1289,7 +1241,6 @@
                 FIELD1     => 'CustomField',
                 TABLE2     => 'CustomFields',
                 FIELD2     => 'id',
->>>>>>> c79d25dc
             );
 
             $TicketCFs = $self->{_sql_object_cf_alias}{$cfkey} = $self->Join(
@@ -1322,7 +1273,6 @@
         );
     }
 
-<<<<<<< HEAD
   return $TicketCFs;
 }
 
@@ -1359,18 +1309,7 @@
     my $TicketCFs = $self->_CustomFieldJoin( $cfkey, $cfid, $field );
 
      $self->_OpenParen if ($null_columns_ok);
-=======
-    $self->_OpenParen;
->>>>>>> c79d25dc
-
-    $self->SUPER::Limit(
-        ALIAS           => $CFs,
-        FIELD           => 'name',
-        VALUE           => $field,
-        ENTRYAGGREGATOR => 'AND',
-    );
-
-    $self->_OpenParen if $null_columns_ok;
+
     $self->_SQLLimit(
         ALIAS      => $TicketCFs,
         FIELD      => 'Content',
@@ -1390,13 +1329,9 @@
             ENTRYAGGREGATOR => 'OR',
         );
     }
-<<<<<<< HEAD
-    $self->_CloseParen if ($null_columns_ok);
-=======
     $self->_CloseParen if $null_columns_ok;
 
     $self->_CloseParen;
->>>>>>> c79d25dc
 
 }
 
@@ -1425,16 +1360,11 @@
             push @res, $row;
             next;
         }
-<<<<<<< HEAD
         my ( $field, $subkey ) = split /\./, $row->{FIELD}, 2;
-=======
-        my ( $field, $subkey ) = split /\./, $row->{FIELD};
->>>>>>> c79d25dc
         my $meta = $self->FIELDS->{$field};
         if ( $meta->[0] eq 'WATCHERFIELD' ) {
             my $users = $self->_WatcherJoin( $meta->[1], "order" . $order++ );
             push @res, { %$row, ALIAS => $users, FIELD => $subkey };
-<<<<<<< HEAD
         
 
        } elsif ( $meta->[0] eq 'CUSTOMFIELD' ) {
@@ -1490,9 +1420,6 @@
 
          push @res, { %$row, FIELD => "Priority", ORDER => $order } ;
 	}
-=======
-        }
->>>>>>> c79d25dc
         else {
             push @res, $row;
         }
@@ -2459,7 +2386,7 @@
     my $q = "";
     if ( $CF->Queue ) {
         my $qo = new RT::Queue( $self->CurrentUser );
-        $qo->load( $CF->Queue );
+        $qo->Load( $CF->Queue );
         $q = $qo->Name;
     }
 
