# {{{ BEGIN BPS TAGGED BLOCK
# 
# COPYRIGHT:
#  
# This software is Copyright (c) 1996-2004 Best Practical Solutions, LLC 
#                                          <jesse@bestpractical.com>
# 
# (Except where explicitly superseded by other copyright notices)
# 
# 
# LICENSE:
# 
# This work is made available to you under the terms of Version 2 of
# the GNU General Public License. A copy of that license should have
# been provided with this software, but in any event can be snarfed
# from www.gnu.org.
# 
# This work is distributed in the hope that it will be useful, but
# WITHOUT ANY WARRANTY; without even the implied warranty of
# MERCHANTABILITY or FITNESS FOR A PARTICULAR PURPOSE.  See the GNU
# General Public License for more details.
# 
# You should have received a copy of the GNU General Public License
# along with this program; if not, write to the Free Software
# Foundation, Inc., 675 Mass Ave, Cambridge, MA 02139, USA.
# 
# 
# CONTRIBUTION SUBMISSION POLICY:
# 
# (The following paragraph is not intended to limit the rights granted
# to you to modify and distribute this software under the terms of
# the GNU General Public License and is only of importance to you if
# you choose to contribute your changes and enhancements to the
# community by submitting them to Best Practical Solutions, LLC.)
# 
# By intentionally submitting any modifications, corrections or
# derivatives to this work, or any other work intended for use with
# Request Tracker, to Best Practical Solutions, LLC, you confirm that
# you are the copyright holder for those contributions and you grant
# Best Practical Solutions,  LLC a nonexclusive, worldwide, irrevocable,
# royalty-free, perpetual, license to use, copy, create derivative
# works based on those contributions, and sublicense and distribute
# those contributions and any derivatives thereof.
# 
# }}} END BPS TAGGED BLOCK
use strict;
use warnings;

use RT::Tickets;

# Import configuration data from the lexcial scope of __PACKAGE__ (or
# at least where those two Subroutines are defined.)

my %FIELDS = %{FIELDS()};
my %dispatch = %{dispatch()};
my %can_bundle = %{can_bundle()};

# Lower Case version of FIELDS, for case insensitivity
my %lcfields = map { ( lc($_) => $_ ) } (keys %FIELDS);

sub _InitSQL {
  my $self = shift;

  # How many of these do we actually still use?

  # Private Member Variales (which should get cleaned)
  $self->{'_sql_linksc'}        = 0;
  $self->{'_sql_watchersc'}     = 0;
  $self->{'_sql_keywordsc'}     = 0;
  $self->{'_sql_subclause'}     = "a";
  $self->{'_sql_first'}         = 0;
  $self->{'_sql_opstack'}       = [''];
  $self->{'_sql_linkalias'}    = undef;
  $self->{'_sql_transalias'}    = undef;
  $self->{'_sql_trattachalias'} = undef;
  $self->{'_sql_keywordalias'}  = undef;
  $self->{'_sql_depth'}         = 0;
  $self->{'_sql_localdepth'}    = 0;
  $self->{'_sql_query'}         = '';
  $self->{'_sql_looking_at'}    = {};
  $self->{'_sql_columns_to_display'} = [];

}

sub _SQLLimit {
  my $self = shift;
    my %args = (@_);
    if ($args{'FIELD'} eq 'EffectiveId') {
        $self->{'looking_at_effective_id'} = 1;
    }      
    
    if ($args{'FIELD'} eq 'Type') {
        $self->{'looking_at_type'} = 1;
    }

  # All SQL stuff goes into one SB subclause so we can deal with all
  # the aggregation
  $self->SUPER::Limit(%args,
                      SUBCLAUSE => 'ticketsql');
}

sub _SQLJoin {
  # All SQL stuff goes into one SB subclause so we can deal with all
  # the aggregation
  my $this = shift;

  $this->SUPER::Join(@_,
		     SUBCLAUSE => 'ticketsql');
}

# Helpers
sub _OpenParen {
  $_[0]->SUPER::_OpenParen( 'ticketsql' );
}
sub _CloseParen {
  $_[0]->SUPER::_CloseParen( 'ticketsql' );
}

=head1 SQL Functions

=cut

=head2 Robert's Simple SQL Parser

Documentation In Progress

The Parser/Tokenizer is a relatively simple state machine that scans through a SQL WHERE clause type string extracting a token at a time (where a token is:

  VALUE -> quoted string or number
  AGGREGator -> AND or OR
  KEYWORD -> quoted string or single word
  OPerator -> =,!=,LIKE,etc..
  PARENthesis -> open or close.

And that stream of tokens is passed through the "machine" in order to build up a structure that looks like:

       KEY OP VALUE
  AND  KEY OP VALUE
  OR   KEY OP VALUE

That also deals with parenthesis for nesting.  (The parentheses are
just handed off the SearchBuilder)

=cut

use Regexp::Common qw /delimited/;

# States
use constant VALUE => 1;
use constant AGGREG => 2;
use constant OP => 4;
use constant PAREN => 8;
use constant KEYWORD => 16;
use constant SELECT => 32;
use constant WHERE => 64;
use constant COLUMN => 128;
my @tokens = qw[VALUE AGGREG OP PAREN KEYWORD SELECT WHERE COLUMN];

my $re_aggreg = qr[(?i:AND|OR)];
my $re_select = qr[(?i:SELECT)];
my $re_where = qr[(?i:WHERE)];
my $re_value  = qr[$RE{delimited}{-delim=>qq{\'\"}}|\d+];
my $re_keyword = qr[$RE{delimited}{-delim=>qq{\'\"}}|(?:\{|\}|\w|\.)+];
my $re_op     = qr[=|!=|>=|<=|>|<|(?i:IS NOT)|(?i:IS)|(?i:NOT LIKE)|(?i:LIKE)]; # long to short
my $re_paren  = qr'\(|\)';

sub _close_bundle
{
  my ($self, @bundle) = @_;
  return unless @bundle;
  if (@bundle == 1) {
    $bundle[0]->{dispatch}->(
                         $self,
                         $bundle[0]->{key},
                         $bundle[0]->{op},
                         $bundle[0]->{val},
                         SUBCLAUSE =>  "",
                         ENTRYAGGREGATOR => $bundle[0]->{ea},
                         SUBKEY => $bundle[0]->{subkey},
                        );
  } else {
    my @args;
    for my $chunk (@bundle) {
      push @args, [
          $chunk->{key},
          $chunk->{op},
          $chunk->{val},
          SUBCLAUSE =>  "",
          ENTRYAGGREGATOR => $chunk->{ea},
          SUBKEY => $chunk->{subkey},
      ];
    }
    $bundle[0]->{dispatch}->(
        $self, \@args,
    );
  }
}

sub _parser {
  my ($self,$string) = @_;
  my $want = SELECT | KEYWORD | PAREN;
  my $last = undef;

  my $depth = 0;
  my @bundle;

  my ($ea,$key,$op,$value) = ("","","","");

  # order of matches in the RE is important.. op should come early,
  # because it has spaces in it.  otherwise "NOT LIKE" might be parsed
  # as a keyword or value.





  while ($string =~ /(
                      $re_select
                      |$re_where
                      |$re_aggreg
                      |$re_op
                      |$re_keyword
                      |$re_value
                      |$re_paren
                     )/igx ) {
    my $val = $1;
    my $current = 0;

    # Highest priority is last
<<<<<<< HEAD
    $current = OP      if _match($re_op,$val) ;
    $current = VALUE   if _match($re_value,$val);
    $current = KEYWORD if _match($re_keyword,$val) && ($want & KEYWORD);
    $current = AGGREG  if _match($re_aggreg,$val);
    $current = PAREN   if _match($re_paren,$val);
    $current = COLUMN if _match($re_keyword,$val) && ($want & COLUMN);
    $current = WHERE if _match($re_where,$val) && ($want & WHERE);
    $current = SELECT if _match($re_select,$val);
=======
    $current = OP      if $val =~ /^$re_op$/io;
    $current = VALUE   if $val =~ /^$re_value$/io;
    $current = KEYWORD if $val =~ /^$re_keyword$/io && ($want & KEYWORD);
    $current = AGGREG  if $val =~ /^$re_aggreg$/io;
    $current = PAREN   if $val =~ /^$re_paren$/io;
>>>>>>> dd7585e0


    unless ($current && $want & $current) {
      # Error
      # FIXME: I will only print out the highest $want value
      die "Error near ->$val<- expecting a ", $tokens[((log $want)/(log 2))], " in $string\n";
    }

    # State Machine:

    #$RT::Logger->debug("We've just found a '$current' called '$val'");

    # Parens are highest priority
    if ($current & PAREN) {
      if ($val eq "(") {
        $self->_close_bundle(@bundle);  @bundle = ();
        $depth++;
        $self->_OpenParen;

      } else {
        $self->_close_bundle(@bundle);  @bundle = ();
        $depth--;
        $self->_CloseParen;
      }

      $want = KEYWORD | PAREN | AGGREG;
    }
    elsif ($current & SELECT ) {
        $want = COLUMN | WHERE;
    }

    elsif ($current & COLUMN ) {
      if ($val =~ /$RE{delimited}{-delim=>qq{\'\"}}/) {
        substr($val,0,1) = "";
        substr($val,-1,1) = "";
      }
      # Unescape escaped characters
      $val =~ s!\\(.)!$1!g;     
        $self->_DisplayColumn($val);

        $want = COLUMN | WHERE;

    } 
    elsif ($current & WHERE ) {
        $want = KEYWORD | PAREN;

    }
    elsif ( $current & AGGREG ) {
      $ea = $val;
      $want = KEYWORD | PAREN;
    }
    elsif ( $current & KEYWORD ) {
      $key = $val;
      $want = OP;
    }
    elsif ( $current & OP ) {
      $op = $val;
      $want = VALUE;
    }
    elsif ( $current & VALUE ) {
      $value = $val;

      # Remove surrounding quotes from $key, $val
      # (in future, simplify as for($key,$val) { action on $_ })
      if ($key =~ /$RE{delimited}{-delim=>qq{\'\"}}/) {
        substr($key,0,1) = "";
        substr($key,-1,1) = "";
      }
      if ($val =~ /$RE{delimited}{-delim=>qq{\'\"}}/) {
        substr($val,0,1) = "";
        substr($val,-1,1) = "";
      }
      # Unescape escaped characters
      $key =~ s!\\(.)!$1!g;                                                    
      $val =~ s!\\(.)!$1!g;     
      #    print "$ea Key=[$key] op=[$op]  val=[$val]\n";


   my $subkey;
   if ($key =~ /^(.+?)\.(.+)$/) {
     $key = $1;
     $subkey = $2;
   }

      my $class;
      if (exists $lcfields{lc $key}) {
        $key = $lcfields{lc $key};
        $class = $FIELDS{$key}->[0];
      }
   # no longer have a default, since CF's are now a real class, not fallthrough
   # fixme: "default class" is not Generic.

 
   die "Unknown field: $key" unless $class;

      $self->{_sql_localdepth} = 0;
      die "No such dispatch method: $class"
        unless exists $dispatch{$class};
      my $sub = $dispatch{$class} || die;;
      if ($can_bundle{$class} &&
          (!@bundle ||
            ($bundle[-1]->{dispatch} == $sub &&
             $bundle[-1]->{key} eq $key &&
             $bundle[-1]->{subkey} eq $subkey)))
      {
          push @bundle, {
              dispatch => $sub,
              key      => $key,
              op       => $op,
              val      => $val,
              ea       => $ea || "",
              subkey   => $subkey,
          };
      } else {
        $self->_close_bundle(@bundle);  @bundle = ();
        $sub->(
               $self,
               $key,
               $op,
               $val,
               SUBCLAUSE =>  "",  # don't need anymore
               ENTRYAGGREGATOR => $ea || "",
               SUBKEY => $subkey,
              );
      }

      $self->{_sql_looking_at}{lc $key} = 1;
  
      ($ea,$key,$op,$value) = ("","","","");
  
      $want = PAREN | AGGREG;
    } else {
      die "I'm lost";
    }

    $last = $current;
  } # while

  $self->_close_bundle(@bundle);  @bundle = ();

  die "Incomplete query"
    unless (($want | PAREN) || ($want | KEYWORD));

  die "Incomplete Query"
    unless ($last && ($last | PAREN) || ($last || VALUE));

  # This will never happen, because the parser will complain
  die "Mismatched parentheses"
    unless $depth == 0;

}


=head2 ClausesToSQL

=cut

sub ClausesToSQL {
  my $self = shift;
  my $clauses = shift;
  my @sql;

  for my $f (keys %{$clauses}) {
    my $sql;
    my $first = 1;

    # Build SQL from the data hash
     for my $data ( @{ $clauses->{$f} } ) {
      $sql .= $data->[0] unless $first; $first=0;
      $sql .= " '". $data->[2] . "' ";
      $sql .= $data->[3] . " ";
      $sql .= "'". $data->[4] . "' ";
    }

    push @sql, " ( " . $sql . " ) ";
  }

  return join("AND",@sql);
}

=head2 FromSQL

Convert a RT-SQL string into a set of SearchBuilder restrictions.

Returns (1, 'Status message') on success and (0, 'Error Message') on
failure.


=begin testing

use RT::Tickets;

my $query = "SELECT id WHERE Status = 'open'";

my $tix = RT::Tickets->new($RT::SystemUser);

my ($id, $msg)  = $tix->FromSQL($query);

ok ($id, $msg);

my @cols =  $tix->DisplayColumns;

ok ($cols[0]->{'attribute'} == 'id', "We're  displaying the ticket id");
ok ($cols[1] == undef, "We're  displaying the ticket id");


my $query = "SELECT id, Status WHERE Status = 'open'";

my $tix = RT::Tickets->new($RT::SystemUser);

my ($id, $msg)  = $tix->FromSQL($query);

ok ($id, $msg);

my @cols =  $tix->DisplayColumns;

ok ($cols[0]->{'attribute'} == 'id', "We're only displaying the ticket id");
ok ($cols[1]->{'attribute'} == 'Status', "We're only displaying the ticket id");

my $query = qq[SELECT id, Status, '<A href="/Ticket/Display.html?id=##id##">Subject, this: ##Subject##</a>' WHERE Status = 'open'];

my $tix = RT::Tickets->new($RT::SystemUser);

my ($id, $msg)  = $tix->FromSQL($query);

ok ($id, $msg);

my @cols =  $tix->DisplayColumns;

ok ($cols[0]->{'attribute'} == 'id', "We're only displaying the ticket id");
ok ($cols[1]->{'attribute'} == 'Status', "We're only displaying the ticket id");



$query = "Status = 'open'";
my ($id, $msg)  = $tix->FromSQL($query);

ok ($id, $msg);

my @cols =  $tix->DisplayColumns;

ok ($cols[0] == undef, "We haven't explicitly asked to display anything");





=end testing


=cut

sub FromSQL {
  my ($self,$query) = @_;

  {
    # preserve first_row and show_rows across the CleanSlate
    local($self->{'first_row'}, $self->{'show_rows'});
    $self->CleanSlate;
  }
  $self->_InitSQL();

  return (1,$self->loc("No Query")) unless $query;

  $self->{_sql_query} = $query;
  eval { $self->_parser( $query ); };
    if ($@) {
        $RT::Logger->error( $@ );
        return(0,$@);
    }
  # We only want to look at EffectiveId's (mostly) for these searches.
  unless (exists $self->{_sql_looking_at}{'effectiveid'}) {
  $self->SUPER::Limit( FIELD           => 'EffectiveId',
                     ENTRYAGGREGATOR => 'AND',
                     OPERATOR        => '=',
                     QUOTEVALUE      => 0,
                     VALUE           => 'main.id'
    );    #TODO, we shouldn't be hard #coding the tablename to main.
    }
  # FIXME: Need to bring this logic back in

  #      if ($self->_isLimited && (! $self->{'looking_at_effective_id'})) {
  #         $self->SUPER::Limit( FIELD => 'EffectiveId',
  #               OPERATOR => '=',
  #               QUOTEVALUE => 0,
  #               VALUE => 'main.id');   #TODO, we shouldn't be hard coding the tablename to main.
  #       }
  # --- This is hardcoded above.  This comment block can probably go.
  # Or, we need to reimplement the looking_at_effective_id toggle.

  # Unless we've explicitly asked to look at a specific Type, we need
  # to limit to it.
  unless ($self->{looking_at_type}) {
    $self->SUPER::Limit( FIELD => 'Type', OPERATOR => '=', VALUE => 'ticket');
  }

  # We never ever want to show deleted tickets
  $self->SUPER::Limit(FIELD => 'Status' , OPERATOR => '!=', VALUE => 'deleted');


  # set SB's dirty flag
  $self->{'must_redo_search'} = 1;
  $self->{'RecalcTicketLimits'} = 0;                                           

  return (1,$self->loc("Valid Query"));

}

=head2 Query

Returns the query that this object was initialized with

=begin testing

my $query = "SELECT id, Status WHERE Status = 'open'";

my $tix = RT::Tickets->new($RT::SystemUser);

my ($id, $msg)  = $tix->FromSQL($query);

ok ($id, $msg);

my $newq = $tix->Query();

is ($query, $newq);

=end testing

=cut

sub Query {
    my $self = shift;
    return ($self->{_sql_query}); 
}


=head2 _DisplayColumn COL

Add COL to this search's list of "Columns to display"

COL can either be a

LiteralColumnName
"QuotedString" (Containing ##LiteralColumnName## to embed the colum name inside it)

What else?



=cut

sub _DisplayColumn {
    my $self = shift;
    my $col  = shift;

    my $colref;
    if ( $col =~ s/\/STYLE:(.*?)$//io ) {
        $colref->{'style'} = $1;
    }
    if ( $col =~ s/\/CLASS:(.*?)$//io ) {
        $colref->{'class'} = $1;
    }
    if ( $col =~ s/\/TITLE:(.*?)$//io ) {
        $colref->{'title'} = $1;
    }
    if ( $col =~ /__(.*?)__/gio ) {
        my @subcols;
        while ( $col =~ s/^(.*?)__(.*?)__//o ) {
            push ( @subcols, $1 ) if ($1);
            push ( @subcols, "__$2__" );
            $colref->{'attribute'} = $2;
        }
        push ( @subcols, $col );
        @{ $colref->{'output'} } = @subcols;
    }
    else {
        @{ $colref->{'output'} } = ( "__" . $col . "__" );
        $colref->{'attribute'} = $col;
    }

    if ( !$colref->{'title'} && grep { /^__(.*?)__$/io }
        @{ $colref->{'output'} } )
    {
        $colref->{'title'}     = $1;
        $colref->{'attribute'} = $1;
    }
    push @{ $self->{'_sql_columns_to_display'} }, $colref;

}

=head2 DisplayColumns 

Returns an array of the columns to show in the printed results of this object

=cut

sub DisplayColumns {
    my $self = shift;
    return (@{$self->{'_sql_columns_to_display'}});
}


1;

=pod

=head2 Exceptions

Most of the RT code does not use Exceptions (die/eval) but it is used
in the TicketSQL code for simplicity and historical reasons.  Lest you
be worried that the dies will trigger user visible errors, all are
trapped via evals.

99% of the dies fall in subroutines called via FromSQL and then parse.
(This includes all of the _FooLimit routines in Tickets_Overlay.pm.)
The other 1% or so are via _ProcessRestrictions.

All dies are trapped by eval {}s, and will be logged at the 'error'
log level.  The general failure mode is to not display any tickets.

=head2 General Flow

Legacy Layer:

   Legacy LimitFoo routines build up a RestrictionsHash

   _ProcessRestrictions converts the Restrictions to Clauses
   ([key,op,val,rest]).

   Clauses are converted to RT-SQL (TicketSQL)

New RT-SQL Layer:

   FromSQL calls the parser

   The parser calls the _FooLimit routines to do DBIx::SearchBuilder
   limits.

And then the normal SearchBuilder/Ticket routines are used for
display/navigation.

=cut
<|MERGE_RESOLUTION|>--- conflicted
+++ resolved
@@ -227,22 +227,14 @@
     my $current = 0;
 
     # Highest priority is last
-<<<<<<< HEAD
-    $current = OP      if _match($re_op,$val) ;
-    $current = VALUE   if _match($re_value,$val);
-    $current = KEYWORD if _match($re_keyword,$val) && ($want & KEYWORD);
-    $current = AGGREG  if _match($re_aggreg,$val);
-    $current = PAREN   if _match($re_paren,$val);
-    $current = COLUMN if _match($re_keyword,$val) && ($want & COLUMN);
-    $current = WHERE if _match($re_where,$val) && ($want & WHERE);
-    $current = SELECT if _match($re_select,$val);
-=======
     $current = OP      if $val =~ /^$re_op$/io;
     $current = VALUE   if $val =~ /^$re_value$/io;
     $current = KEYWORD if $val =~ /^$re_keyword$/io && ($want & KEYWORD);
     $current = AGGREG  if $val =~ /^$re_aggreg$/io;
     $current = PAREN   if $val =~ /^$re_paren$/io;
->>>>>>> dd7585e0
+    $current = COLUMN if _match($re_keyword,$val) && ($want & COLUMN);
+    $current = WHERE if _match($re_where,$val) && ($want & WHERE);
+    $current = SELECT if _match($re_select,$val);
 
 
     unless ($current && $want & $current) {
