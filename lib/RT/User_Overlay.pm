# BEGIN BPS TAGGED BLOCK {{{
# 
# COPYRIGHT:
#  
# This software is Copyright (c) 1996-2005 Best Practical Solutions, LLC 
#                                          <jesse@bestpractical.com>
# 
# (Except where explicitly superseded by other copyright notices)
# 
# 
# LICENSE:
# 
# This work is made available to you under the terms of Version 2 of
# the GNU General Public License. A copy of that license should have
# been provided with this software, but in any event can be snarfed
# from www.gnu.org.
# 
# This work is distributed in the hope that it will be useful, but
# WITHOUT ANY WARRANTY; without even the implied warranty of
# MERCHANTABILITY or FITNESS FOR A PARTICULAR PURPOSE.  See the GNU
# General Public License for more details.
# 
# You should have received a copy of the GNU General Public License
# along with this program; if not, write to the Free Software
# Foundation, Inc., 675 Mass Ave, Cambridge, MA 02139, USA.
# 
# 
# CONTRIBUTION SUBMISSION POLICY:
# 
# (The following paragraph is not intended to limit the rights granted
# to you to modify and distribute this software under the terms of
# the GNU General Public License and is only of importance to you if
# you choose to contribute your changes and enhancements to the
# community by submitting them to Best Practical Solutions, LLC.)
# 
# By intentionally submitting any modifications, corrections or
# derivatives to this work, or any other work intended for use with
# Request Tracker, to Best Practical Solutions, LLC, you confirm that
# you are the copyright holder for those contributions and you grant
# Best Practical Solutions,  LLC a nonexclusive, worldwide, irrevocable,
# royalty-free, perpetual, license to use, copy, create derivative
# works based on those contributions, and sublicense and distribute
# those contributions and any derivatives thereof.
# 
# END BPS TAGGED BLOCK }}}
=head1 NAME

  RT::User - RT User object

=head1 SYNOPSIS

  use RT::User;

=head1 DESCRIPTION


=head1 METHODS

=begin testing

ok(require RT::User);

=end testing


=cut


package RT::User;

use strict;
no warnings qw(redefine);

use vars qw(%_USERS_KEY_CACHE);

%_USERS_KEY_CACHE = ();

use Digest::MD5;
use RT::Principals;
use RT::ACE;
use RT::Interface::Email;


# {{{ sub _Accessible 


sub _OverlayAccessible {
    {

        Name                    => { public => 1,  admin => 1 },
          Password              => { read   => 0 },
          EmailAddress          => { public => 1 },
          Organization          => { public => 1,  admin => 1 },
          RealName              => { public => 1 },
          NickName              => { public => 1 },
          Lang                  => { public => 1 },
          EmailEncoding         => { public => 1 },
          WebEncoding           => { public => 1 },
          ExternalContactInfoId => { public => 1,  admin => 1 },
          ContactInfoSystem     => { public => 1,  admin => 1 },
          ExternalAuthId        => { public => 1,  admin => 1 },
          AuthSystem            => { public => 1,  admin => 1 },
          Gecos                 => { public => 1,  admin => 1 },
          PGPKey                => { public => 1,  admin => 1 },

    }
}



# }}}

# {{{ sub Create 

=head2 Create { PARAMHASH }


=begin testing

# Make sure we can create a user

my $u1 = RT::User->new($RT::SystemUser);
is(ref($u1), 'RT::User');
my ($id, $msg) = $u1->Create(Name => 'CreateTest1'.$$, EmailAddress => $$.'create-test-1@example.com');
ok ($id, "Creating user CreateTest1 - " . $msg );

# Make sure we can't create a second user with the same name
my $u2 = RT::User->new($RT::SystemUser);
($id, $msg) = $u2->Create(Name => 'CreateTest1'.$$, EmailAddress => $$.'create-test-2@example.com');
ok (!$id, $msg);


# Make sure we can't create a second user with the same EmailAddress address
my $u3 = RT::User->new($RT::SystemUser);
($id, $msg) = $u3->Create(Name => 'CreateTest2'.$$, EmailAddress => $$.'create-test-1@example.com');
ok (!$id, $msg);

# Make sure we can create a user with no EmailAddress address
my $u4 = RT::User->new($RT::SystemUser);
($id, $msg) = $u4->Create(Name => 'CreateTest3'.$$);
ok ($id, $msg);

# make sure we can create a second user with no EmailAddress address
my $u5 = RT::User->new($RT::SystemUser);
($id, $msg) = $u5->Create(Name => 'CreateTest4'.$$);
ok ($id, $msg);

# make sure we can create a user with a blank EmailAddress address
my $u6 = RT::User->new($RT::SystemUser);
($id, $msg) = $u6->Create(Name => 'CreateTest6'.$$, EmailAddress => '');
ok ($id, $msg);
# make sure we can create a second user with a blankEmailAddress address
my $u7 = RT::User->new($RT::SystemUser);
($id, $msg) = $u7->Create(Name => 'CreateTest7'.$$, EmailAddress => '');
ok ($id, $msg);

# Can we change the email address away from from "";
($id,$msg) = $u7->SetEmailAddress('foo@bar'.$$);
ok ($id, $msg);
# can we change the address back to "";  
($id,$msg) = $u7->SetEmailAddress('');
ok ($id, $msg);
is ($u7->EmailAddress, '');


=end testing

=cut


sub Create {
    my $self = shift;
    my %args = (
        Privileged => 0,
        Disabled => 0,
        EmailAddress => '',
        _RecordTransaction => 1,
        @_    # get the real argumentlist
    );

    # remove the value so it does not cripple SUPER::Create
    my $record_transaction = delete $args{'_RecordTransaction'};

    #Check the ACL
    unless ( $self->CurrentUser->HasRight(Right => 'AdminUsers', Object => $RT::System) ) {
        return ( 0, $self->loc('No permission to create users') );
    }


    unless ($self->CanonicalizeUserInfo(\%args)) {
        return ( 0, $self->loc("Could not set user info") );
    }

    $args{'EmailAddress'} = $self->CanonicalizeEmailAddress($args{'EmailAddress'});

    # if the user doesn't have a name defined, set it to the email address
    $args{'Name'} = $args{'EmailAddress'} unless ($args{'Name'});



    # Privileged is no longer a column in users
    my $privileged = $args{'Privileged'};
    delete $args{'Privileged'};


    if ($args{'CryptedPassword'} ) {
        $args{'Password'} = $args{'CryptedPassword'};
        delete $args{'CryptedPassword'};
    }
    elsif ( !$args{'Password'} ) {
        $args{'Password'} = '*NO-PASSWORD*';
    }
    elsif ( length( $args{'Password'} ) < $RT::MinimumPasswordLength ) {
        return ( 0, $self->loc("Password needs to be at least [_1] characters long",$RT::MinimumPasswordLength) );
    }

    else {
        $args{'Password'} = $self->_GeneratePassword($args{'Password'});
    }

    #TODO Specify some sensible defaults.

    unless ( $args{'Name'} ) {
	use Data::Dumper;
	$RT::Logger->crit(Dumper \%args);
        return ( 0, $self->loc("Must specify 'Name' attribute") );
    }

    #SANITY CHECK THE NAME AND ABORT IF IT'S TAKEN
    if ($RT::SystemUser) {   #This only works if RT::SystemUser has been defined
        my $TempUser = RT::User->new($RT::SystemUser);
        $TempUser->Load( $args{'Name'} );
        return ( 0, $self->loc('Name in use') ) if ( $TempUser->Id );

        return ( 0, $self->loc('Email address in use') )
          unless ( $self->ValidateEmailAddress( $args{'EmailAddress'} ) );
    }
    else {
        $RT::Logger->warning( "$self couldn't check for pre-existing users");
    }


    $RT::Handle->BeginTransaction();
    # Groups deal with principal ids, rather than user ids.
    # When creating this user, set up a principal Id for it.
    my $principal = RT::Principal->new($self->CurrentUser);
    my $principal_id = $principal->Create(PrincipalType => 'User',
                                Disabled => $args{'Disabled'},
                                ObjectId => '0');
    # If we couldn't create a principal Id, get the fuck out.
    unless ($principal_id) {
        $RT::Handle->Rollback();
        $RT::Logger->crit("Couldn't create a Principal on new user create.");
        $RT::Logger->crit("Strange things are afoot at the circle K");
        return ( 0, $self->loc('Could not create user') );
    }

    $principal->__Set(Field => 'ObjectId', Value => $principal_id);
    delete $args{'Disabled'};

    $self->SUPER::Create(id => $principal_id , %args);
    my $id = $self->Id;

    #If the create failed.
    unless ($id) {
        $RT::Handle->Rollback();
        $RT::Logger->error("Could not create a new user - " .join('-'. %args));

        return ( 0, $self->loc('Could not create user') );
    }

    my $aclstash = RT::Group->new($self->CurrentUser);
    my $stash_id = $aclstash->_CreateACLEquivalenceGroup($principal);

    unless ($stash_id) {
        $RT::Handle->Rollback();
        $RT::Logger->crit("Couldn't stash the user in groupmembers");
        return ( 0, $self->loc('Could not create user') );
    }


    my $everyone = RT::Group->new($self->CurrentUser);
    $everyone->LoadSystemInternalGroup('Everyone');
    unless ($everyone->id) {
        $RT::Logger->crit("Could not load Everyone group on user creation.");
        $RT::Handle->Rollback();
        return ( 0, $self->loc('Could not create user') );
    }


    my ($everyone_id, $everyone_msg) = $everyone->_AddMember( InsideTransaction => 1, PrincipalId => $self->PrincipalId);
    unless ($everyone_id) {
        $RT::Logger->crit("Could not add user to Everyone group on user creation.");
        $RT::Logger->crit($everyone_msg);
        $RT::Handle->Rollback();
        return ( 0, $self->loc('Could not create user') );
    }


    my $access_class = RT::Group->new($self->CurrentUser);
    if ($privileged)  {
        $access_class->LoadSystemInternalGroup('Privileged');
    } else {
        $access_class->LoadSystemInternalGroup('Unprivileged');
    }

    unless ($access_class->id) {
        $RT::Logger->crit("Could not load Privileged or Unprivileged group on user creation");
        $RT::Handle->Rollback();
        return ( 0, $self->loc('Could not create user') );
    }


    my ($ac_id, $ac_msg) = $access_class->_AddMember( InsideTransaction => 1, PrincipalId => $self->PrincipalId);  

    unless ($ac_id) {
        $RT::Logger->crit("Could not add user to Privileged or Unprivileged group on user creation. Aborted");
        $RT::Logger->crit($ac_msg);
        $RT::Handle->Rollback();
        return ( 0, $self->loc('Could not create user') );
    }


    if ( $record_transaction ) {
	$self->_NewTransaction( Type => "Create" );
    }

    $RT::Handle->Commit;

    return ( $id, $self->loc('User created') );
}

# }}}



# {{{ SetPrivileged

=head2 SetPrivileged BOOL

If passed a true value, makes this user a member of the "Privileged"  PseudoGroup.
Otherwise, makes this user a member of the "Unprivileged" pseudogroup. 

Returns a standard RT tuple of (val, msg);

=begin testing


ok(my $user = RT::User->new($RT::SystemUser));
ok($user->Load('root'), "Loaded user 'root'");
ok($user->Privileged, "User 'root' is privileged");
ok(my ($v,$m) = $user->SetPrivileged(0));
ok ($v ==1, "Set unprivileged suceeded ($m)");
ok(!$user->Privileged, "User 'root' is no longer privileged");
ok(my ($v2,$m2) = $user->SetPrivileged(1));
ok ($v2 ==1, "Set privileged suceeded ($m2");
ok($user->Privileged, "User 'root' is privileged again");

=end testing

=cut

sub SetPrivileged {
    my $self = shift;
    my $val = shift;

    #Check the ACL
    unless ( $self->CurrentUser->HasRight(Right => 'AdminUsers', Object => $RT::System) ) {
        return ( 0, $self->loc('Permission Denied') );
    }
    my $priv = RT::Group->new($self->CurrentUser);
    $priv->LoadSystemInternalGroup('Privileged');
   
    unless ($priv->Id) {
        $RT::Logger->crit("Could not find Privileged pseudogroup");
        return(0,$self->loc("Failed to find 'Privileged' users pseudogroup."));
    }

    my $unpriv = RT::Group->new($self->CurrentUser);
    $unpriv->LoadSystemInternalGroup('Unprivileged');
    unless ($unpriv->Id) {
        $RT::Logger->crit("Could not find unprivileged pseudogroup");
        return(0,$self->loc("Failed to find 'Unprivileged' users pseudogroup"));
    }

    if ($val) {
        if ($priv->HasMember($self->PrincipalObj)) {
            #$RT::Logger->debug("That user is already privileged");
            return (0,$self->loc("That user is already privileged"));
        }
        if ($unpriv->HasMember($self->PrincipalObj)) {
            $unpriv->_DeleteMember($self->PrincipalId);
        } else {
        # if we had layered transactions, life would be good
        # sadly, we have to just go ahead, even if something
        # bogus happened
            $RT::Logger->crit("User ".$self->Id." is neither privileged nor ".
                "unprivileged. something is drastically wrong.");
        }
        my ($status, $msg) = $priv->_AddMember( InsideTransaction => 1, PrincipalId => $self->PrincipalId);  
        if ($status) {
            return (1, $self->loc("That user is now privileged"));
        } else {
            return (0, $msg);
        }
    }
    else {
        if ($unpriv->HasMember($self->PrincipalObj)) {
            #$RT::Logger->debug("That user is already unprivileged");
            return (0,$self->loc("That user is already unprivileged"));
        }
        if ($priv->HasMember($self->PrincipalObj)) {
            $priv->_DeleteMember( $self->PrincipalId);
        } else {
        # if we had layered transactions, life would be good
        # sadly, we have to just go ahead, even if something
        # bogus happened
            $RT::Logger->crit("User ".$self->Id." is neither privileged nor ".
                "unprivileged. something is drastically wrong.");
        }
        my ($status, $msg) = $unpriv->_AddMember( InsideTransaction => 1, PrincipalId => $self->PrincipalId);  
        if ($status) {
            return (1, $self->loc("That user is now unprivileged"));
        } else {
            return (0, $msg);
        }
    }
}

# }}}

# {{{ Privileged

=head2 Privileged

Returns true if this user is privileged. Returns undef otherwise.

=cut

sub Privileged {
    my $self = shift;
    my $priv = RT::Group->new($self->CurrentUser);
    $priv->LoadSystemInternalGroup('Privileged');
    if ($priv->HasMember($self->PrincipalObj)) {
        return(1);
    }
    else {
        return(undef);
    }
}

# }}}

# {{{ sub _BootstrapCreate 

#create a user without validating _any_ data.

#To be used only on database init.
# We can't localize here because it's before we _have_ a loc framework

sub _BootstrapCreate {
    my $self = shift;
    my %args = (@_);

    $args{'Password'} = '*NO-PASSWORD*';


    $RT::Handle->BeginTransaction(); 

    # Groups deal with principal ids, rather than user ids.
    # When creating this user, set up a principal Id for it.
    my $principal = RT::Principal->new($self->CurrentUser);
    my $principal_id = $principal->Create(PrincipalType => 'User', ObjectId => '0');
    $principal->__Set(Field => 'ObjectId', Value => $principal_id);
   
    # If we couldn't create a principal Id, get the fuck out.
    unless ($principal_id) {
        $RT::Handle->Rollback();
        $RT::Logger->crit("Couldn't create a Principal on new user create. Strange things are afoot at the circle K");
        return ( 0, 'Could not create user' );
    }
    $self->SUPER::Create(id => $principal_id, %args);
    my $id = $self->Id;
    #If the create failed.
      unless ($id) {
      $RT::Handle->Rollback();
      return ( 0, 'Could not create user' ) ; #never loc this
    }

    my $aclstash = RT::Group->new($self->CurrentUser);
    my $stash_id  = $aclstash->_CreateACLEquivalenceGroup($principal);

    unless ($stash_id) {
        $RT::Handle->Rollback();
        $RT::Logger->crit("Couldn't stash the user in groupmembers");
        return ( 0, $self->loc('Could not create user') );
    }

                                    
    $RT::Handle->Commit();

    return ( $id, 'User created' );
}

# }}}

# {{{ sub Delete 

sub Delete {
    my $self = shift;

    return ( 0, $self->loc('Deleting this object would violate referential integrity') );

}

# }}}

# {{{ sub Load 

=head2 Load

Load a user object from the database. Takes a single argument.
If the argument is numerical, load by the column 'id'. Otherwise, load by
the "Name" column which is the user's textual username.

=cut

sub Load {
    my $self       = shift;
    my $identifier = shift || return undef;

    #if it's an int, load by id. otherwise, load by name.
    if ( $identifier !~ /\D/ ) {
        $self->SUPER::LoadById($identifier);
    }
    else {
        $self->LoadByCol( "Name", $identifier );
    }
}

# }}}

# {{{ sub LoadByEmail

=head2 LoadByEmail

Tries to load this user object from the database by the user's email address.


=cut

sub LoadByEmail {
    my $self    = shift;
    my $address = shift;

    # Never load an empty address as an email address.
    unless ($address) {
        return (undef);
    }

    $address = $self->CanonicalizeEmailAddress($address);

    #$RT::Logger->debug("Trying to load an email address: $address\n");
    return $self->LoadByCol( "EmailAddress", $address );
}

# }}}

# {{{ LoadOrCreateByEmail 

=head2 LoadOrCreateByEmail ADDRESS

Attempts to find a user who has the provided email address. If that fails, creates an unprivileged user with
the provided email address. and loads them.

Returns a tuple of the user's id and a status message.
0 will be returned in place of the user's id in case of failure.

=cut

sub LoadOrCreateByEmail {
    my $self = shift;
    my $email = shift;

        my ($val, $message);

	my ( $Address, $Name ) =
	RT::Interface::Email::ParseAddressFromHeader($email);
	$email = $Address;

        $self->LoadByEmail($email);
        $message = $self->loc('User loaded');
        unless ($self->Id) {
		$self->Load($email);
	}
	unless($self->Id) {
            ( $val, $message ) = $self->Create(
                Name => $email,
                EmailAddress => $email,
                RealName     => $Name,
                Privileged   => 0,
                Comments     => 'Autocreated when added as a watcher');
            unless ($val) {
                # Deal with the race condition of two account creations at once
                $self->LoadByEmail($email);
                unless ($self->Id) {
                    sleep 5;
                    $self->LoadByEmail($email);
                }
                if ($self->Id) {
                    $RT::Logger->error("Recovered from creation failure due to race condition");
                    $message = $self->loc("User loaded");
                }
                else {
                    $RT::Logger->crit("Failed to create user ".$email .": " .$message);
                }
            }
        }

        if ($self->Id) {
            return($self->Id, $message);
        }
        else {
            return(0, $message);
        }


    }

# }}}

# {{{ sub ValidateEmailAddress

=head2 ValidateEmailAddress ADDRESS

Returns true if the email address entered is not in use by another user or is 
undef or ''. Returns false if it's in use. 

=cut

sub ValidateEmailAddress {
    my $self  = shift;
    my $Value = shift;

    # if the email address is null, it's always valid
    return (1) if ( !$Value || $Value eq "" );

    my $TempUser = RT::User->new($RT::SystemUser);
    $TempUser->LoadByEmail($Value);

    if ( $TempUser->id && ( $TempUser->id != $self->id ) )
    {    # if we found a user with that address
            # it's invalid to set this user's address to it
        return (undef);
    }
    else {    #it's a valid email address
        return (1);
    }
}

# }}}

# {{{ sub CanonicalizeEmailAddress



=item CanonicalizeEmailAddress ADDRESS

# CanonicalizeEmailAddress converts email addresses into canonical form.
# it takes one email address in and returns the proper canonical
# form. You can dump whatever your proper local config is in here

=cut

sub CanonicalizeEmailAddress {
    my $self = shift;
    my $email = shift;
    # Example: the following rule would treat all email
    # coming from a subdomain as coming from second level domain
    # foo.com
    if ($RT::CanonicalizeEmailAddressMatch && $RT::CanonicalizeEmailAddressReplace ) {
        $email =~ s/$RT::CanonicalizeEmailAddressMatch/$RT::CanonicalizeEmailAddressReplace/gi;
    }
    return ($email);
}


# }}}

# {{{ sub CanonicalizeUserInfo



=item CanonicalizeUserInfo HASH of ARGS

# CanonicalizeUserInfo can convert all User->Create options.
# it takes a hashref of all the params sent to User->Create and
# returns that same hash, by default nothing is done.

# This function is intended to allow users to have their info looked up via
# an outside source and modified upon creation.

=cut

sub CanonicalizeUserInfo {
    my $self = shift;
    my $args = shift;
    my $success = 1;

    return ($success);
}


# }}}


# {{{ Password related functions

# {{{ sub SetRandomPassword

=head2 SetRandomPassword

Takes no arguments. Returns a status code and a new password or an error message.
If the status is 1, the second value returned is the new password.
If the status is anything else, the new value returned is the error code.

=cut

sub SetRandomPassword {
    my $self = shift;

    unless ( $self->CurrentUserCanModify('Password') ) {
        return ( 0, $self->loc("Permission Denied") );
    }


    my $min = ( $RT::MinimumPasswordLength > 6 ?  $RT::MinimumPasswordLength : 6);
    my $max = ( $RT::MinimumPasswordLength > 8 ?  $RT::MinimumPasswordLength : 8);

    my $pass = $self->GenerateRandomPassword( $min, $max) ;

    # If we have "notify user on 

    my ( $val, $msg ) = $self->SetPassword($pass);

    #If we got an error return the error.
    return ( 0, $msg ) unless ($val);

    #Otherwise, we changed the password, lets return it.
    return ( 1, $pass );

}

# }}}

# {{{ sub ResetPassword

=head2 ResetPassword

Returns status, [ERROR or new password].  Resets this user\'s password to
a randomly generated pronouncable password and emails them, using a 
global template called "RT_PasswordChange", which can be overridden
with global templates "RT_PasswordChange_Privileged" or "RT_PasswordChange_NonPrivileged" 
for privileged and Non-privileged users respectively.

=cut

sub ResetPassword {
    my $self = shift;

    unless ( $self->CurrentUserCanModify('Password') ) {
        return ( 0, $self->loc("Permission Denied") );
    }
    my ( $status, $pass ) = $self->SetRandomPassword();

    unless ($status) {
        return ( 0, "$pass" );
    }

    my $template = RT::Template->new( $self->CurrentUser );

    if ( $self->Privileged ) {
        $template->LoadGlobalTemplate('RT_PasswordChange_Privileged');
    }
    else {
        $template->LoadGlobalTemplate('RT_PasswordChange_NonPrivileged');
    }

    unless ( $template->Id ) {
        $template->LoadGlobalTemplate('RT_PasswordChange');
    }

    unless ( $template->Id ) {
        $RT::Logger->crit( "$self tried to send "
              . $self->Name
              . " a password reminder "
              . "but couldn't find a password change template" );
    }

    my $notification = RT::Action::SendPasswordEmail->new(
        TemplateObj => $template,
        Argument    => $pass
    );

    $notification->SetHeader( 'To', $self->EmailAddress );

    my ($ret);
    $ret = $notification->Prepare();
    if ($ret) {
        $ret = $notification->Commit();
    }

    if ($ret) {
        return ( 1, $self->loc('New password notification sent') );
    }
    else {
        return ( 0, $self->loc('Notification could not be sent') );
    }

}

# }}}

# {{{ sub GenerateRandomPassword

=head2 GenerateRandomPassword MIN_LEN and MAX_LEN

Returns a random password between MIN_LEN and MAX_LEN characters long.

=cut

sub GenerateRandomPassword {
    my $self       = shift;
    my $min_length = shift;
    my $max_length = shift;

    #This code derived from mpw.pl, a bit of code with a sordid history
    # Its notes: 

    # Perl cleaned up a bit by Jesse Vincent 1/14/2001.
    # Converted to perl from C by Marc Horowitz, 1/20/2000.
    # Converted to C from Multics PL/I by Bill Sommerfeld, 4/21/86.
    # Original PL/I version provided by Jerry Saltzer.

    my ( $frequency, $start_freq, $total_sum, $row_sums );

    #When munging characters, we need to know where to start counting letters from
    my $a = ord('a');

    # frequency of English digraphs (from D Edwards 1/27/66) 
    $frequency = [
        [
            4, 20, 28, 52, 2,  11,  28, 4,  32, 4, 6, 62, 23, 167,
            2, 14, 0,  83, 76, 127, 7,  25, 8,  1, 9, 1
        ],    # aa - az
        [
            13, 0, 0, 0,  55, 0, 0,  0, 8, 2, 0,  22, 0, 0,
            11, 0, 0, 15, 4,  2, 13, 0, 0, 0, 15, 0
        ],    # ba - bz
        [
            32, 0, 7, 1,  69, 0,  0,  33, 17, 0, 10, 9, 1, 0,
            50, 3, 0, 10, 0,  28, 11, 0,  0,  0, 3,  0
        ],    # ca - cz
        [
            40, 16, 9, 5,  65, 18, 3,  9, 56, 0, 1, 4, 15, 6,
            16, 4,  0, 21, 18, 53, 19, 5, 15, 0, 3, 0
        ],    # da - dz
        [
            84, 20, 55, 125, 51, 40, 19, 16,  50,  1,
            4,  55, 54, 146, 35, 37, 6,  191, 149, 65,
            9,  26, 21, 12,  5,  0
        ],    # ea - ez
        [
            19, 3, 5, 1,  19, 21, 1, 3, 30, 2, 0, 11, 1, 0,
            51, 0, 0, 26, 8,  47, 6, 3, 3,  0, 2, 0
        ],    # fa - fz
        [
            20, 4, 3, 2,  35, 1,  3, 15, 18, 0, 0, 5, 1, 4,
            21, 1, 1, 20, 9,  21, 9, 0,  5,  0, 1, 0
        ],    # ga - gz
        [
            101, 1, 3, 0, 270, 5,  1, 6, 57, 0, 0, 0, 3, 2,
            44,  1, 0, 3, 10,  18, 6, 0, 5,  0, 3, 0
        ],    # ha - hz
        [
            40, 7,  51, 23, 25, 9,   11, 3,  0, 0, 2, 38, 25, 202,
            56, 12, 1,  46, 79, 117, 1,  22, 0, 4, 0, 3
        ],    # ia - iz
        [
            3, 0, 0, 0, 5, 0, 0, 0, 1, 0, 0, 0, 0, 0,
            4, 0, 0, 0, 0, 0, 3, 0, 0, 0, 0, 0
        ],    # ja - jz
        [
            1, 0, 0, 0, 11, 0, 0, 0, 13, 0, 0, 0, 0, 2,
            0, 0, 0, 0, 6,  2, 1, 0, 2,  0, 1, 0
        ],    # ka - kz
        [
            44, 2, 5, 12, 62, 7,  5, 2, 42, 1, 1,  53, 2, 2,
            25, 1, 1, 2,  16, 23, 9, 0, 1,  0, 33, 0
        ],    # la - lz
        [
            52, 14, 1, 0, 64, 0, 0, 3, 37, 0, 0, 0, 7, 1,
            17, 18, 1, 2, 12, 3, 8, 0, 1,  0, 2, 0
        ],    # ma - mz
        [
            42, 10, 47, 122, 63, 19, 106, 12, 30, 1,
            6,  6,  9,  7,   54, 7,  1,   7,  44, 124,
            6,  1,  15, 0,   12, 0
        ],    # na - nz
        [
            7,  12, 14, 17, 5,  95, 3,  5,  14, 0, 0, 19, 41, 134,
            13, 23, 0,  91, 23, 42, 55, 16, 28, 0, 4, 1
        ],    # oa - oz
        [
            19, 1, 0, 0,  37, 0, 0, 4, 8, 0, 0, 15, 1, 0,
            27, 9, 0, 33, 14, 7, 6, 0, 0, 0, 0, 0
        ],    # pa - pz
        [
            0, 0, 0, 0, 0, 0, 0,  0, 0, 0, 0, 0, 0, 0,
            0, 0, 0, 0, 0, 0, 17, 0, 0, 0, 0, 0
        ],    # qa - qz
        [
            83, 8, 16, 23, 169, 4,  8, 8,  77, 1, 10, 5, 26, 16,
            60, 4, 0,  24, 37,  55, 6, 11, 4,  0, 28, 0
        ],    # ra - rz
        [
            65, 9,  17, 9, 73, 13,  1,  47, 75, 3, 0, 7, 11, 12,
            56, 17, 6,  9, 48, 116, 35, 1,  28, 0, 4, 0
        ],    # sa - sz
        [
            57, 22, 3,  1, 76, 5, 2, 330, 126, 1,
            0,  14, 10, 6, 79, 7, 0, 49,  50,  56,
            21, 2,  27, 0, 24, 0
        ],    # ta - tz
        [
            11, 5,  9, 6,  9,  1,  6, 0, 9, 0, 1, 19, 5, 31,
            1,  15, 0, 47, 39, 31, 0, 3, 0, 0, 0, 0
        ],    # ua - uz
        [
            7, 0, 0, 0, 72, 0, 0, 0, 28, 0, 0, 0, 0, 0,
            5, 0, 0, 0, 0,  0, 0, 0, 0,  0, 3, 0
        ],    # va - vz
        [
            36, 1, 1, 0, 38, 0, 0, 33, 36, 0, 0, 4, 1, 8,
            15, 0, 0, 0, 4,  2, 0, 0,  1,  0, 0, 0
        ],    # wa - wz
        [
            1, 0, 2, 0, 0, 1, 0, 0, 3, 0, 0, 0, 0, 0,
            1, 5, 0, 0, 0, 3, 0, 0, 1, 0, 0, 0
        ],    # xa - xz
        [
            14, 5, 4, 2, 7,  12, 12, 6, 10, 0, 0, 3, 7, 5,
            17, 3, 0, 4, 16, 30, 0,  0, 5,  0, 0, 0
        ],    # ya - yz
        [
            1, 0, 0, 0, 4, 0, 0, 0, 0, 0, 0, 0, 0, 0,
            0, 0, 0, 0, 0, 0, 0, 0, 0, 0, 0, 0
        ]
    ];    # za - zz

    #We need to know the totals for each row 
    $row_sums = [
        map {
            my $sum = 0;
            map { $sum += $_ } @$_;
            $sum;
          } @$frequency
    ];

    #Frequency with which a given letter starts a word.
    $start_freq = [
        1299, 425, 725, 271, 375, 470, 93, 223, 1009, 24,
        20,   355, 379, 319, 823, 618, 21, 317, 962,  1991,
        271,  104, 516, 6,   16,  14
    ];

    $total_sum = 0;
    map { $total_sum += $_ } @$start_freq;

    my $length = $min_length + int( rand( $max_length - $min_length ) );

    my $char = $self->_GenerateRandomNextChar( $total_sum, $start_freq );
    my @word = ( $char + $a );
    for ( 2 .. $length ) {
        $char =
          $self->_GenerateRandomNextChar( $row_sums->[$char],
            $frequency->[$char] );
        push ( @word, $char + $a );
    }

    #Return the password
    return pack( "C*", @word );

}

#A private helper function for RandomPassword
# Takes a row summary and a frequency chart for the next character to be searched
sub _GenerateRandomNextChar {
    my $self = shift;
    my ( $all, $freq ) = @_;
    my ( $pos, $i );

    for ( $pos = int( rand($all) ), $i = 0 ;
        $pos >= $freq->[$i] ;
        $pos -= $freq->[$i], $i++ )
    {
    }

    return ($i);
}

# }}}

# {{{ sub SetPassword

=head2 SetPassword

Takes a string. Checks the string's length and sets this user's password 
to that string.

=cut

sub SetPassword {
    my $self     = shift;
    my $password = shift;

    unless ( $self->CurrentUserCanModify('Password') ) {
        return ( 0, $self->loc('Permission Denied') );
    }

    if ( !$password ) {
        return ( 0, $self->loc("No password set") );
    }
    elsif ( length($password) < $RT::MinimumPasswordLength ) {
        return ( 0, $self->loc("Password needs to be at least [_1] characters long", $RT::MinimumPasswordLength) );
    }
    else {
        $password = $self->_GeneratePassword($password);
        my ( $val, $msg ) = $self->SUPER::SetPassword($password);
        if ($val) {
            return ( 1, $self->loc("Password changed") );
        }
        else {
            return ( $val, $msg );
        }
    }

}

=head2 _GeneratePassword PASSWORD

returns an MD5 hash of the password passed in, in hexadecimal encoding.

=cut

sub _GeneratePassword {
    my $self = shift;
    my $password = shift;

    my $md5 = Digest::MD5->new();
    $md5->add($password);
    return ($md5->hexdigest);

}

=head2 _GeneratePasswordBase64 PASSWORD

returns an MD5 hash of the password passed in, in base64 encoding
(obsoleted now).

=cut

sub _GeneratePasswordBase64 {
    my $self = shift;
    my $password = shift;

    my $md5 = Digest::MD5->new();
    $md5->add($password);
    return ($md5->b64digest);

}

# }}}

# {{{ sub IsPassword 

=head2 IsPassword

Returns true if the passed in value is this user's password.
Returns undef otherwise.

=cut

sub IsPassword {
    my $self  = shift;
    my $value = shift;

    #TODO there isn't any apparent way to legitimately ACL this

    # RT does not allow null passwords 
    if ( ( !defined($value) ) or ( $value eq '' ) ) {
        return (undef);
    }

   if ( $self->PrincipalObj->Disabled ) {
        $RT::Logger->info(
            "Disabled user " . $self->Name . " tried to log in" );
        return (undef);
    }

    if ( ($self->__Value('Password') eq '') || 
         ($self->__Value('Password') eq undef) )  {
        return(undef);
     }

    # generate an md5 password 
    if ($self->_GeneratePassword($value) eq $self->__Value('Password')) {
        return(1);
    }

    #  if it's a historical password we say ok.
    if ($self->__Value('Password') eq crypt($value, $self->__Value('Password'))
        or $self->_GeneratePasswordBase64($value) eq $self->__Value('Password'))
    {
        # ...but upgrade the legacy password inplace.
        $self->SUPER::SetPassword( $self->_GeneratePassword($value) );
        return(1);
    }

    # no password check has succeeded. get out

    return (undef);
}

# }}}

# }}}

# {{{ sub SetDisabled

=head2 Sub SetDisabled

Toggles the user's disabled flag.
If this flag is
set, all password checks for this user will fail. All ACL checks for this
user will fail. The user will appear in no user listings.

=cut 

# }}}

sub SetDisabled {
    my $self = shift;
    unless ( $self->CurrentUser->HasRight(Right => 'AdminUsers', Object => $RT::System) ) {
        return (0, $self->loc('Permission Denied'));
    }
    return $self->PrincipalObj->SetDisabled(@_);
}

sub Disabled {
    my $self = shift;
    return $self->PrincipalObj->Disabled(@_);
}


# {{{ Principal related routines

=head2 PrincipalObj 

Returns the principal object for this user. returns an empty RT::Principal
if there's no principal object matching this user. 
The response is cached. PrincipalObj should never ever change.

=begin testing

ok(my $u = RT::User->new($RT::SystemUser));
ok($u->Load(1), "Loaded the first user");
ok($u->PrincipalObj->ObjectId == 1, "user 1 is the first principal");
is($u->PrincipalObj->PrincipalType, 'User' , "Principal 1 is a user, not a group");

=end testing

=cut


sub PrincipalObj {
    my $self = shift;
    unless ($self->{'PrincipalObj'} && 
            ($self->{'PrincipalObj'}->ObjectId == $self->Id) &&
            ($self->{'PrincipalObj'}->PrincipalType eq 'User')) {

            $self->{'PrincipalObj'} = RT::Principal->new($self->CurrentUser);
            $self->{'PrincipalObj'}->LoadByCols('ObjectId' => $self->Id,
                                                'PrincipalType' => 'User') ;
            }
    return($self->{'PrincipalObj'});
}


=head2 PrincipalId  

Returns this user's PrincipalId

=cut

sub PrincipalId {
    my $self = shift;
    return $self->Id;
}

# }}}



# {{{ sub HasGroupRight

=head2 HasGroupRight

Takes a paramhash which can contain
these items:
    GroupObj => RT::Group or Group => integer
    Right => 'Right' 


Returns 1 if this user has the right specified in the paramhash for the Group
passed in.

Returns undef if they don't.

=cut

sub HasGroupRight {
    my $self = shift;
    my %args = (
        GroupObj    => undef,
        Group       => undef,
        Right       => undef,
        @_
    );


    if ( defined $args{'Group'} ) {
        $args{'GroupObj'} = RT::Group->new( $self->CurrentUser );
        $args{'GroupObj'}->Load( $args{'Group'} );
    }

    # {{{ Validate and load up the GroupId
    unless ( ( defined $args{'GroupObj'} ) and ( $args{'GroupObj'}->Id ) ) {
        return undef;
    }

    # }}}


    # Figure out whether a user has the right we're asking about.
    my $retval = $self->HasRight(
        Object => $args{'GroupObj'},
        Right     => $args{'Right'},
    );

    return ($retval);


}

# }}}

# {{{ sub Rights testing

=head2 Rights testing


=begin testing

my $root = RT::User->new($RT::SystemUser);
$root->Load('root');
ok($root->Id, "Found the root user");
my $rootq = RT::Queue->new($root);
$rootq->Load(1);
ok($rootq->Id, "Loaded the first queue");

ok ($rootq->CurrentUser->HasRight(Right=> 'CreateTicket', Object => $rootq), "Root can create tickets");

my $new_user = RT::User->new($RT::SystemUser);
my ($id, $msg) = $new_user->Create(Name => 'ACLTest'.$$);

ok ($id, "Created a new user for acl test $msg");

my $q = RT::Queue->new($new_user);
$q->Load(1);
ok($q->Id, "Loaded the first queue");


ok (!$q->CurrentUser->HasRight(Right => 'CreateTicket', Object => $q), "Some random user doesn't have the right to create tickets");
ok (my ($gval, $gmsg) = $new_user->PrincipalObj->GrantRight( Right => 'CreateTicket', Object => $q), "Granted the random user the right to create tickets");
ok ($gval, "Grant succeeded - $gmsg");


ok ($q->CurrentUser->HasRight(Right => 'CreateTicket', Object => $q), "The user can create tickets after we grant him the right");
ok (my ($gval, $gmsg) = $new_user->PrincipalObj->RevokeRight( Right => 'CreateTicket', Object => $q), "revoked the random user the right to create tickets");
ok ($gval, "Revocation succeeded - $gmsg");
ok (!$q->CurrentUser->HasRight(Right => 'CreateTicket', Object => $q), "The user can't create tickets anymore");





# Create a ticket in the queue
my $new_tick = RT::Ticket->new($RT::SystemUser);
my ($tickid, $tickmsg) = $new_tick->Create(Subject=> 'ACL Test', Queue => 'General');
ok($tickid, "Created ticket: $tickid");
# Make sure the user doesn't have the right to modify tickets in the queue
ok (!$new_user->HasRight( Object => $new_tick, Right => 'ModifyTicket'), "User can't modify the ticket without group membership");
# Create a new group
my $group = RT::Group->new($RT::SystemUser);
$group->CreateUserDefinedGroup(Name => 'ACLTest'.$$);
ok($group->Id, "Created a new group Ok");
# Grant a group the right to modify tickets in a queue
ok(my ($gv,$gm) = $group->PrincipalObj->GrantRight( Object => $q, Right => 'ModifyTicket'),"Granted the group the right to modify tickets");
ok($gv,"Grant succeeed - $gm");
# Add the user to the group
ok( my ($aid, $amsg) = $group->AddMember($new_user->PrincipalId), "Added the member to the group");
ok ($aid, "Member added to group: $amsg");
# Make sure the user does have the right to modify tickets in the queue
ok ($new_user->HasRight( Object => $new_tick, Right => 'ModifyTicket'), "User can modify the ticket with group membership");


# Remove the user from the group
ok( my ($did, $dmsg) = $group->DeleteMember($new_user->PrincipalId), "Deleted the member from the group");
ok ($did,"Deleted the group member: $dmsg");
# Make sure the user doesn't have the right to modify tickets in the queue
ok (!$new_user->HasRight( Object => $new_tick, Right => 'ModifyTicket'), "User can't modify the ticket without group membership");


my $q_as_system = RT::Queue->new($RT::SystemUser);
$q_as_system->Load(1);
ok($q_as_system->Id, "Loaded the first queue");

# Create a ticket in the queue
my $new_tick2 = RT::Ticket->new($RT::SystemUser);
my ($tick2id, $tickmsg) = $new_tick2->Create(Subject=> 'ACL Test 2', Queue =>$q_as_system->Id);
ok($tick2id, "Created ticket: $tick2id");
is($new_tick2->QueueObj->id, $q_as_system->Id, "Created a new ticket in queue 1");


# make sure that the user can't do this without subgroup membership
ok (!$new_user->HasRight( Object => $new_tick2, Right => 'ModifyTicket'), "User can't modify the ticket without group membership");

# Create a subgroup
my $subgroup = RT::Group->new($RT::SystemUser);
$subgroup->CreateUserDefinedGroup(Name => 'Subgrouptest',$$);
ok($subgroup->Id, "Created a new group ".$subgroup->Id."Ok");
#Add the subgroup as a subgroup of the group
my ($said, $samsg) =  $group->AddMember($subgroup->PrincipalId);
ok ($said, "Added the subgroup as a member of the group");
# Add the user to a subgroup of the group

my ($usaid, $usamsg) =  $subgroup->AddMember($new_user->PrincipalId);
ok($usaid,"Added the user ".$new_user->Id."to the subgroup");
# Make sure the user does have the right to modify tickets in the queue
ok ($new_user->HasRight( Object => $new_tick2, Right => 'ModifyTicket'), "User can modify the ticket with subgroup membership");

#  {{{ Deal with making sure that members of subgroups of a disabled group don't have rights

my ($id, $msg);
($id, $msg) =  $group->SetDisabled(1);
ok ($id,$msg);
ok (!$new_user->HasRight( Object => $new_tick2, Right => 'ModifyTicket'), "User can't modify the ticket when the group ".$group->Id. " is disabled");
 ($id, $msg) =  $group->SetDisabled(0);
ok($id,$msg);
# Test what happens when we disable the group the user is a member of directly

($id, $msg) =  $subgroup->SetDisabled(1);
 ok ($id,$msg);
ok (!$new_user->HasRight( Object => $new_tick2, Right => 'ModifyTicket'), "User can't modify the ticket when the group ".$subgroup->Id. " is disabled");
 ($id, $msg) =  $subgroup->SetDisabled(0);
 ok ($id,$msg);
ok ($new_user->HasRight( Object => $new_tick2, Right => 'ModifyTicket'), "User can modify the ticket without group membership");

# }}}


my ($usrid, $usrmsg) =  $subgroup->DeleteMember($new_user->PrincipalId);
ok($usrid,"removed the user from the group - $usrmsg");
# Make sure the user doesn't have the right to modify tickets in the queue
ok (!$new_user->HasRight( Object => $new_tick2, Right => 'ModifyTicket'), "User can't modify the ticket without group membership");

#revoke the right to modify tickets in a queue
ok(($gv,$gm) = $group->PrincipalObj->RevokeRight( Object => $q, Right => 'ModifyTicket'),"Granted the group the right to modify tickets");
ok($gv,"revoke succeeed - $gm");

# {{{ Test the user's right to modify a ticket as a _queue_ admincc for a right granted at the _queue_ level

# Grant queue admin cc the right to modify ticket in the queue 
ok(my ($qv,$qm) = $q_as_system->AdminCc->PrincipalObj->GrantRight( Object => $q_as_system, Right => 'ModifyTicket'),"Granted the queue adminccs the right to modify tickets");
ok($qv, "Granted the right successfully - $qm");

# Add the user as a queue admincc
ok ((my $add_id, $add_msg) = $q_as_system->AddWatcher(Type => 'AdminCc', PrincipalId => $new_user->PrincipalId)  , "Added the new user as a queue admincc");
ok ($add_id, "the user is now a queue admincc - $add_msg");

# Make sure the user does have the right to modify tickets in the queue
ok ($new_user->HasRight( Object => $new_tick2, Right => 'ModifyTicket'), "User can modify the ticket as an admincc");
# Remove the user from the role  group
ok ((my $del_id, $del_msg) = $q_as_system->DeleteWatcher(Type => 'AdminCc', PrincipalId => $new_user->PrincipalId)  , "Deleted the new user as a queue admincc");

# Make sure the user doesn't have the right to modify tickets in the queue
ok (!$new_user->HasRight( Object => $new_tick2, Right => 'ModifyTicket'), "User can't modify the ticket without group membership");

# }}}

# {{{ Test the user's right to modify a ticket as a _ticket_ admincc with the right granted at the _queue_ level

# Add the user as a ticket admincc
ok ((my $uadd_id, $uadd_msg) = $new_tick2->AddWatcher(Type => 'AdminCc', PrincipalId => $new_user->PrincipalId)  , "Added the new user as a queue admincc");
ok ($add_id, "the user is now a queue admincc - $add_msg");

# Make sure the user does have the right to modify tickets in the queue
ok ($new_user->HasRight( Object => $new_tick2, Right => 'ModifyTicket'), "User can modify the ticket as an admincc");

# Remove the user from the role  group
ok ((my $del_id, $del_msg) = $new_tick2->DeleteWatcher(Type => 'AdminCc', PrincipalId => $new_user->PrincipalId)  , "Deleted the new user as a queue admincc");

# Make sure the user doesn't have the right to modify tickets in the queue
ok (!$new_user->HasRight( Object => $new_tick2, Right => 'ModifyTicket'), "User can't modify the ticket without group membership");


# Revoke the right to modify ticket in the queue 
ok(my ($rqv,$rqm) = $q_as_system->AdminCc->PrincipalObj->RevokeRight( Object => $q_as_system, Right => 'ModifyTicket'),"Revokeed the queue adminccs the right to modify tickets");
ok($rqv, "Revoked the right successfully - $rqm");

# }}}



# {{{ Test the user's right to modify a ticket as a _queue_ admincc for a right granted at the _system_ level

# Before we start Make sure the user does not have the right to modify tickets in the queue
ok (!$new_user->HasRight( Object => $new_tick2, Right => 'ModifyTicket'), "User can not modify the ticket without it being granted");
ok (!$new_user->HasRight( Object => $new_tick2->QueueObj, Right => 'ModifyTicket'), "User can not modify tickets in the queue without it being granted");

# Grant queue admin cc the right to modify ticket in the queue 
ok(my ($qv,$qm) = $q_as_system->AdminCc->PrincipalObj->GrantRight( Object => $RT::System, Right => 'ModifyTicket'),"Granted the queue adminccs the right to modify tickets");
ok($qv, "Granted the right successfully - $qm");

# Make sure the user can't modify the ticket before they're added as a watcher
ok (!$new_user->HasRight( Object => $new_tick2, Right => 'ModifyTicket'), "User can not modify the ticket without being an admincc");
ok (!$new_user->HasRight( Object => $new_tick2->QueueObj, Right => 'ModifyTicket'), "User can not modify tickets in the queue without being an admincc");

# Add the user as a queue admincc
ok ((my $add_id, $add_msg) = $q_as_system->AddWatcher(Type => 'AdminCc', PrincipalId => $new_user->PrincipalId)  , "Added the new user as a queue admincc");
ok ($add_id, "the user is now a queue admincc - $add_msg");

# Make sure the user does have the right to modify tickets in the queue
ok ($new_user->HasRight( Object => $new_tick2, Right => 'ModifyTicket'), "User can modify the ticket as an admincc");
ok ($new_user->HasRight( Object => $new_tick2->QueueObj, Right => 'ModifyTicket'), "User can modify tickets in the queue as an admincc");
# Remove the user from the role  group
ok ((my $del_id, $del_msg) = $q_as_system->DeleteWatcher(Type => 'AdminCc', PrincipalId => $new_user->PrincipalId)  , "Deleted the new user as a queue admincc");

# Make sure the user doesn't have the right to modify tickets in the queue
ok (!$new_user->HasRight( Object => $new_tick2, Right => 'ModifyTicket'), "User can't modify the ticket without group membership");
ok (!$new_user->HasRight( Object => $new_tick2->QueueObj, Right => 'ModifyTicket'), "User can't modify tickets in the queue without group membership");

# }}}

# {{{ Test the user's right to modify a ticket as a _ticket_ admincc with the right granted at the _queue_ level

ok (!$new_user->HasRight( Object => $new_tick2, Right => 'ModifyTicket'), "User can not modify the ticket without being an admincc");
ok (!$new_user->HasRight( Object => $new_tick2->QueueObj, Right => 'ModifyTicket'), "User can not modify tickets in the queue obj without being an admincc");


# Add the user as a ticket admincc
ok ((my $uadd_id, $uadd_msg) = $new_tick2->AddWatcher(Type => 'AdminCc', PrincipalId => $new_user->PrincipalId)  , "Added the new user as a queue admincc");
ok ($add_id, "the user is now a queue admincc - $add_msg");

# Make sure the user does have the right to modify tickets in the queue
ok ($new_user->HasRight( Object => $new_tick2, Right => 'ModifyTicket'), "User can modify the ticket as an admincc");
ok (!$new_user->HasRight( Object => $new_tick2->QueueObj, Right => 'ModifyTicket'), "User can not modify tickets in the queue obj being only a ticket admincc");

# Remove the user from the role  group
ok ((my $del_id, $del_msg) = $new_tick2->DeleteWatcher(Type => 'AdminCc', PrincipalId => $new_user->PrincipalId)  , "Deleted the new user as a queue admincc");

# Make sure the user doesn't have the right to modify tickets in the queue
ok (!$new_user->HasRight( Object => $new_tick2, Right => 'ModifyTicket'), "User can't modify the ticket without being an admincc");
ok (!$new_user->HasRight( Object => $new_tick2->QueueObj, Right => 'ModifyTicket'), "User can not modify tickets in the queue obj without being an admincc");


# Revoke the right to modify ticket in the queue 
ok(my ($rqv,$rqm) = $q_as_system->AdminCc->PrincipalObj->RevokeRight( Object => $RT::System, Right => 'ModifyTicket'),"Revokeed the queue adminccs the right to modify tickets");
ok($rqv, "Revoked the right successfully - $rqm");

# }}}




# Grant "privileged users" the system right to create users
# Create a privileged user.
# have that user create another user
# Revoke the right for privileged users to create users
# have the privileged user try to create another user and fail the ACL check

=end testing

=cut

# }}}


# {{{ sub HasRight

=head2 sub HasRight

Shim around PrincipalObj->HasRight. See RT::Principal

=cut

sub HasRight {

    my $self = shift;
    return $self->PrincipalObj->HasRight(@_);
}

# }}}

# {{{ sub CurrentUserCanModify

=head2 CurrentUserCanModify RIGHT

If the user has rights for this object, either because
he has 'AdminUsers' or (if he\'s trying to edit himself and the right isn\'t an 
admin right) 'ModifySelf', return 1. otherwise, return undef.

=cut

sub CurrentUserCanModify {
    my $self  = shift;
    my $right = shift;

    if ( $self->CurrentUser->HasRight(Right => 'AdminUsers', Object => $RT::System) ) {
        return (1);
    }

    #If the field is marked as an "administrators only" field, 
    # don\'t let the user touch it.
    elsif ( $self->_Accessible( $right, 'admin' ) ) {
        return (undef);
    }

    #If the current user is trying to modify themselves
    elsif ( ( $self->id == $self->CurrentUser->id )
        and ( $self->CurrentUser->HasRight(Right => 'ModifySelf', Object => $RT::System) ) )
    {
        return (1);
    }

    #If we don\'t have a good reason to grant them rights to modify
    # by now, they lose
    else {
        return (undef);
    }

}

# }}}

# {{{ sub CurrentUserHasRight

=head2 CurrentUserHasRight
  
  Takes a single argument. returns 1 if $Self->CurrentUser
  has the requested right. returns undef otherwise

=cut

sub CurrentUserHasRight {
    my $self  = shift;
    my $right = shift;

    return ( $self->CurrentUser->HasRight(Right => $right, Object => $RT::System) );
}

sub _PrefName {
    my $name = shift;
    if (ref $name) {
	$name = ref ($name).'-'.$name->Id;
    }

    return 'Pref-'.$name;
}

# {{{ sub Preferences

=head2 Preferences NAME/OBJ DEFAULT

  Obtain user preferences associated with given object or name.
  Returns DEFAULT if no preferences found.  If DEFAULT is a hashref,
  override the entries with user preferences.

=cut

sub Preferences {
    my $self  = shift;
    my $name = _PrefName (shift);
    my $default = shift;

    my $attr = RT::Attribute->new ($self->CurrentUser);
    $attr->LoadByNameAndObject (Object => $self, Name => $name);

    my $content = $attr->Id ? $attr->Content : undef;
    if (ref ($content) eq 'HASH') {
	if (ref ($default) eq 'HASH') {
	    for (keys %$default) {
		exists $content->{$_} or $content->{$_} = $default->{$_};
	    }
	}
	elsif (defined $default) {
	    $RT::Logger->error("Preferences $name for user".$self->Id." is hash but default is not");
	}
	return $content;
    }
    else {
	return defined $content ? $content : $default;
    }
}

# }}}

<<<<<<< HEAD
# {{{ sub _CleanupInvalidDelegations

=head2 sub _CleanupInvalidDelegations { InsideTransaction => undef }

Revokes all ACE entries delegated by this user which are inconsistent
with their current delegation rights.  Does not perform permission
checks.  Should only ever be called from inside the RT library.

If called from inside a transaction, specify a true value for the
InsideTransaction parameter.

Returns a true value if the deletion succeeded; returns a false value
and logs an internal error if the deletion fails (should not happen).

=cut

# XXX Currently there is a _CleanupInvalidDelegations method in both
# RT::User and RT::Group.  If the recursive cleanup call for groups is
# ever unrolled and merged, this code will probably want to be
# factored out into RT::Principal.

sub _CleanupInvalidDelegations {
    my $self = shift;
    my %args = ( InsideTransaction => undef,
		  @_ );

    unless ( $self->Id ) {
	$RT::Logger->warning("User not loaded.");
	return (undef);
    }

    my $in_trans = $args{InsideTransaction};

    return(1) if ($self->HasRight(Right => 'DelegateRights',
				  Object => $RT::System));

    # Look up all delegation rights currently posessed by this user.
    my $deleg_acl = RT::ACL->new($RT::SystemUser);
    $deleg_acl->LimitToPrincipal(Type => 'User',
				 Id => $self->PrincipalId,
				 IncludeGroupMembership => 1);
    $deleg_acl->Limit( FIELD => 'RightName',
		       OPERATOR => '=',
		       VALUE => 'DelegateRights' );
    my @allowed_deleg_objects = map {$_->Object()}
	@{$deleg_acl->ItemsArrayRef()};

    # Look up all rights delegated by this principal which are
    # inconsistent with the allowed delegation objects.
    my $acl_to_del = RT::ACL->new($RT::SystemUser);
    $acl_to_del->DelegatedBy(Id => $self->Id);
    foreach (@allowed_deleg_objects) {
	$acl_to_del->LimitNotObject($_);
    }

    # Delete all disallowed delegations
    while ( my $ace = $acl_to_del->Next() ) {
	my $ret = $ace->_Delete(InsideTransaction => 1);
	unless ($ret) {
	    $RT::Handle->Rollback() unless $in_trans;
	    $RT::Logger->warning("Couldn't delete delegated ACL entry ".$ace->Id);
	    return (undef);
	}
    }

    $RT::Handle->Commit() unless $in_trans;
    return (1);
}

# }}}

=======
>>>>>>> d8c6e5f7
# {{{ sub SetPreferences

=head2 SetPreferences NAME/OBJ VALUE

  Set user preferences associated with given object or name.

=cut

sub SetPreferences {
    my $self  = shift;
    my $name = _PrefName (shift);
    my $value = shift;
    my $attr = RT::Attribute->new ($self->CurrentUser);
    $attr->LoadByNameAndObject (Object => $self, Name => $name);
    if ($attr->Id) {
	return $attr->SetContent ($value);
    }
    else {
	return $self->AddAttribute ( Name => $name, Content => $value );
    }
}

# }}}

# {{{ sub _CleanupInvalidDelegations

=head2 sub _CleanupInvalidDelegations { InsideTransaction => undef }

Revokes all ACE entries delegated by this user which are inconsistent
with their current delegation rights.  Does not perform permission
checks.  Should only ever be called from inside the RT library.

If called from inside a transaction, specify a true value for the
InsideTransaction parameter.

Returns a true value if the deletion succeeded; returns a false value
and logs an internal error if the deletion fails (should not happen).

=cut

# XXX Currently there is a _CleanupInvalidDelegations method in both
# RT::User and RT::Group.  If the recursive cleanup call for groups is
# ever unrolled and merged, this code will probably want to be
# factored out into RT::Principal.

sub _CleanupInvalidDelegations {
    my $self = shift;
    my %args = ( InsideTransaction => undef,
		  @_ );

    unless ( $self->Id ) {
	$RT::Logger->warning("User not loaded.");
	return (undef);
    }

    my $in_trans = $args{InsideTransaction};

    return(1) if ($self->HasRight(Right => 'DelegateRights',
				  Object => $RT::System));

    # Look up all delegation rights currently posessed by this user.
    my $deleg_acl = RT::ACL->new($RT::SystemUser);
    $deleg_acl->LimitToPrincipal(Type => 'User',
				 Id => $self->PrincipalId,
				 IncludeGroupMembership => 1);
    $deleg_acl->Limit( FIELD => 'RightName',
		       OPERATOR => '=',
		       VALUE => 'DelegateRights' );
    my @allowed_deleg_objects = map {$_->Object()}
	@{$deleg_acl->ItemsArrayRef()};

    # Look up all rights delegated by this principal which are
    # inconsistent with the allowed delegation objects.
    my $acl_to_del = RT::ACL->new($RT::SystemUser);
    $acl_to_del->DelegatedBy(Id => $self->Id);
    foreach (@allowed_deleg_objects) {
	$acl_to_del->LimitNotObject($_);
    }

    # Delete all disallowed delegations
    while ( my $ace = $acl_to_del->Next() ) {
	my $ret = $ace->_Delete(InsideTransaction => 1);
	unless ($ret) {
	    $RT::Handle->Rollback() unless $in_trans;
	    $RT::Logger->warning("Couldn't delete delegated ACL entry ".$ace->Id);
	    return (undef);
	}
    }

    $RT::Handle->Commit() unless $in_trans;
    return (1);
}

# }}}

# {{{ sub _Set

sub _Set {
    my $self = shift;

    my %args = (
        Field => undef,
        Value => undef,
	TransactionType   => 'Set',
	RecordTransaction => 1,
        @_
    );

    # Nobody is allowed to futz with RT_System or Nobody 

    if ( ($self->Id == $RT::SystemUser->Id )  || 
         ($self->Id == $RT::Nobody->Id)) {
        return ( 0, $self->loc("Can not modify system users") );
    }
    unless ( $self->CurrentUserCanModify( $args{'Field'} ) ) {
        return ( 0, $self->loc("Permission Denied") );
    }

    my $Old = $self->SUPER::_Value("$args{'Field'}");
    
    my ($ret, $msg) = $self->SUPER::_Set( Field => $args{'Field'},
					  Value => $args{'Value'} );
    
    #If we can't actually set the field to the value, don't record
    # a transaction. instead, get out of here.
    if ( $ret == 0 ) { return ( 0, $msg ); }

    if ( $args{'RecordTransaction'} == 1 ) {

        my ( $Trans, $Msg, $TransObj ) = $self->_NewTransaction(
                                               Type => $args{'TransactionType'},
                                               Field     => $args{'Field'},
                                               NewValue  => $args{'Value'},
                                               OldValue  => $Old,
                                               TimeTaken => $args{'TimeTaken'},
        );
        return ( $Trans, scalar $TransObj->BriefDescription );
    }
    else {
        return ( $ret, $msg );
    }
}

# }}}

# {{{ sub _Value 

=head2 _Value

Takes the name of a table column.
Returns its value as a string, if the user passes an ACL check

=cut

sub _Value {

    my $self  = shift;
    my $field = shift;

    #If the current user doesn't have ACLs, don't let em at it.  

    my @PublicFields = qw( Name EmailAddress Organization Disabled
      RealName NickName Gecos ExternalAuthId
      AuthSystem ExternalContactInfoId
      ContactInfoSystem );

    #if the field is public, return it.
    if ( $self->_Accessible( $field, 'public' ) ) {
        return ( $self->SUPER::_Value($field) );

    }

    #If the user wants to see their own values, let them
    # TODO figure ouyt a better way to deal with this
   elsif ( $self->CurrentUser->Id == $self->Id ) {
        return ( $self->SUPER::_Value($field) );
    }

    #If the user has the admin users right, return the field
    elsif ( $self->CurrentUser->HasRight(Right =>'AdminUsers', Object => $RT::System) ) {
        return ( $self->SUPER::_Value($field) );
    }
    else {
        return (undef);
    }

}

# }}}

sub BasicColumns {
    (
	[ Name => 'User Id' ],
	[ EmailAddress => 'Email' ],
	[ RealName => 'Name' ],
	[ Organization => 'Organization' ],
    );
}

1;

<|MERGE_RESOLUTION|>--- conflicted
+++ resolved
@@ -1626,7 +1626,30 @@
 
 # }}}
 
-<<<<<<< HEAD
+# {{{ sub SetPreferences
+
+=head2 SetPreferences NAME/OBJ VALUE
+
+  Set user preferences associated with given object or name.
+
+=cut
+
+sub SetPreferences {
+    my $self  = shift;
+    my $name = _PrefName (shift);
+    my $value = shift;
+    my $attr = RT::Attribute->new ($self->CurrentUser);
+    $attr->LoadByNameAndObject (Object => $self, Name => $name);
+    if ($attr->Id) {
+	return $attr->SetContent ($value);
+    }
+    else {
+	return $self->AddAttribute ( Name => $name, Content => $value );
+    }
+}
+
+# }}}
+
 # {{{ sub _CleanupInvalidDelegations
 
 =head2 sub _CleanupInvalidDelegations { InsideTransaction => undef }
@@ -1698,8 +1721,6 @@
 
 # }}}
 
-=======
->>>>>>> d8c6e5f7
 # {{{ sub SetPreferences
 
 =head2 SetPreferences NAME/OBJ VALUE
