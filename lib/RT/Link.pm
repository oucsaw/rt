--- conflicted
+++ resolved
@@ -151,35 +151,6 @@
                  @_ );
 
     my $base = RT::URI->new( $self->CurrentUser );
-<<<<<<< HEAD
-    $base->FromURI( $args{'Base'} );
-
-    unless ( $base->Resolver && $base->Scheme ) {
-        my $msg = $self->loc("Couldn't resolve base '[_1]' into a URI.", 
-                             $args{'Base'});
-        $RT::Logger->warning( "$self $msg" );
-
-        if (wantarray) {
-            return(undef, $msg);
-        } else {
-            return (undef);
-        }
-    }
-
-    my $target = RT::URI->new( $self->CurrentUser );
-    $target->FromURI( $args{'Target'} );
-
-    unless ( $target->Resolver ) {
-        my $msg = $self->loc("Couldn't resolve target '[_1]' into a URI.", 
-                             $args{'Target'});
-        $RT::Logger->warning( "$self $msg" );
-
-        if (wantarray) {
-            return(undef, $msg);
-        } else {
-            return (undef);
-        }
-=======
     unless ($base->FromURI( $args{'Base'} )) {
         my $msg = $self->loc("Couldn't resolve base '[_1]' into a URI.", $args{'Base'});
         $RT::Logger->warning( "$self $msg" );
@@ -191,7 +162,6 @@
         my $msg = $self->loc("Couldn't resolve target '[_1]' into a URI.", $args{'Target'});
         $RT::Logger->warning( "$self $msg" );
         return wantarray ? (undef, $msg) : undef;
->>>>>>> 4a6309a7
     }
 
     my $base_id   = 0;
