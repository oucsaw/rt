--- conflicted
+++ resolved
@@ -327,14 +327,8 @@
     if ( defined $args{'Due'} ) {
         $Due->Set( Format => 'ISO', Value => $args{'Due'} );
     }
-<<<<<<< HEAD
     elsif ( my $default = $QueueObj->DefaultValue('Due') ) {
         $Due->Set( Format => 'unknown', Value => $default );
-=======
-    elsif ( my $due_in = $QueueObj->DefaultDueIn ) {
-        $Due->Set( Format => 'ISO', Value => $Now->ISO );
-        $Due->AddDays( $due_in );
->>>>>>> 71089801
     }
 
     my $Starts = RT::Date->new( $self->CurrentUser );
