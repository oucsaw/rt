--- conflicted
+++ resolved
@@ -359,27 +359,16 @@
             ."only Q(uoted-printable) and B(ase64) are supported");
 	}
 
-	# now we have got a decoded subject, try to convert into the encoding
-<<<<<<< HEAD
-    unless ( $charset eq $enc ) {
-        my $orig_str = $enc_str;
-        eval { Encode::from_to( $enc_str, $charset, $enc, Encode::FB_CROAK ) };
-        if ($@) {
-            $enc_str = $orig_str;
-            $charset = _GuessCharset($enc_str);
-            Encode::from_to( $enc_str, $charset, $enc );
+        # now we have got a decoded subject, try to convert into the encoding
+        unless ( $charset eq $to_charset ) {
+            my $orig_str = $enc_str;
+            eval { Encode::from_to( $enc_str, $charset, $to_charset, Encode::FB_CROAK ) };
+            if ($@) {
+                $enc_str = $orig_str;
+                $charset = _GuessCharset( $enc_str );
+                Encode::from_to( $enc_str, $charset, $to_charset );
+            }
         }
-    }
-=======
-	unless ($charset eq $to_charset) {
-            local $@;
-	    eval { Encode::from_to($enc_str, $charset, $to_charset) };
-	    if ($@) {
-		$charset = _GuessCharset( $enc_str );
-		Encode::from_to($enc_str, $charset, $to_charset);
-	    }
-	}
->>>>>>> 5b9cc9cc
 
         # XXX TODO: RT doesn't currently do the right thing with mime-encoded headers
         # We _should_ be preserving them encoded until after parsing is completed and
