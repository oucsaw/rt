--- conflicted
+++ resolved
@@ -322,14 +322,9 @@
     my $to_charset = shift;
     my $field = shift || '';
 
-<<<<<<< HEAD
-    @_ = $str =~ m/(.*?)=\?([^?]+)\?([QqBb])\?([^?]+)\?=([^=]*)/gcs;
-=======
     my @list = $str =~ m/(.*?)=\?([^?]+)\?([QqBb])\?([^?]+)\?=([^=]*)/gcs;
-    return ($str) unless (@list);
->>>>>>> 0944cddc
-
-    if ( @_ ) {
+
+    if ( @list ) {
     # add everything that hasn't matched to the end of the latest
     # string in array this happen when we have 'key="=?encoded?="; key="plain"'
     $list[-1] .= substr($str, pos $str);
@@ -391,28 +386,31 @@
     }
 
 # handle filename*=ISO-8859-1''%74%E9%73%74%2E%74%78%74, see also rfc 2231
-    @_ = $str =~ m/(.*?\*=)([^']*?)'([^']*?)'(\S+)(.*?)(?=(?:\*=|$))/gcs;
-    if (@_) {
+    @list = $str =~ m/(.*?\*=)([^']*?)'([^']*?)'(\S+)(.*?)(?=(?:\*=|$))/gcs;
+    if (@list) {
         $str = '';
-        while (@_) {
+        while (@list) {
             my ( $prefix, $charset, $language, $enc_str, $trailing ) =
-              ( shift, shift, shift, shift, shift );
+              splice @list, 0, 5;
             $prefix =~ s/\*=$/=/; # remove the *
             $enc_str =~ s/%(\w{2})/chr hex $1/eg;
-            unless ( $charset eq $enc ) {
+            unless ( $charset eq $to_charset ) {
                 my $orig_str = $enc_str;
+                local $@;
                 eval {
-                    Encode::from_to( $enc_str, $charset, $enc,
+                    Encode::from_to( $enc_str, $charset, $to_charset,
                         Encode::FB_CROAK );
                 };
                 if ($@) {
                     $enc_str = $orig_str;
                     $charset = _GuessCharset($enc_str);
-                    Encode::from_to( $enc_str, $charset, $enc );
+                    Encode::from_to( $enc_str, $charset, $to_charset );
                 }
             }
             $enc_str = qq{"$enc_str"}
-              if $enc_str =~ /[,;]/ and $enc_str !~ /^".*"$/;
+              if $enc_str =~ /[,;]/
+              and $enc_str !~ /^".*"$/
+              and (!$field || $field =~ /^(?:To$|From$|B?Cc$|Content-)/i);
             $str .= $prefix . $enc_str . $trailing;
         }
      }
