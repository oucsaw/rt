# BEGIN BPS TAGGED BLOCK {{{
#
# COPYRIGHT:
#
# This software is Copyright (c) 1996-2015 Best Practical Solutions, LLC
#                                          <sales@bestpractical.com>
#
# (Except where explicitly superseded by other copyright notices)
#
#
# LICENSE:
#
# This work is made available to you under the terms of Version 2 of
# the GNU General Public License. A copy of that license should have
# been provided with this software, but in any event can be snarfed
# from www.gnu.org.
#
# This work is distributed in the hope that it will be useful, but
# WITHOUT ANY WARRANTY; without even the implied warranty of
# MERCHANTABILITY or FITNESS FOR A PARTICULAR PURPOSE.  See the GNU
# General Public License for more details.
#
# You should have received a copy of the GNU General Public License
# along with this program; if not, write to the Free Software
# Foundation, Inc., 51 Franklin Street, Fifth Floor, Boston, MA
# 02110-1301 or visit their web page on the internet at
# http://www.gnu.org/licenses/old-licenses/gpl-2.0.html.
#
#
# CONTRIBUTION SUBMISSION POLICY:
#
# (The following paragraph is not intended to limit the rights granted
# to you to modify and distribute this software under the terms of
# the GNU General Public License and is only of importance to you if
# you choose to contribute your changes and enhancements to the
# community by submitting them to Best Practical Solutions, LLC.)
#
# By intentionally submitting any modifications, corrections or
# derivatives to this work, or any other work intended for use with
# Request Tracker, to Best Practical Solutions, LLC, you confirm that
# you are the copyright holder for those contributions and you grant
# Best Practical Solutions,  LLC a nonexclusive, worldwide, irrevocable,
# royalty-free, perpetual, license to use, copy, create derivative
# works based on those contributions, and sublicense and distribute
# those contributions and any derivatives thereof.
#
# END BPS TAGGED BLOCK }}}

## Portions Copyright 2000 Tobias Brox <tobix@fsck.com>

## This is a library of static subs to be used by the Mason web
## interface to RT

=head1 NAME

RT::Interface::Web


=cut

use strict;
use warnings;

package RT::Interface::Web;

use RT::SavedSearches;
use URI qw();
use RT::Interface::Web::Menu;
use RT::Interface::Web::Session;
use Digest::MD5 ();
use List::MoreUtils qw();
use JSON qw();
use Plack::Util;

=head2 SquishedCSS $style

=cut

my %SQUISHED_CSS;
sub SquishedCSS {
    my $style = shift or die "need name";
    return $SQUISHED_CSS{$style} if $SQUISHED_CSS{$style};
    require RT::Squish::CSS;
    my $css = RT::Squish::CSS->new( Style => $style );
    $SQUISHED_CSS{ $css->Style } = $css;
    return $css;
}

=head2 SquishedJS

=cut

my $SQUISHED_JS;
sub SquishedJS {
    return $SQUISHED_JS if $SQUISHED_JS;

    require RT::Squish::JS;
    my $js = RT::Squish::JS->new();
    $SQUISHED_JS = $js;
    return $js;
}

=head2 JSFiles

=cut

sub JSFiles {
    return qw{
      jquery-1.9.1.min.js
      jquery_noconflict.js
      jquery-ui-1.10.0.custom.min.js
      jquery-ui-timepicker-addon.js
      jquery-ui-patch-datepicker.js
      jquery.modal.min.js
      jquery.modal-defaults.js
      jquery.cookie.js
      titlebox-state.js
      i18n.js
      util.js
      autocomplete.js
      jquery.event.hover-1.0.js
      superfish.js
      supersubs.js
      jquery.supposition.js
      chosen.jquery.min.js
      history-folding.js
      cascaded.js
      forms.js
      event-registration.js
      late.js
      mousetrap.min.js
      keyboard-shortcuts.js
      /static/RichText/ckeditor.js
      dropzone.min.js
      }, RT->Config->Get('JSFiles');
}

=head2 ClearSquished

Removes the cached CSS and JS entries, forcing them to be regenerated
on next use.

=cut

sub ClearSquished {
    undef $SQUISHED_JS;
    %SQUISHED_CSS = ();
}

=head2 EscapeHTML SCALARREF

does a css-busting but minimalist escaping of whatever html you're passing in.

=cut

sub EscapeHTML {
    my $ref = shift;
    return unless defined $$ref;

    $$ref =~ s/&/&#38;/g;
    $$ref =~ s/</&lt;/g;
    $$ref =~ s/>/&gt;/g;
    $$ref =~ s/\(/&#40;/g;
    $$ref =~ s/\)/&#41;/g;
    $$ref =~ s/"/&#34;/g;
    $$ref =~ s/'/&#39;/g;
}

# Back-compat
# XXX: Remove in 4.4
sub EscapeUTF8 {
    RT->Deprecated(
        Instead => "EscapeHTML",
        Remove => "4.4",
    );
    EscapeHTML(@_);
}

=head2 EscapeURI SCALARREF

Escapes URI component according to RFC2396

=cut

sub EscapeURI {
    my $ref = shift;
    return unless defined $$ref;

    use bytes;
    $$ref =~ s/([^a-zA-Z0-9_.!~*'()-])/uc sprintf("%%%02X", ord($1))/eg;
}

=head2 EncodeJSON SCALAR

Encodes the SCALAR to JSON and returns a JSON Unicode (B<not> UTF-8) string.
SCALAR may be a simple value or a reference.

=cut

sub EncodeJSON {
    my $s = JSON::to_json(shift, { allow_nonref => 1 });
    $s =~ s{/}{\\/}g;
    return $s;
}

sub _encode_surrogates {
    my $uni = $_[0] - 0x10000;
    return ($uni /  0x400 + 0xD800, $uni % 0x400 + 0xDC00);
}

sub EscapeJS {
    my $ref = shift;
    return unless defined $$ref;

    $$ref = "'" . join('',
                 map {
                     chr($_) =~ /[a-zA-Z0-9]/ ? chr($_) :
                     $_  <= 255   ? sprintf("\\x%02X", $_) :
                     $_  <= 65535 ? sprintf("\\u%04X", $_) :
                     sprintf("\\u%X\\u%X", _encode_surrogates($_))
                 } unpack('U*', $$ref))
        . "'";
}

=head2 WebCanonicalizeInfo();

Different web servers set different environmental varibles. This
function must return something suitable for REMOTE_USER. By default,
just downcase REMOTE_USER env

=cut

sub WebCanonicalizeInfo {
    return RequestENV('REMOTE_USER') ? lc RequestENV('REMOTE_USER') : RequestENV('REMOTE_USER');
}



=head2 WebRemoteUserAutocreateInfo($user);

Returns a hash of user attributes, used when WebRemoteUserAutocreate is set.

=cut

sub WebRemoteUserAutocreateInfo {
    my $user = shift;

    my %user_info;

    # default to making Privileged users, even if they specify
    # some other default Attributes
    if ( !$RT::UserAutocreateDefaultsOnLogin
        || ( ref($RT::UserAutocreateDefaultsOnLogin) && not exists $RT::UserAutocreateDefaultsOnLogin->{Privileged} ) )
    {
        $user_info{'Privileged'} = 1;
    }

    # Populate fields with information from Unix /etc/passwd
    my ( $comments, $realname ) = ( getpwnam($user) )[ 5, 6 ];
    $user_info{'Comments'} = $comments if defined $comments;
    $user_info{'RealName'} = $realname if defined $realname;

    # and return the wad of stuff
    return {%user_info};
}


sub HandleRequest {
    my $ARGS = shift;

    if (RT->Config->Get('DevelMode')) {
        require Module::Refresh;
        Module::Refresh->refresh;
    }

    $HTML::Mason::Commands::r->content_type("text/html; charset=utf-8");

    $HTML::Mason::Commands::m->{'rt_base_time'} = [ Time::HiRes::gettimeofday() ];

    # Roll back any dangling transactions from a previous failed connection
    $RT::Handle->ForceRollback() if $RT::Handle and $RT::Handle->TransactionDepth;

    MaybeEnableSQLStatementLog();

    # avoid reentrancy, as suggested by masonbook
    local *HTML::Mason::Commands::session unless $HTML::Mason::Commands::m->is_subrequest;

    $HTML::Mason::Commands::m->autoflush( $HTML::Mason::Commands::m->request_comp->attr('AutoFlush') )
        if ( $HTML::Mason::Commands::m->request_comp->attr_exists('AutoFlush') );

    ValidateWebConfig();

    DecodeARGS($ARGS);
    local $HTML::Mason::Commands::DECODED_ARGS = $ARGS;
    PreprocessTimeUpdates($ARGS);

    InitializeMenu();
    MaybeShowInstallModePage();

    $HTML::Mason::Commands::m->comp( '/Elements/SetupSessionCookie', %$ARGS );
    SendSessionCookie();

    if ( _UserLoggedIn() ) {
        # make user info up to date
        $HTML::Mason::Commands::session{'CurrentUser'}
          ->Load( $HTML::Mason::Commands::session{'CurrentUser'}->id );
        undef $HTML::Mason::Commands::session{'CurrentUser'}->{'LangHandle'};
    }
    else {
        $HTML::Mason::Commands::session{'CurrentUser'} = RT::CurrentUser->new();
    }

    # Process session-related callbacks before any auth attempts
    $HTML::Mason::Commands::m->callback( %$ARGS, CallbackName => 'Session', CallbackPage => '/autohandler' );

    MaybeRejectPrivateComponentRequest();

    MaybeShowNoAuthPage($ARGS);

    AttemptExternalAuth($ARGS) if RT->Config->Get('WebRemoteUserContinuous') or not _UserLoggedIn();

    _ForceLogout() unless _UserLoggedIn();

    # Process per-page authentication callbacks
    $HTML::Mason::Commands::m->callback( %$ARGS, CallbackName => 'Auth', CallbackPage => '/autohandler' );

    if ( $ARGS->{'NotMobile'} ) {
        $HTML::Mason::Commands::session{'NotMobile'} = 1;
    }

    unless ( _UserLoggedIn() ) {
        _ForceLogout();

        # Authenticate if the user is trying to login via user/pass query args
        my ($authed, $msg) = AttemptPasswordAuthentication($ARGS);

        unless ($authed) {
            my $m = $HTML::Mason::Commands::m;

            # REST urls get a special 401 response
            if ($m->request_comp->path =~ m{^/REST/\d+\.\d+/}) {
                $HTML::Mason::Commands::r->content_type("text/plain; charset=utf-8");
                $m->error_format("text");
                $m->out("RT/$RT::VERSION 401 Credentials required\n");
                $m->out("\n$msg\n") if $msg;
                $m->abort;
            }
            # Specially handle /index.html and /m/index.html so that we get a nicer URL
            elsif ( $m->request_comp->path =~ m{^(/m)?/index\.html$} ) {
                my $mobile = $1 ? 1 : 0;
                my $next   = SetNextPage($ARGS);
                $m->comp('/NoAuth/Login.html',
                    next    => $next,
                    actions => [$msg],
                    mobile  => $mobile);
                $m->abort;
            }
            else {
                TangentForLogin($ARGS, results => ($msg ? LoginError($msg) : undef));
            }
        }
    }

    MaybeShowInterstitialCSRFPage($ARGS);

    # now it applies not only to home page, but any dashboard that can be used as a workspace
    $HTML::Mason::Commands::session{'home_refresh_interval'} = $ARGS->{'HomeRefreshInterval'}
        if ( $ARGS->{'HomeRefreshInterval'} );

    # Process per-page global callbacks
    $HTML::Mason::Commands::m->callback( %$ARGS, CallbackName => 'Default', CallbackPage => '/autohandler' );

    ShowRequestedPage($ARGS);
    LogRecordedSQLStatements(RequestData => {
        Path => $HTML::Mason::Commands::m->request_path,
    });

    # Process per-page final cleanup callbacks
    $HTML::Mason::Commands::m->callback( %$ARGS, CallbackName => 'Final', CallbackPage => '/autohandler' );

    $HTML::Mason::Commands::m->comp( '/Elements/Footer', %$ARGS );
}

sub _ForceLogout {

    delete $HTML::Mason::Commands::session{'CurrentUser'};
}

sub _UserLoggedIn {
    if ( $HTML::Mason::Commands::session{CurrentUser} && $HTML::Mason::Commands::session{'CurrentUser'}->id ) {
        return 1;
    } else {
        return undef;
    }

}

=head2 LoginError ERROR

Pushes a login error into the Actions session store and returns the hash key.

=cut

sub LoginError {
    my $new = shift;
    my $key = Digest::MD5::md5_hex( rand(1024) );
    push @{ $HTML::Mason::Commands::session{"Actions"}->{$key} ||= [] }, $new;
    $HTML::Mason::Commands::session{'i'}++;
    return $key;
}

=head2 SetNextPage ARGSRef [PATH]

Intuits and stashes the next page in the sesssion hash.  If PATH is
specified, uses that instead of the value of L<IntuitNextPage()>.  Returns
the hash value.

=cut

sub SetNextPage {
    my $ARGS = shift;
    my $next = $_[0] ? $_[0] : IntuitNextPage();
    my $hash = Digest::MD5::md5_hex($next . $$ . rand(1024));
    my $page = { url => $next };

    # If an explicit URL was passed and we didn't IntuitNextPage, then
    # IsPossibleCSRF below is almost certainly unrelated to the actual
    # destination.  Currently explicit next pages aren't used in RT, but the
    # API is available.
    if (not $_[0] and RT->Config->Get("RestrictReferrer")) {
        # This isn't really CSRF, but the CSRF heuristics are useful for catching
        # requests which may have unintended side-effects.
        my ($is_csrf, $msg, @loc) = IsPossibleCSRF($ARGS);
        if ($is_csrf) {
            RT->Logger->notice(
                "Marking original destination as having side-effects before redirecting for login.\n"
               ."Request: $next\n"
               ."Reason: " . HTML::Mason::Commands::loc($msg, @loc)
            );
            $page->{'HasSideEffects'} = [$msg, @loc];
        }
    }

    $HTML::Mason::Commands::session{'NextPage'}->{$hash} = $page;
    $HTML::Mason::Commands::session{'i'}++;
    return $hash;
}

=head2 FetchNextPage HASHKEY

Returns the stashed next page hashref for the given hash.

=cut

sub FetchNextPage {
    my $hash = shift || "";
    return $HTML::Mason::Commands::session{'NextPage'}->{$hash};
}

=head2 RemoveNextPage HASHKEY

Removes the stashed next page for the given hash and returns it.

=cut

sub RemoveNextPage {
    my $hash = shift || "";
    return delete $HTML::Mason::Commands::session{'NextPage'}->{$hash};
}

=head2 TangentForLogin ARGSRef [HASH]

Redirects to C</NoAuth/Login.html>, setting the value of L<IntuitNextPage> as
the next page.  Takes a hashref of request %ARGS as the first parameter.
Optionally takes all other parameters as a hash which is dumped into query
params.

=cut

sub TangentForLogin {
    my $login = TangentForLoginURL(@_);
    Redirect( RT->Config->Get('WebBaseURL') . $login );
}

=head2 TangentForLoginURL [HASH]

Returns a URL suitable for tangenting for login.  Optionally takes a hash which
is dumped into query params.

=cut

sub TangentForLoginURL {
    my $ARGS  = shift;
    my $hash  = SetNextPage($ARGS);
    my %query = (@_, next => $hash);

    $query{mobile} = 1
        if $HTML::Mason::Commands::m->request_comp->path =~ m{^/m(/|$)};

    my $login = RT->Config->Get('WebPath') . '/NoAuth/Login.html?';
    $login .= $HTML::Mason::Commands::m->comp('/Elements/QueryString', %query);
    return $login;
}

=head2 TangentForLoginWithError ERROR

Localizes the passed error message, stashes it with L<LoginError> and then
calls L<TangentForLogin> with the appropriate results key.

=cut

sub TangentForLoginWithError {
    my $ARGS = shift;
    my $key  = LoginError(HTML::Mason::Commands::loc(@_));
    TangentForLogin( $ARGS, results => $key );
}

=head2 IntuitNextPage

Attempt to figure out the path to which we should return the user after a
tangent.  The current request URL is used, or failing that, the C<WebURL>
configuration variable.

=cut

sub IntuitNextPage {
    my $req_uri;

    # This includes any query parameters.  Redirect will take care of making
    # it an absolute URL.
    if (RequestENV('REQUEST_URI')) {
        $req_uri = RequestENV('REQUEST_URI');

        # collapse multiple leading slashes so the first part doesn't look like
        # a hostname of a schema-less URI
        $req_uri =~ s{^/+}{/};
    }

    my $next = defined $req_uri ? $req_uri : RT->Config->Get('WebURL');

    # sanitize $next
    my $uri = URI->new($next);

    # You get undef scheme with a relative uri like "/Search/Build.html"
    unless (!defined($uri->scheme) || $uri->scheme eq 'http' || $uri->scheme eq 'https') {
        $next = RT->Config->Get('WebURL');
    }

    # Make sure we're logging in to the same domain
    # You can get an undef authority with a relative uri like "index.html"
    my $uri_base_url = URI->new(RT->Config->Get('WebBaseURL'));
    unless (!defined($uri->authority) || $uri->authority eq $uri_base_url->authority) {
        $next = RT->Config->Get('WebURL');
    }

    return $next;
}

=head2 MaybeShowInstallModePage 

This function, called exclusively by RT's autohandler, dispatches
a request to RT's Installation workflow, only if Install Mode is enabled in the configuration file.

If it serves a page, it stops mason processing. Otherwise, mason just keeps running through the autohandler

=cut 

sub MaybeShowInstallModePage {
    return unless RT->InstallMode;

    my $m = $HTML::Mason::Commands::m;
    if ( $m->base_comp->path =~ RT->Config->Get('WebNoAuthRegex') ) {
        $m->call_next();
    } elsif ( $m->request_comp->path !~ m{^(/+)Install/} ) {
        RT::Interface::Web::Redirect( RT->Config->Get('WebURL') . "Install/index.html" );
    } else {
        $m->call_next();
    }
    $m->abort();
}

=head2 MaybeShowNoAuthPage  \%ARGS

This function, called exclusively by RT's autohandler, dispatches
a request to the page a user requested (but only if it matches the "noauth" regex.

If it serves a page, it stops mason processing. Otherwise, mason just keeps running through the autohandler

=cut 

sub MaybeShowNoAuthPage {
    my $ARGS = shift;

    my $m = $HTML::Mason::Commands::m;

    return unless $m->base_comp->path =~ RT->Config->Get('WebNoAuthRegex');

    # Don't show the login page to logged in users
    Redirect(RT->Config->Get('WebURL'))
        if $m->base_comp->path eq '/NoAuth/Login.html' and _UserLoggedIn();

    # If it's a noauth file, don't ask for auth.
    $m->comp( { base_comp => $m->request_comp }, $m->fetch_next, %$ARGS );
    $m->abort;
}

=head2 MaybeRejectPrivateComponentRequest

This function will reject calls to private components, like those under
C</Elements>. If the requested path is a private component then we will
abort with a C<403> error.

=cut

sub MaybeRejectPrivateComponentRequest {
    my $m = $HTML::Mason::Commands::m;
    my $path = $m->request_comp->path;

    # We do not check for dhandler here, because requesting our dhandlers
    # directly is okay. Mason will invoke the dhandler with a dhandler_arg of
    # 'dhandler'.

    if ($path =~ m{
            / # leading slash
            ( Elements    |
              _elements   | # mobile UI
              Callbacks   |
              Widgets     |
              autohandler | # requesting this directly is suspicious
              l (_unsafe)? ) # loc component
            ( $ | / ) # trailing slash or end of path
        }xi) {
            $m->abort(403);
    }

    return;
}

sub InitializeMenu {
    $HTML::Mason::Commands::m->notes('menu', RT::Interface::Web::Menu->new());
    $HTML::Mason::Commands::m->notes('page-menu', RT::Interface::Web::Menu->new());
    $HTML::Mason::Commands::m->notes('page-widgets', RT::Interface::Web::Menu->new());

}


=head2 ShowRequestedPage  \%ARGS

This function, called exclusively by RT's autohandler, dispatches
a request to the page a user requested (making sure that unpriviled users
can only see self-service pages.

=cut 

sub ShowRequestedPage {
    my $ARGS = shift;

    my $m = $HTML::Mason::Commands::m;

    # Ensure that the cookie that we send is up-to-date, in case the
    # session-id has been modified in any way
    SendSessionCookie();

    # precache all system level rights for the current user
    $HTML::Mason::Commands::session{CurrentUser}->PrincipalObj->HasRights( Object => RT->System );

    if ( $HTML::Mason::Commands::r->path_info =~ m{^(/+)User/Prefs.html} ) {
        RT->Deprecated(
            Message => '/User/Prefs.html is deprecated',
            Instead => "/Prefs/AboutMe.html",
            Stack   => 0,
        );
        RT::Interface::Web::Redirect( RT->Config->Get('WebURL') . 'Prefs/AboutMe.html' );
    }

    # If the user isn't privileged, they can only see SelfService
    unless ( $HTML::Mason::Commands::session{'CurrentUser'}->Privileged ) {

        # if the user is trying to access a ticket, redirect them
        if ( $m->request_comp->path =~ m{^(/+)Ticket/Display.html} && $ARGS->{'id'} ) {
            RT::Interface::Web::Redirect( RT->Config->Get('WebURL') . "SelfService/Display.html?id=" . $ARGS->{'id'} );
        }

        # otherwise, drop the user at the SelfService default page
        elsif ( $m->base_comp->path !~ RT->Config->Get('SelfServiceRegex') ) {
            RT::Interface::Web::Redirect( RT->Config->Get('WebURL') . "SelfService/" );
        }

        # if user is in SelfService dir let him do anything
        else {
            $m->comp( { base_comp => $m->request_comp }, $m->fetch_next, %$ARGS );
        }
    } else {
        $m->comp( { base_comp => $m->request_comp }, $m->fetch_next, %$ARGS );
    }

}

sub AttemptExternalAuth {
    my $ARGS = shift;

    return unless ( RT->Config->Get('WebRemoteUserAuth') );

    my $user = $ARGS->{user};
    my $m    = $HTML::Mason::Commands::m;

    my $logged_in_external_user = _UserLoggedIn() && $HTML::Mason::Commands::session{'WebExternallyAuthed'};

    # If RT is configured for external auth, let's go through and get REMOTE_USER

    # Do we actually have a REMOTE_USER or equivalent?  We only check auth if
    # 1) we have no logged in user, or 2) we have a user who is externally
    # authed.  If we have a logged in user who is internally authed, don't
    # check remote user otherwise we may log them out.
    if (RT::Interface::Web::WebCanonicalizeInfo()
        and (not _UserLoggedIn() or $logged_in_external_user) )
    {
        $user = RT::Interface::Web::WebCanonicalizeInfo();
        my $load_method = RT->Config->Get('WebRemoteUserGecos') ? 'LoadByGecos' : 'Load';

        my $next = RemoveNextPage($ARGS->{'next'});
           $next = $next->{'url'} if ref $next;
        InstantiateNewSession() unless _UserLoggedIn;
        $HTML::Mason::Commands::session{'CurrentUser'} = RT::CurrentUser->new();
        $HTML::Mason::Commands::session{'CurrentUser'}->$load_method($user);

        if ( RT->Config->Get('WebRemoteUserAutocreate') and not _UserLoggedIn() ) {

            # Create users on-the-fly
            my $UserObj = RT::User->new(RT->SystemUser);
            my ( $val, $msg ) = $UserObj->Create(
                %{ ref RT->Config->Get('UserAutocreateDefaultsOnLogin') ? RT->Config->Get('UserAutocreateDefaultsOnLogin') : {} },
                Name  => $user,
                Gecos => $user,
            );

            if ($val) {

                # now get user specific information, to better create our user.
                my $new_user_info = RT::Interface::Web::WebRemoteUserAutocreateInfo($user);

                # set the attributes that have been defined.
                foreach my $attribute ( $UserObj->WritableAttributes, qw(Privileged Disabled) ) {
                    $m->callback(
                        Attribute    => $attribute,
                        User         => $user,
                        UserInfo     => $new_user_info,
                        CallbackName => 'NewUser',
                        CallbackPage => '/autohandler'
                    );
                    my $method = "Set$attribute";
                    $UserObj->$method( $new_user_info->{$attribute} ) if defined $new_user_info->{$attribute};
                }
                $HTML::Mason::Commands::session{'CurrentUser'}->Load($user);
            } else {
                RT->Logger->error("Couldn't auto-create user '$user' when attempting WebRemoteUser: $msg");
                AbortExternalAuth( Error => "UserAutocreateDefaultsOnLogin" );
            }
        }

        if ( _UserLoggedIn() ) {
            $HTML::Mason::Commands::session{'WebExternallyAuthed'} = 1;
            $m->callback( %$ARGS, CallbackName => 'ExternalAuthSuccessfulLogin', CallbackPage => '/autohandler' );
            # It is possible that we did a redirect to the login page,
            # if the external auth allows lack of auth through with no
            # REMOTE_USER set, instead of forcing a "permission
            # denied" message.  Honor the $next.
            Redirect($next) if $next;
            # Unlike AttemptPasswordAuthentication below, we do not
            # force a redirect to / if $next is not set -- otherwise,
            # straight-up external auth would always redirect to /
            # when you first hit it.
        } else {
            # Couldn't auth with the REMOTE_USER provided because an RT
            # user doesn't exist and we're configured not to create one.
            RT->Logger->error("Couldn't find internal user for '$user' when attempting WebRemoteUser and RT is not configured for auto-creation. Refer to `perldoc $RT::BasePath/docs/authentication.pod` if you want to allow auto-creation.");
            AbortExternalAuth(
                Error => "NoInternalUser",
                User  => $user,
            );
        }
    }
    elsif ($logged_in_external_user) {
        # The logged in external user was deauthed by the auth system and we
        # should kick them out.
        AbortExternalAuth( Error => "Deauthorized" );
    }
    elsif (not RT->Config->Get('WebFallbackToRTLogin')) {
        # Abort if we don't want to fallback internally
        AbortExternalAuth( Error => "NoRemoteUser" );
    }
}

sub AbortExternalAuth {
    my %args  = @_;
    my $error = $args{Error} ? "/Errors/WebRemoteUser/$args{Error}" : undef;
    my $m     = $HTML::Mason::Commands::m;
    my $r     = $HTML::Mason::Commands::r;

    _ForceLogout();

    # Clear the decks, not that we should have partial content.
    $m->clear_buffer;

    $r->status(403);
    $m->comp($error, %args)
        if $error and $m->comp_exists($error);

    # Return a 403 Forbidden or we may fallback to a login page with no form
    $m->abort(403);
}

sub AttemptPasswordAuthentication {
    my $ARGS = shift;
    return unless defined $ARGS->{user} && defined $ARGS->{pass};

    my $user_obj = RT::CurrentUser->new();
    $user_obj->Load( $ARGS->{user} );

    my $m = $HTML::Mason::Commands::m;

    my $remote_addr = RequestENV('REMOTE_ADDR');
    unless ( $user_obj->id && $user_obj->IsPassword( $ARGS->{pass} ) ) {
        $RT::Logger->error("FAILED LOGIN for @{[$ARGS->{user}]} from $remote_addr");
        $m->callback( %$ARGS, CallbackName => 'FailedLogin', CallbackPage => '/autohandler' );
        return (0, HTML::Mason::Commands::loc('Your username or password is incorrect'));
    }
    else {
        $RT::Logger->info("Successful login for @{[$ARGS->{user}]} from $remote_addr");

        # It's important to nab the next page from the session before we blow
        # the session away
        my $next = RemoveNextPage($ARGS->{'next'});
           $next = $next->{'url'} if ref $next;

        InstantiateNewSession();
        $HTML::Mason::Commands::session{'CurrentUser'} = $user_obj;

        $m->callback( %$ARGS, CallbackName => 'SuccessfulLogin', CallbackPage => '/autohandler', RedirectTo => \$next );

        # Really the only time we don't want to redirect here is if we were
        # passed user and pass as query params in the URL.
        if ($next) {
            Redirect($next);
        }
        elsif ($ARGS->{'next'}) {
            # Invalid hash, but still wants to go somewhere, take them to /
            Redirect(RT->Config->Get('WebURL'));
        }

        return (1, HTML::Mason::Commands::loc('Logged in'));
    }
}

=head2 LoadSessionFromCookie

Load or setup a session cookie for the current user.

=cut

sub _SessionCookieName {
    my $cookiename = "RT_SID_" . RT->Config->Get('rtname');
    $cookiename .= "." . RequestENV('SERVER_PORT') if RequestENV('SERVER_PORT');
    return $cookiename;
}

sub LoadSessionFromCookie {

    my %cookies       = CGI::Cookie->parse(RequestENV('HTTP_COOKIE'));
    my $cookiename    = _SessionCookieName();
    my $SessionCookie = ( $cookies{$cookiename} ? $cookies{$cookiename}->value : undef );
    tie %HTML::Mason::Commands::session, 'RT::Interface::Web::Session', $SessionCookie;
    unless ( $SessionCookie && $HTML::Mason::Commands::session{'_session_id'} eq $SessionCookie ) {
        InstantiateNewSession();
    }
    if ( int RT->Config->Get('AutoLogoff') ) {
        my $now = int( time / 60 );
        my $last_update = $HTML::Mason::Commands::session{'_session_last_update'} || 0;

        if ( $last_update && ( $now - $last_update - RT->Config->Get('AutoLogoff') ) > 0 ) {
            InstantiateNewSession();
        }

        # save session on each request when AutoLogoff is turned on
        $HTML::Mason::Commands::session{'_session_last_update'} = $now if $now != $last_update;
    }
}

sub InstantiateNewSession {
    tied(%HTML::Mason::Commands::session)->delete if tied(%HTML::Mason::Commands::session);
    tie %HTML::Mason::Commands::session, 'RT::Interface::Web::Session', undef;
    SendSessionCookie();
}

sub SendSessionCookie {
    my $cookie = CGI::Cookie->new(
        -name     => _SessionCookieName(),
        -value    => $HTML::Mason::Commands::session{_session_id},
        -path     => RT->Config->Get('WebPath'),
        -secure   => ( RT->Config->Get('WebSecureCookies') ? 1 : 0 ),
        -httponly => ( RT->Config->Get('WebHttpOnlyCookies') ? 1 : 0 ),
    );

    $HTML::Mason::Commands::r->err_headers_out->{'Set-Cookie'} = $cookie->as_string;
}

=head2 GetWebURLFromRequest

People may use different web urls instead of C<$WebURL> in config.
Return the web url current user is using.

=cut

sub GetWebURLFromRequest {

    my $uri = URI->new( RT->Config->Get('WebURL') );

    $uri->scheme(RequestENV('psgi.url_scheme') || 'http');

    # [rt3.fsck.com #12716] Apache recommends use of $SERVER_HOST
    $uri->host( RequestENV('SERVER_HOST') || RequestENV('HTTP_HOST') || RequestENV('SERVER_NAME') );
    $uri->port( RequestENV('SERVER_PORT') );
    return "$uri"; # stringify to be consistent with WebURL in config
}

=head2 Redirect URL

This routine ells the current user's browser to redirect to URL.  
Additionally, it unties the user's currently active session, helping to avoid 
A bug in Apache::Session 1.81 and earlier which clobbers sessions if we try to use 
a cached DBI statement handle twice at the same time.

=cut

sub Redirect {
    my $redir_to = shift;
    untie $HTML::Mason::Commands::session;
    my $uri        = URI->new($redir_to);
    my $server_uri = URI->new( RT->Config->Get('WebURL') );
    
    # Make relative URIs absolute from the server host and scheme
    $uri->scheme($server_uri->scheme) if not defined $uri->scheme;
    if (not defined $uri->host) {
        $uri->host($server_uri->host);
        $uri->port($server_uri->port);
    }

    # If the user is coming in via a non-canonical
    # hostname, don't redirect them to the canonical host,
    # it will just upset them (and invalidate their credentials)
    # don't do this if $RT::CanonicalizeRedirectURLs is true
    if (   !RT->Config->Get('CanonicalizeRedirectURLs')
        && $uri->host eq $server_uri->host
        && $uri->port eq $server_uri->port )
    {
        my $env_uri = URI->new(GetWebURLFromRequest());
        $uri->scheme($env_uri->scheme);
        $uri->host($env_uri->host);
        $uri->port($env_uri->port);
    }

    # not sure why, but on some systems without this call mason doesn't
    # set status to 302, but 200 instead and people see blank pages
    $HTML::Mason::Commands::r->status(302);

    # Perlbal expects a status message, but Mason's default redirect status
    # doesn't provide one. See also rt.cpan.org #36689.
    $HTML::Mason::Commands::m->redirect( $uri->canonical, "302 Found" );

    $HTML::Mason::Commands::m->abort;
}

=head2 GetStaticHeaders

return an arrayref of Headers (currently, Cache-Control and Expires).

=cut

sub GetStaticHeaders {
    my %args = @_;

    my $Visibility = 'private';
    if ( ! defined $args{Time} ) {
        $args{Time} = 0;
    } elsif ( $args{Time} eq 'no-cache' ) {
        $args{Time} = 0;
    } elsif ( $args{Time} eq 'forever' ) {
        $args{Time} = 30 * 24 * 60 * 60;
        $Visibility = 'public';
    }

    my $CacheControl = $args{Time}
        ? sprintf "max-age=%d, %s", $args{Time}, $Visibility
        : 'no-cache'
    ;

    my $expires = RT::Date->new(RT->SystemUser);
    $expires->SetToNow;
    $expires->AddSeconds( $args{Time} ) if $args{Time};

    return [
        Expires => $expires->RFC2616,
        'Cache-Control' => $CacheControl,
    ];
}

=head2 CacheControlExpiresHeaders

set both Cache-Control and Expires http headers

=cut

sub CacheControlExpiresHeaders {
    Plack::Util::header_iter( GetStaticHeaders(@_), sub {
        my ( $key, $val ) = @_;
        $HTML::Mason::Commands::r->headers_out->{$key} = $val;
    } );
}

=head2 StaticFileHeaders 

Send the browser a few headers to try to get it to (somewhat agressively)
cache RT's static Javascript and CSS files.

This routine could really use _accurate_ heuristics. (XXX TODO)

=cut

sub StaticFileHeaders {
    # remove any cookie headers -- if it is cached publicly, it
    # shouldn't include anyone's cookie!
    delete $HTML::Mason::Commands::r->err_headers_out->{'Set-Cookie'};

    # Expire things in a month.
    CacheControlExpiresHeaders( Time => 'forever' );
}

=head2 ComponentPathIsSafe PATH

Takes C<PATH> and returns a boolean indicating that the user-specified partial
component path is safe.

Currently "safe" means that the path does not start with a dot (C<.>), does
not contain a slash-dot C</.>, and does not contain any nulls.

=cut

sub ComponentPathIsSafe {
    my $self = shift;
    my $path = shift;
    return($path !~ m{(?:^|/)\.} and $path !~ m{\0});
}

=head2 PathIsSafe

Takes a C<< Path => path >> and returns a boolean indicating that
the path is safely within RT's control or not. The path I<must> be
relative.

This function does not consult the filesystem at all; it is merely
a logical sanity checking of the path. This explicitly does not handle
symlinks; if you have symlinks in RT's webroot pointing outside of it,
then we assume you know what you are doing.

=cut

sub PathIsSafe {
    my $self = shift;
    my %args = @_;
    my $path = $args{Path};

    # Get File::Spec to clean up extra /s, ./, etc
    my $cleaned_up = File::Spec->canonpath($path);

    if (!defined($cleaned_up)) {
        $RT::Logger->info("Rejecting path that canonpath doesn't understand: $path");
        return 0;
    }

    # Forbid too many ..s. We can't just sum then check because
    # "../foo/bar/baz" should be illegal even though it has more
    # downdirs than updirs. So as soon as we get a negative score
    # (which means "breaking out" of the top level) we reject the path.

    my @components = split '/', $cleaned_up;
    my $score = 0;
    for my $component (@components) {
        if ($component eq '..') {
            $score--;
            if ($score < 0) {
                $RT::Logger->info("Rejecting unsafe path: $path");
                return 0;
            }
        }
        elsif ($component eq '.' || $component eq '') {
            # these two have no effect on $score
        }
        else {
            $score++;
        }
    }

    return 1;
}

=head2 SendStaticFile 

Takes a File => path and a Type => Content-type

If Type isn't provided and File is an image, it will
figure out a sane Content-type, otherwise it will
send application/octet-stream

Will set caching headers using StaticFileHeaders

=cut

sub SendStaticFile {
    my $self = shift;
    my %args = @_;
    my $file = $args{File};
    my $type = $args{Type};
    my $relfile = $args{RelativeFile};

    if (defined($relfile) && !$self->PathIsSafe(Path => $relfile)) {
        $HTML::Mason::Commands::r->status(400);
        $HTML::Mason::Commands::m->abort;
    }

    $self->StaticFileHeaders();

    unless ($type) {
        if ( $file =~ /\.(gif|png|jpe?g)$/i ) {
            $type = "image/$1";
            $type =~ s/jpg/jpeg/gi;
        }
        $type ||= "application/octet-stream";
    }
    $HTML::Mason::Commands::r->content_type($type);
    open( my $fh, '<', $file ) or die "couldn't open file: $!";
    binmode($fh);
    {
        local $/ = \16384;
        $HTML::Mason::Commands::m->out($_) while (<$fh>);
        $HTML::Mason::Commands::m->flush_buffer;
    }
    close $fh;
}



sub MobileClient {
    my $self = shift;


if ((RequestENV('HTTP_USER_AGENT') || '') =~ /(?:hiptop|Blazer|Novarra|Vagabond|SonyEricsson|Symbian|NetFront|UP.Browser|UP.Link|Windows CE|MIDP|J2ME|DoCoMo|J-PHONE|PalmOS|PalmSource|iPhone|iPod|AvantGo|Nokia|Android|WebOS|S60|Mobile)/io && !$HTML::Mason::Commands::session{'NotMobile'})  {
    return 1;
} else {
    return undef;
}

}


sub StripContent {
    my %args    = @_;
    my $content = $args{Content};
    return '' unless $content;

    # Make the content have no 'weird' newlines in it
    $content =~ s/\r+\n/\n/g;

    my $return_content = $content;

    my $html = $args{ContentType} && $args{ContentType} eq "text/html";
    my $sigonly = $args{StripSignature};

    # massage content to easily detect if there's any real content
    $content =~ s/\s+//g; # yes! remove all the spaces
    if ( $html ) {
        # remove html version of spaces and newlines
        $content =~ s!&nbsp;!!g;
        $content =~ s!<br/?>!!g;
    }

    # Filter empty content when type is text/html
    return '' if $html && $content !~ /\S/;

    # If we aren't supposed to strip the sig, just bail now.
    return $return_content unless $sigonly;

    # Find the signature
    my $sig = $args{'CurrentUser'}->UserObj->Signature || '';
    $sig =~ s/\s+//g;

    # Check for plaintext sig
    return '' if not $html and $content =~ /^(--)?\Q$sig\E$/;

    # Check for html-formatted sig; we don't use EscapeHTML here
    # because we want to precisely match the escapting that FCKEditor
    # uses.
    $sig =~ s/&/&amp;/g;
    $sig =~ s/</&lt;/g;
    $sig =~ s/>/&gt;/g;
    $sig =~ s/"/&quot;/g;
    $sig =~ s/'/&#39;/g;
    return '' if $html and $content =~ m{^(?:<p>)?(--)?\Q$sig\E(?:</p>)?$}s;

    # Pass it through
    return $return_content;
}

sub DecodeARGS {
    my $ARGS = shift;

    # Later in the code we use
    # $m->comp( { base_comp => $m->request_comp }, $m->fetch_next, %ARGS );
    # instead of $m->call_next to avoid problems with UTF8 keys in
    # arguments.  Specifically, the call_next method pass through
    # original arguments, which are still the encoded bytes, not
    # characters.  "{ base_comp => $m->request_comp }" is copied from
    # mason's source to get the same results as we get from call_next
    # method; this feature is not documented.
    %{$ARGS} = map {

        # if they've passed multiple values, they'll be an array. if they've
        # passed just one, a scalar whatever they are, mark them as utf8
        my $type = ref($_);
        ( !$type )
            ? Encode::decode( 'UTF-8', $_, Encode::FB_PERLQQ )
            : ( $type eq 'ARRAY' )
            ? [ map { ref($_) ? $_ : Encode::decode( 'UTF-8', $_, Encode::FB_PERLQQ ) } @$_ ]
            : ( $type eq 'HASH' )
            ? { map { ref($_) ? $_ : Encode::decode( 'UTF-8', $_, Encode::FB_PERLQQ ) } %$_ }
            : $_
    } %$ARGS;
}

sub PreprocessTimeUpdates {
    my $ARGS = shift;

    # This code canonicalizes time inputs in hours into minutes
    foreach my $field ( keys %$ARGS ) {
        next unless $field =~ /^(.*)-TimeUnits$/i && $ARGS->{$1};
        my $local = $1;
        $ARGS->{$local} =~ s{\b (?: (\d+) \s+ )? (\d+)/(\d+) \b}
                      {($1 || 0) + $3 ? $2 / $3 : 0}xe;
        if ( $ARGS->{$field} && $ARGS->{$field} =~ /hours/i ) {
            $ARGS->{$local} *= 60;
        }
        delete $ARGS->{$field};
    }

}

sub MaybeEnableSQLStatementLog {

    my $log_sql_statements = RT->Config->Get('StatementLog');

    if ($log_sql_statements) {
        $RT::Handle->ClearSQLStatementLog;
        $RT::Handle->LogSQLStatements(1);
    }

}

sub LogRecordedSQLStatements {
    my %args = @_;

    my $log_sql_statements = RT->Config->Get('StatementLog');

    return unless ($log_sql_statements);

    my @log = $RT::Handle->SQLStatementLog;
    $RT::Handle->ClearSQLStatementLog;

    $RT::Handle->AddRequestToHistory({
        %{ $args{RequestData} },
        Queries => \@log,
    });

    for my $stmt (@log) {
        my ( $time, $sql, $bind, $duration ) = @{$stmt};
        my @bind;
        if ( ref $bind ) {
            @bind = @{$bind};
        } else {

            # Older DBIx-SB
            $duration = $bind;
        }
        $RT::Logger->log(
            level   => $log_sql_statements,
            message => "SQL("
                . sprintf( "%.6f", $duration )
                . "s): $sql;"
                . ( @bind ? "  [ bound values: @{[map{ defined $_ ? qq|'$_'| : 'undef'} @bind]} ]" : "" )
        );
    }

}

my $_has_validated_web_config = 0;
sub ValidateWebConfig {
    my $self = shift;

    # do this once per server instance, not once per request
    return if $_has_validated_web_config;
    $_has_validated_web_config = 1;

    my $port = RequestENV('SERVER_PORT');
    my $host = RequestENV('HTTP_X_FORWARDED_HOST') || RequestENV('HTTP_X_FORWARDED_SERVER')
            || RequestENV('HTTP_HOST')             || RequestENV('SERVER_NAME');
    ($host, $port) = ($1, $2) if $host =~ /^(.*?):(\d+)$/;

    if ( $port != RT->Config->Get('WebPort') and not RequestENV('rt.explicit_port')) {
        $RT::Logger->warn("The requested port ($port) does NOT match the configured WebPort ($RT::WebPort).  "
                         ."Perhaps you should Set(\$WebPort, $port); in RT_SiteConfig.pm, "
                         ."otherwise your internal hyperlinks may be broken.");
    }

    if ( $host ne RT->Config->Get('WebDomain') ) {
        $RT::Logger->warn("The requested host ($host) does NOT match the configured WebDomain ($RT::WebDomain).  "
                         ."Perhaps you should Set(\$WebDomain, '$host'); in RT_SiteConfig.pm, "
                         ."otherwise your internal hyperlinks may be broken.");
    }

    # Unfortunately, there is no reliable way to get the _path_ that was
    # requested at the proxy level; simply disable this warning if we're
    # proxied and there's a mismatch.
<<<<<<< HEAD
    my $proxied = RequestENV('HTTP_X_FORWARDED_HOST') || RequestENV('HTTP_X_FORWARDED_SERVER');
    if (RequestENV('SCRIPT_NAME') ne RT->Config->Get('WebPath') and not $proxied) {
        $RT::Logger->warn("The requested path ('" . RequestENV('SCRIPT_NAME') . "') does NOT match the configured WebPath ($RT::WebPath).  "
                         ."Perhaps you should Set(\$WebPath, '" .  RequestENV('SCRIPT_NAME') . "' in RT_SiteConfig.pm, "
                         ."otherwise your internal links may be broken.");
=======
    my $proxied = $ENV{HTTP_X_FORWARDED_HOST} || $ENV{HTTP_X_FORWARDED_SERVER};
    if ($ENV{SCRIPT_NAME} ne RT->Config->Get('WebPath') and not $proxied) {
        $RT::Logger->warn("The requested path ($ENV{SCRIPT_NAME}) does NOT match the configured WebPath ($RT::WebPath).  "
                         ."Perhaps you should Set(\$WebPath, '$ENV{SCRIPT_NAME}'); in RT_SiteConfig.pm, "
                         ."otherwise your internal hyperlinks may be broken.");
>>>>>>> 71089801
    }
}

sub ComponentRoots {
    my $self = shift;
    my %args = ( Names => 0, @_ );
    my @roots;
    if (defined $HTML::Mason::Commands::m) {
        @roots = $HTML::Mason::Commands::m->interp->comp_root_array;
    } else {
        @roots = (
            [ local    => $RT::MasonLocalComponentRoot ],
            (map {[ "plugin-".$_->Name =>  $_->ComponentRoot ]} @{RT->Plugins}),
            [ standard => $RT::MasonComponentRoot ]
        );
    }
    @roots = map { $_->[1] } @roots unless $args{Names};
    return @roots;
}

sub StaticRoots {
    my $self   = shift;
    my @static = (
        $RT::LocalStaticPath,
        (map { $_->StaticDir } @{RT->Plugins}),
        $RT::StaticPath,
    );
    return grep { $_ and -d $_ } @static;
}

our %IS_WHITELISTED_COMPONENT = (
    # The RSS feed embeds an auth token in the path, but query
    # information for the search.  Because it's a straight-up read, in
    # addition to embedding its own auth, it's fine.
    '/NoAuth/rss/dhandler' => 1,

    # While these can be used for denial-of-service against RT
    # (construct a very inefficient query and trick lots of users into
    # running them against RT) it's incredibly useful to be able to link
    # to a search result (or chart) or bookmark a result page.
    '/Search/Results.html' => 1,
    '/Search/Simple.html'  => 1,
    '/m/tickets/search'    => 1,
    '/Search/Chart.html'   => 1,
    '/User/Search.html'    => 1,

    # This page takes Attachment and Transaction argument to figure
    # out what to show, but it's read only and will deny information if you
    # don't have ShowOutgoingEmail.
    '/Ticket/ShowEmailRecord.html' => 1,
);

# Whitelist arguments that do not indicate an effectful request.
our @GLOBAL_WHITELISTED_ARGS = (
    # For example, "id" is acceptable because that is how RT retrieves a
    # record.
    'id',

    # If they have a results= from MaybeRedirectForResults, that's also fine.
    'results',

    # The homepage refresh, which uses the Refresh header, doesn't send
    # a referer in most browsers; whitelist the one parameter it reloads
    # with, HomeRefreshInterval, which is safe
    'HomeRefreshInterval',

    # The NotMobile flag is fine for any page; it's only used to toggle a flag
    # in the session related to which interface you get.
    'NotMobile',
);

our %WHITELISTED_COMPONENT_ARGS = (
    # SavedSearchLoad - This happens when you middle-(or ⌘ )-click "Edit" for a saved search on
    # the homepage. It's not going to do any damage
    # NewQuery - This is simply to clear the search query
    '/Search/Build.html' => ['SavedSearchLoad','NewQuery'],
    # Happens if you try and reply to a message in the ticket history or click a number
    # of options on a tickets Action menu
    '/Ticket/Update.html' => ['QuoteTransaction', 'Action', 'DefaultStatus'],
    # Action->Extract Article on a ticket's menu
    '/Articles/Article/ExtractIntoClass.html' => ['Ticket'],
);

# Components which are blacklisted from automatic, argument-based whitelisting.
# These pages are not idempotent when called with just an id.
our %IS_BLACKLISTED_COMPONENT = (
    # Takes only id and toggles bookmark state
    '/Helpers/Toggle/TicketBookmark' => 1,
);

sub IsCompCSRFWhitelisted {
    my $comp = shift;
    my $ARGS = shift;

    return 1 if $IS_WHITELISTED_COMPONENT{$comp};

    my %args = %{ $ARGS };

    # If the user specifies a *correct* user and pass then they are
    # golden.  This acts on the presumption that external forms may
    # hardcode a username and password -- if a malicious attacker knew
    # both already, CSRF is the least of your problems.
    my $AllowLoginCSRF = not RT->Config->Get('RestrictReferrerLogin');
    if ($AllowLoginCSRF and defined($args{user}) and defined($args{pass})) {
        my $user_obj = RT::CurrentUser->new();
        $user_obj->Load($args{user});
        return 1 if $user_obj->id && $user_obj->IsPassword($args{pass});

        delete $args{user};
        delete $args{pass};
    }

    # Some pages aren't idempotent even with safe args like id; blacklist
    # them from the automatic whitelisting below.
    return 0 if $IS_BLACKLISTED_COMPONENT{$comp};

    if ( my %csrf_config = RT->Config->Get('ReferrerComponents') ) {
        my $value = $csrf_config{$comp};
        if ( ref $value eq 'ARRAY' ) {
            delete $args{$_} for @$value;
            return %args ? 0 : 1;
        }
        else {
            return $value ? 1 : 0;
        }
    }

    return AreCompCSRFParametersWhitelisted($comp, \%args);
}

sub AreCompCSRFParametersWhitelisted {
    my $sub = shift;
    my $ARGS = shift;

    my %leftover_args = %{ $ARGS };

    # Join global whitelist and component-specific whitelist
    my @whitelisted_args = (@GLOBAL_WHITELISTED_ARGS, @{ $WHITELISTED_COMPONENT_ARGS{$sub} || [] });

    for my $arg (@whitelisted_args) {
        delete $leftover_args{$arg};
    }

    # If there are no arguments, then it's likely to be an idempotent
    # request, which are not susceptible to CSRF
    return !%leftover_args;
}

sub IsRefererCSRFWhitelisted {
    my $referer = _NormalizeHost(shift);
    my $base_url = _NormalizeHost(RT->Config->Get('WebBaseURL'));
    $base_url = $base_url->host_port;

    my $configs;
    for my $config ( $base_url, RT->Config->Get('ReferrerWhitelist') ) {
        push @$configs,$config;

        my $host_port = $referer->host_port;
        if ($config =~ /\*/) {
            # Turn a literal * into a domain component or partial component match.
            # Refer to http://tools.ietf.org/html/rfc2818#page-5
            my $regex = join "[a-zA-Z0-9\-]*",
                         map { quotemeta($_) }
                       split /\*/, $config;

            return 1 if $host_port =~ /^$regex$/i;
        } else {
            return 1 if $host_port eq $config;
        }
    }

    return (0,$referer,$configs);
}

=head3 _NormalizeHost

Takes a URI and creates a URI object that's been normalized
to handle common problems such as localhost vs 127.0.0.1

=cut

sub _NormalizeHost {

    my $uri= URI->new(shift);
    $uri->host('127.0.0.1') if $uri->host eq 'localhost';

    return $uri;

}

sub IsPossibleCSRF {
    my $ARGS = shift;

    # If first request on this session is to a REST endpoint, then
    # whitelist the REST endpoints -- and explicitly deny non-REST
    # endpoints.  We do this because using a REST cookie in a browser
    # would open the user to CSRF attacks to the REST endpoints.
    my $path = $HTML::Mason::Commands::r->path_info;
    $HTML::Mason::Commands::session{'REST'} = $path =~ m{^/+REST/\d+\.\d+(/|$)}
        unless defined $HTML::Mason::Commands::session{'REST'};

    if ($HTML::Mason::Commands::session{'REST'}) {
        return 0 if $path =~ m{^/+REST/\d+\.\d+(/|$)};
        my $why = <<EOT;
This login session belongs to a REST client, and cannot be used to
access non-REST interfaces of RT for security reasons.
EOT
        my $details = <<EOT;
Please log out and back in to obtain a session for normal browsing.  If
you understand the security implications, disabling RT's CSRF protection
will remove this restriction.
EOT
        chomp $details;
        HTML::Mason::Commands::Abort( $why, Details => $details );
    }

    return 0 if IsCompCSRFWhitelisted(
        $HTML::Mason::Commands::m->request_comp->path,
        $ARGS
    );

    # if there is no Referer header then assume the worst
    return (1,
            "your browser did not supply a Referrer header", # loc
        ) if !RequestENV('HTTP_REFERER');

    my ($whitelisted, $browser, $configs) = IsRefererCSRFWhitelisted(RequestENV('HTTP_REFERER'));
    return 0 if $whitelisted;

    if ( @$configs > 1 ) {
        return (1,
                "the Referrer header supplied by your browser ([_1]) is not allowed by RT's configured hostname ([_2]) or whitelisted hosts ([_3])", # loc
                $browser->host_port,
                shift @$configs,
                join(', ', @$configs) );
    }

    return (1,
            "the Referrer header supplied by your browser ([_1]) is not allowed by RT's configured hostname ([_2])", # loc
            $browser->host_port,
            $configs->[0]);
}

sub ExpandCSRFToken {
    my $ARGS = shift;

    my $token = delete $ARGS->{CSRF_Token};
    return unless $token;

    my $data = $HTML::Mason::Commands::session{'CSRF'}{$token};
    return unless $data;
    return unless $data->{path} eq $HTML::Mason::Commands::r->path_info;

    my $user = $HTML::Mason::Commands::session{'CurrentUser'}->UserObj;
    return unless $user->ValidateAuthString( $data->{auth}, $token );

    %{$ARGS} = %{$data->{args}};
    $HTML::Mason::Commands::DECODED_ARGS = $ARGS;

    # We explicitly stored file attachments with the request, but not in
    # the session yet, as that would itself be an attack.  Put them into
    # the session now, so they'll be visible.
    if ($data->{attach}) {
        my $filename = $data->{attach}{filename};
        my $mime     = $data->{attach}{mime};
        $HTML::Mason::Commands::session{'Attachments'}{$ARGS->{'Token'}||''}{$filename}
            = $mime;
    }

    return 1;
}

sub StoreRequestToken {
    my $ARGS = shift;

    my $token = Digest::MD5::md5_hex(time . {} . $$ . rand(1024));
    my $user = $HTML::Mason::Commands::session{'CurrentUser'}->UserObj;
    my $data = {
        auth => $user->GenerateAuthString( $token ),
        path => $HTML::Mason::Commands::r->path_info,
        args => $ARGS,
    };
    if ($ARGS->{Attach}) {
        my $attachment = HTML::Mason::Commands::MakeMIMEEntity( AttachmentFieldName => 'Attach' );
        my $file_path = delete $ARGS->{'Attach'};

        # This needs to be decoded because the value is a reference;
        # hence it was not decoded along with all of the standard
        # arguments in DecodeARGS
        $data->{attach} = {
            filename => Encode::decode("UTF-8", "$file_path"),
            mime     => $attachment,
        };
    }

    $HTML::Mason::Commands::session{'CSRF'}->{$token} = $data;
    $HTML::Mason::Commands::session{'i'}++;
    return $token;
}

sub MaybeShowInterstitialCSRFPage {
    my $ARGS = shift;

    return unless RT->Config->Get('RestrictReferrer');

    # Deal with the form token provided by the interstitial, which lets
    # browsers which never set referer headers still use RT, if
    # painfully.  This blows values into ARGS
    return if ExpandCSRFToken($ARGS);

    my ($is_csrf, $msg, @loc) = IsPossibleCSRF($ARGS);
    return if !$is_csrf;

    $RT::Logger->notice("Possible CSRF: ".RT::CurrentUser->new->loc($msg, @loc));

    my $token = StoreRequestToken($ARGS);
    $HTML::Mason::Commands::m->comp(
        '/Elements/CSRF',
        OriginalURL => RT->Config->Get('WebPath') . $HTML::Mason::Commands::r->path_info,
        Reason => HTML::Mason::Commands::loc( $msg, @loc ),
        Token => $token,
    );
    # Calls abort, never gets here
}

our @POTENTIAL_PAGE_ACTIONS = (
    qr'/Ticket/Create.html' => "create a ticket",              # loc
    qr'/Ticket/'            => "update a ticket",              # loc
    qr'/Admin/'             => "modify RT's configuration",    # loc
    qr'/Approval/'          => "update an approval",           # loc
    qr'/Articles/'          => "update an article",            # loc
    qr'/Dashboards/'        => "modify a dashboard",           # loc
    qr'/m/ticket/'          => "update a ticket",              # loc
    qr'Prefs'               => "modify your preferences",      # loc
    qr'/Search/'            => "modify or access a search",    # loc
    qr'/SelfService/Create' => "create a ticket",              # loc
    qr'/SelfService/'       => "update a ticket",              # loc
);

sub PotentialPageAction {
    my $page = shift;
    my @potentials = @POTENTIAL_PAGE_ACTIONS;
    while (my ($pattern, $result) = splice @potentials, 0, 2) {
        return HTML::Mason::Commands::loc($result)
            if $page =~ $pattern;
    }
    return "";
}

=head2 RewriteInlineImages PARAMHASH

Turns C<< <img src="cid:..."> >> elements in HTML into working images pointing
back to RT's stored copy.

Takes the following parameters:

=over 4

=item Content

Scalar ref of the HTML content to rewrite.  Modified in place to support the
most common use-case.

=item Attachment

The L<RT::Attachment> object from which the Content originates.

=item Related (optional)

Array ref of related L<RT::Attachment> objects to use for C<Content-ID> matching.

Defaults to the result of the C<Siblings> method on the passed Attachment.

=item AttachmentPath (optional)

The base path to use when rewriting C<src> attributes.

Defaults to C< $WebPath/Ticket/Attachment >

=back

In scalar context, returns the number of elements rewritten.

In list content, returns the attachments IDs referred to by the rewritten <img>
elements, in the order found.  There may be duplicates.

=cut

sub RewriteInlineImages {
    my %args = (
        Content         => undef,
        Attachment      => undef,
        Related         => undef,
        AttachmentPath  => RT->Config->Get('WebPath')."/Ticket/Attachment",
        @_
    );

    return unless defined $args{Content}
              and ref $args{Content} eq 'SCALAR'
              and defined $args{Attachment};

    my $related_part = $args{Attachment}->Closest("multipart/related")
        or return;

    $args{Related} ||= $related_part->Children->ItemsArrayRef;
    return unless @{$args{Related}};

    my $content = $args{'Content'};
    my @rewritten;

    require HTML::RewriteAttributes::Resources;
    $$content = HTML::RewriteAttributes::Resources->rewrite($$content, sub {
        my $cid  = shift;
        my %meta = @_;
        return $cid unless    lc $meta{tag}  eq 'img'
                          and lc $meta{attr} eq 'src'
                          and $cid =~ s/^cid://i;

        for my $attach (@{$args{Related}}) {
            if (($attach->GetHeader('Content-ID') || '') =~ /^(<)?\Q$cid\E(?(1)>)$/) {
                push @rewritten, $attach->Id;
                return "$args{AttachmentPath}/" . $attach->TransactionId . '/' . $attach->Id;
            }
        }

        # No attachments means this is a bogus CID. Just pass it through.
        RT->Logger->debug(qq[Found bogus inline image src="cid:$cid"]);
        return "cid:$cid";
    });
    return @rewritten;
}

=head2 GetCustomFieldInputName(CustomField => $cf_object, Object => $object, Grouping => $grouping_name)

Returns the standard custom field input name; this is complementary to
L</_ParseObjectCustomFieldArgs>.  Takes the following arguments:

=over

=item CustomField => I<L<RT::CustomField> object>

Required.

=item Object => I<object>

The object that the custom field is applied to; optional.  If omitted,
defaults to a new object of the appropriate class for the custom field.

=item Grouping => I<CF grouping>

The grouping that the custom field is being rendered in.  Groupings
allow a custom field to appear in more than one location per form.

=back

=cut

sub GetCustomFieldInputName {
    my %args = (
        CustomField => undef,
        Object      => undef,
        Grouping    => undef,
        @_,
    );

    my $name = GetCustomFieldInputNamePrefix(%args);

    if ( $args{CustomField}->Type eq 'Select' ) {
        if ( $args{CustomField}->RenderType eq 'List' and $args{CustomField}->SingleValue ) {
            $name .= 'Value';
        }
        else {
            $name .= 'Values';
        }
    }
    elsif ( $args{CustomField}->Type =~ /^(?:Binary|Image)$/ ) {
        $name .= 'Upload';
    }
    elsif ( $args{CustomField}->Type =~ /^(?:Date|DateTime|Text|Wikitext)$/ ) {
        $name .= 'Values';
    }
    else {
        if ( $args{CustomField}->SingleValue ) {
            $name .= 'Value';
        }
        else {
            $name .= 'Values';
        }
    }

    return $name;
}

=head2 GetCustomFieldInputNamePrefix(CustomField => $cf_object, Object => $object, Grouping => $grouping_name)

Returns the standard custom field input name prefix(without "Value" or alike suffix)

=cut

sub GetCustomFieldInputNamePrefix {
    my %args = (
        CustomField => undef,
        Object      => undef,
        Grouping    => undef,
        @_,
    );

    my $prefix = join '-', 'Object', ref( $args{Object} ) || $args{CustomField}->ObjectTypeFromLookupType,
        ( $args{Object} && $args{Object}->id ? $args{Object}->id : '' ),
        'CustomField' . ( $args{Grouping} ? ":$args{Grouping}" : '' ),
        $args{CustomField}->id, '';

    return $prefix;
}

sub RequestENV {
    my $name = shift;
    my $env = $HTML::Mason::Commands::m->cgi_object->env;
    return $name ? $env->{$name} : $env;
}

package HTML::Mason::Commands;

use vars qw/$r $m %session/;

use Scalar::Util qw(blessed);

sub Menu {
    return $HTML::Mason::Commands::m->notes('menu');
}

sub PageMenu {
    return $HTML::Mason::Commands::m->notes('page-menu');
}

sub PageWidgets {
    return $HTML::Mason::Commands::m->notes('page-widgets');
}

sub RenderMenu {
    my %args = (toplevel => 1, parent_id => '', depth => 0, @_);
    return unless $args{'menu'};

    my ($menu, $depth, $toplevel, $id, $parent_id)
        = @args{qw(menu depth toplevel id parent_id)};

    my $interp = $m->interp;
    my $web_path = RT->Config->Get('WebPath');

    my $res = '';
    $res .= ' ' x $depth;
    $res .= '<ul';
    $res .= ' id="'. $interp->apply_escapes($id, 'h') .'"'
        if $id;
    $res .= ' class="toplevel"' if $toplevel;
    $res .= ">\n";

    for my $child ($menu->children) {
        $res .= ' 'x ($depth+1);

        my $item_id = lc(($parent_id? "$parent_id-" : "") .$child->key);
        $item_id =~ s/\s/-/g;
        my $eitem_id = $interp->apply_escapes($item_id, 'h');
        $res .= qq{<li id="li-$eitem_id"};

        my @classes;
        push @classes, 'has-children' if $child->has_children;
        push @classes, 'active'       if $child->active;
        $res .= ' class="'. join( ' ', @classes ) .'"'
            if @classes;

        $res .= '>';

        if ( my $tmp = $child->raw_html ) {
            $res .= $tmp;
        } else {
            $res .= qq{<a id="$eitem_id" class="menu-item};
            if ( $tmp = $child->class ) {
                $res .= ' '. $interp->apply_escapes($tmp, 'h');
            }
            $res .= '"';

            my $path = $child->path;
            my $url = (not $path or $path =~ m{^\w+:/}) ? $path : $web_path . $path;
            $url ||= "#";
            $res .= ' href="'. $interp->apply_escapes($url, 'h') .'"';

            if ( $tmp = $child->target ) {
                $res .= ' target="'. $interp->apply_escapes($tmp, 'h') .'"'
            }

            if ($child->attributes) {
                for my $key (keys %{$child->attributes}) {
                    my ($name, $value) = map { $interp->apply_escapes($_, 'h') }
                                             $key, $child->attributes->{$key};
                    $res .= " $name=\"$value\"";
                }
            }
            $res .= '>';

            if ( $child->escape_title ) {
                $res .= $interp->apply_escapes($child->title, 'h');
            } else {
                $res .= $child->title;
            }
            $res .= '</a>';
        }

        if ( $child->has_children ) {
            $res .= "\n";
            $res .= RenderMenu(
                menu => $child,
                toplevel => 0,
                parent_id => $item_id,
                depth => $depth+1,
                return => 1,
            );
            $res .= "\n";
            $res .= ' ' x ($depth+1);
        }
        $res .= "</li>\n";
    }
    $res .= ' ' x $depth;
    $res .= '</ul>';
    return $res if $args{'return'};

    $m->print($res);
    return '';
}

=head2 loc ARRAY

loc is a nice clean global routine which calls $session{'CurrentUser'}->loc()
with whatever it's called with. If there is no $session{'CurrentUser'}, 
it creates a temporary user, so we have something to get a localisation handle
through

=cut

sub loc {

    if ( $session{'CurrentUser'}
        && UNIVERSAL::can( $session{'CurrentUser'}, 'loc' ) )
    {
        return ( $session{'CurrentUser'}->loc(@_) );
    } elsif (
        my $u = eval {
            RT::CurrentUser->new();
        }
        )
    {
        return ( $u->loc(@_) );
    } else {

        # pathetic case -- SystemUser is gone.
        return $_[0];
    }
}



=head2 loc_fuzzy STRING

loc_fuzzy is for handling localizations of messages that may already
contain interpolated variables, typically returned from libraries
outside RT's control.  It takes the message string and extracts the
variable array automatically by matching against the candidate entries
inside the lexicon file.

=cut

sub loc_fuzzy {
    my $msg = shift;

    if ( $session{'CurrentUser'}
        && UNIVERSAL::can( $session{'CurrentUser'}, 'loc' ) )
    {
        return ( $session{'CurrentUser'}->loc_fuzzy($msg) );
    } else {
        my $u = RT::CurrentUser->new( RT->SystemUser->Id );
        return ( $u->loc_fuzzy($msg) );
    }
}


# Error - calls Error and aborts
sub Abort {
    my $why  = shift;
    my %args = @_;

    if (   $session{'ErrorDocument'}
        && $session{'ErrorDocumentType'} )
    {
        $r->content_type( $session{'ErrorDocumentType'} );
        $m->comp( $session{'ErrorDocument'}, Why => $why, %args );
        $m->abort;
    } else {
        $m->comp( "/Elements/Error", Why => $why, %args );
        $m->abort;
    }
}

sub MaybeRedirectForResults {
    my %args = (
        Path      => $HTML::Mason::Commands::m->request_comp->path,
        Arguments => {},
        Anchor    => undef,
        Actions   => undef,
        Force     => 0,
        @_
    );
    my $has_actions = $args{'Actions'} && grep( defined, @{ $args{'Actions'} } );
    return unless $has_actions || $args{'Force'};

    my %arguments = %{ $args{'Arguments'} };

    if ( $has_actions ) {
        my $key = Digest::MD5::md5_hex( rand(1024) );
        push @{ $session{"Actions"}{ $key } ||= [] }, @{ $args{'Actions'} };
        $session{'i'}++;
        $arguments{'results'} = $key;
    }

    $args{'Path'} =~ s!^/+!!;
    my $url = RT->Config->Get('WebURL') . $args{Path};

    if ( keys %arguments ) {
        $url .= '?'. $m->comp( '/Elements/QueryString', %arguments );
    }
    if ( $args{'Anchor'} ) {
        $url .= "#". $args{'Anchor'};
    }
    return RT::Interface::Web::Redirect($url);
}

=head2 MaybeRedirectToApproval Path => 'path', Whitelist => REGEX, ARGSRef => HASHREF

If the ticket specified by C<< $ARGSRef->{id} >> is an approval ticket,
redirect to the approvals display page, preserving any arguments.

C<Path>s matching C<Whitelist> are let through.

This is a no-op if the C<ForceApprovalsView> option isn't enabled.

=cut

sub MaybeRedirectToApproval {
    my %args = (
        Path        => $HTML::Mason::Commands::m->request_comp->path,
        ARGSRef     => {},
        Whitelist   => undef,
        @_
    );

    return unless RT::Interface::Web::RequestENV('REQUEST_METHOD') eq 'GET';

    my $id = $args{ARGSRef}->{id};

    if (    $id
        and RT->Config->Get('ForceApprovalsView')
        and not $args{Path} =~ /$args{Whitelist}/)
    {
        my $ticket = RT::Ticket->new( $session{'CurrentUser'} );
        $ticket->Load($id);

        if ($ticket and $ticket->id and lc($ticket->Type) eq 'approval') {
            MaybeRedirectForResults(
                Path      => "/Approvals/Display.html",
                Force     => 1,
                Anchor    => $args{ARGSRef}->{Anchor},
                Arguments => $args{ARGSRef},
            );
        }
    }
}

=head2 CreateTicket ARGS

Create a new ticket, using Mason's %ARGS.  returns @results.

=cut

sub CreateTicket {
    my %ARGS = (@_);

    my (@Actions);

    my $current_user = $session{'CurrentUser'};
    my $Ticket = delete $ARGS{TicketObj} || RT::Ticket->new( $current_user );

    my $Queue = RT::Queue->new( $current_user );
    unless ( $Queue->Load( $ARGS{'Queue'} ) ) {
        Abort('Queue not found');
    }

    unless ( $Queue->CurrentUserHasRight('CreateTicket') ) {
        Abort('You have no permission to create tickets in that queue.');
    }

    my $due;
    if ( defined $ARGS{'Due'} and $ARGS{'Due'} =~ /\S/ ) {
        $due = RT::Date->new( $current_user );
        $due->Set( Format => 'unknown', Value => $ARGS{'Due'} );
    }
    my $starts;
    if ( defined $ARGS{'Starts'} and $ARGS{'Starts'} =~ /\S/ ) {
        $starts = RT::Date->new( $current_user );
        $starts->Set( Format => 'unknown', Value => $ARGS{'Starts'} );
    }

    my $sigless = RT::Interface::Web::StripContent(
        Content        => $ARGS{Content},
        ContentType    => $ARGS{ContentType},
        StripSignature => 1,
        CurrentUser    => $current_user,
    );

    my $date_now = RT::Date->new( $current_user );
    $date_now->SetToNow;
    my $MIMEObj = MakeMIMEEntity(
        Subject => $ARGS{'Subject'},
        From    => $ARGS{'From'} || $current_user->EmailAddress,
        To      => $ARGS{'To'} || $Queue->CorrespondAddress
                               || RT->Config->Get('CorrespondAddress'),
        Cc      => $ARGS{'Cc'},
        Date    => $date_now->RFC2822(Timezone => 'user'),
        Body    => $sigless,
        Type    => $ARGS{'ContentType'},
        Interface => RT::Interface::Web::MobileClient() ? 'Mobile' : 'Web',
    );

    my @attachments;
    if ( my $tmp = $session{'Attachments'}{ $ARGS{'Token'} || '' } ) {
        push @attachments, grep $_, map $tmp->{$_}, sort keys %$tmp;

        delete $session{'Attachments'}{ $ARGS{'Token'} || '' }
            unless $ARGS{'KeepAttachments'};
        $session{'Attachments'} = $session{'Attachments'}
            if @attachments;
    }
    if ( $ARGS{'Attachments'} ) {
        push @attachments, grep $_, map $ARGS{Attachments}->{$_}, sort keys %{ $ARGS{'Attachments'} };
    }
    if ( @attachments ) {
        $MIMEObj->make_multipart;
        $MIMEObj->add_part( $_ ) foreach @attachments;
    }

    for my $argument (qw(Encrypt Sign)) {
        if ( defined $ARGS{ $argument } ) {
            $MIMEObj->head->replace( "X-RT-$argument" => $ARGS{$argument} ? 1 : 0 );
        }
    }

    my %create_args = (
        Type => $ARGS{'Type'} || 'ticket',
        Queue => $ARGS{'Queue'},
        Owner => $ARGS{'Owner'},
        SLA => $ARGS{'SLA'},

        # note: name change
        Requestor       => $ARGS{'Requestors'},
        Cc              => $ARGS{'Cc'},
        AdminCc         => $ARGS{'AdminCc'},
        InitialPriority => $ARGS{'InitialPriority'},
        FinalPriority   => $ARGS{'FinalPriority'},
        TimeLeft        => $ARGS{'TimeLeft'},
        TimeEstimated   => $ARGS{'TimeEstimated'},
        TimeWorked      => $ARGS{'TimeWorked'},
        Subject         => $ARGS{'Subject'},
        Status          => $ARGS{'Status'},
        Due             => $due ? $due->ISO : undef,
        Starts          => $starts ? $starts->ISO : undef,
        MIMEObj         => $MIMEObj,
        SquelchMailTo   => $ARGS{'SquelchMailTo'},
        TransSquelchMailTo => $ARGS{'TransSquelchMailTo'},
    );

    my @txn_squelch;
    foreach my $type (qw(Requestor Cc AdminCc)) {
        push @txn_squelch, map $_->address, Email::Address->parse( $create_args{$type} )
            if grep $_ eq $type || $_ eq ( $type . 's' ), @{ $ARGS{'SkipNotification'} || [] };
    }
    push @{$create_args{TransSquelchMailTo}}, @txn_squelch;

    if ( $ARGS{'AttachTickets'} ) {
        require RT::Action::SendEmail;
        RT::Action::SendEmail->AttachTickets( RT::Action::SendEmail->AttachTickets,
            ref $ARGS{'AttachTickets'}
            ? @{ $ARGS{'AttachTickets'} }
            : ( $ARGS{'AttachTickets'} ) );
    }

    my %cfs = ProcessObjectCustomFieldUpdatesForCreate(
        ARGSRef         => \%ARGS,
        ContextObject   => $Queue,
    );

    my %links = ProcessLinksForCreate( ARGSRef => \%ARGS );

    my ( $id, $Trans, $ErrMsg ) = $Ticket->Create(%create_args, %links, %cfs);

    unless ($id) {
        Abort($ErrMsg);
    }

    push( @Actions, split( "\n", $ErrMsg ) );
    unless ( $Ticket->CurrentUserHasRight('ShowTicket') ) {
        Abort( "No permission to view newly created ticket #" . $Ticket->id . "." );
    }
    return ( $Ticket, @Actions );

}



=head2  LoadTicket id

Takes a ticket id as its only variable. if it's handed an array, it takes
the first value.

Returns an RT::Ticket object as the current user.

=cut

sub LoadTicket {
    my $id = shift;

    if ( ref($id) eq "ARRAY" ) {
        $id = $id->[0];
    }

    unless ($id) {
        Abort("No ticket specified");
    }

    my $Ticket = RT::Ticket->new( $session{'CurrentUser'} );
    $Ticket->Load($id);
    unless ( $Ticket->id ) {
        Abort("Could not load ticket $id");
    }
    return $Ticket;
}



=head2 ProcessUpdateMessage

Takes paramhash with fields ARGSRef, TicketObj and SkipSignatureOnly.

Don't write message if it only contains current user's signature and
SkipSignatureOnly argument is true. Function anyway adds attachments
and updates time worked field even if skips message. The default value
is true.

=cut

sub ProcessUpdateMessage {

    my %args = (
        ARGSRef           => undef,
        TicketObj         => undef,
        SkipSignatureOnly => 1,
        @_
    );

    my @attachments;
    if ( my $tmp = $session{'Attachments'}{ $args{'ARGSRef'}{'Token'} || '' } ) {
        push @attachments, grep $_, map $tmp->{$_}, sort keys %$tmp;

        delete $session{'Attachments'}{ $args{'ARGSRef'}{'Token'} || '' }
            unless $args{'KeepAttachments'};
        $session{'Attachments'} = $session{'Attachments'}
            if @attachments;
    }
    if ( $args{ARGSRef}{'UpdateAttachments'} ) {
        push @attachments, grep $_, map $args{ARGSRef}->{UpdateAttachments}{$_},
                                   sort keys %{ $args{ARGSRef}->{'UpdateAttachments'} };
    }

    # Strip the signature
    $args{ARGSRef}->{UpdateContent} = RT::Interface::Web::StripContent(
        Content        => $args{ARGSRef}->{UpdateContent},
        ContentType    => $args{ARGSRef}->{UpdateContentType},
        StripSignature => $args{SkipSignatureOnly},
        CurrentUser    => $args{'TicketObj'}->CurrentUser,
    );

    # If, after stripping the signature, we have no message, move the
    # UpdateTimeWorked into adjusted TimeWorked, so that a later
    # ProcessBasics can deal -- then bail out.
    if (    not @attachments
        and not length $args{ARGSRef}->{'UpdateContent'} )
    {
        if ( $args{ARGSRef}->{'UpdateTimeWorked'} ) {
            $args{ARGSRef}->{TimeWorked} = $args{TicketObj}->TimeWorked + delete $args{ARGSRef}->{'UpdateTimeWorked'};
        }
        return;
    }

    if ( ($args{ARGSRef}->{'UpdateSubject'}||'') eq ($args{'TicketObj'}->Subject || '') ) {
        $args{ARGSRef}->{'UpdateSubject'} = undef;
    }

    my $Message = MakeMIMEEntity(
        Subject => $args{ARGSRef}->{'UpdateSubject'},
        Body    => $args{ARGSRef}->{'UpdateContent'},
        Type    => $args{ARGSRef}->{'UpdateContentType'},
        Interface => RT::Interface::Web::MobileClient() ? 'Mobile' : 'Web',
    );

    $Message->head->replace( 'Message-ID' => Encode::encode( "UTF-8",
        RT::Interface::Email::GenMessageId( Ticket => $args{'TicketObj'} )
    ) );
    my $old_txn = RT::Transaction->new( $session{'CurrentUser'} );
    if ( $args{ARGSRef}->{'QuoteTransaction'} ) {
        $old_txn->Load( $args{ARGSRef}->{'QuoteTransaction'} );
    } else {
        $old_txn = $args{TicketObj}->Transactions->First();
    }

    if ( my $msg = $old_txn->Message->First ) {
        RT::Interface::Email::SetInReplyTo(
            Message   => $Message,
            InReplyTo => $msg,
            Ticket    => $args{'TicketObj'},
        );
    }

    if ( @attachments ) {
        $Message->make_multipart;
        $Message->add_part( $_ ) foreach @attachments;
    }

    if ( $args{ARGSRef}->{'AttachTickets'} ) {
        require RT::Action::SendEmail;
        RT::Action::SendEmail->AttachTickets( RT::Action::SendEmail->AttachTickets,
            ref $args{ARGSRef}->{'AttachTickets'}
            ? @{ $args{ARGSRef}->{'AttachTickets'} }
            : ( $args{ARGSRef}->{'AttachTickets'} ) );
    }

    my %message_args = (
        Sign         => $args{ARGSRef}->{'Sign'},
        Encrypt      => $args{ARGSRef}->{'Encrypt'},
        MIMEObj      => $Message,
        TimeTaken    => $args{ARGSRef}->{'UpdateTimeWorked'},
        AttachExisting => $args{ARGSRef}->{'AttachExisting'},
    );

    _ProcessUpdateMessageRecipients(
        MessageArgs => \%message_args,
        %args,
    );

    my @results;
    if ( $args{ARGSRef}->{'UpdateType'} =~ /^(private|public)$/ ) {
        my ( $Transaction, $Description, $Object ) = $args{TicketObj}->Comment(%message_args);
        push( @results, $Description );
        $Object->UpdateCustomFields( %{ $args{ARGSRef} } ) if $Object;
    } elsif ( $args{ARGSRef}->{'UpdateType'} eq 'response' ) {
        my ( $Transaction, $Description, $Object ) = $args{TicketObj}->Correspond(%message_args);
        push( @results, $Description );
        $Object->UpdateCustomFields( %{ $args{ARGSRef} } ) if $Object;
    } else {
        push( @results,
            loc("Update type was neither correspondence nor comment.") . " " . loc("Update not recorded.") );
    }
    return @results;
}

sub _ProcessUpdateMessageRecipients {
    my %args = (
        ARGSRef           => undef,
        TicketObj         => undef,
        MessageArgs       => undef,
        @_,
    );

    my $bcc = $args{ARGSRef}->{'UpdateBcc'};
    my $cc  = $args{ARGSRef}->{'UpdateCc'};

    my $message_args = $args{MessageArgs};

    $message_args->{CcMessageTo} = $cc;
    $message_args->{BccMessageTo} = $bcc;

    my @txn_squelch;
    foreach my $type (qw(Cc AdminCc)) {
        if (grep $_ eq $type || $_ eq ( $type . 's' ), @{ $args{ARGSRef}->{'SkipNotification'} || [] }) {
            push @txn_squelch, map $_->address, Email::Address->parse( $message_args->{$type} );
            push @txn_squelch, $args{TicketObj}->$type->MemberEmailAddresses;
            push @txn_squelch, $args{TicketObj}->QueueObj->$type->MemberEmailAddresses;
        }
    }
    if (grep $_ eq 'Requestor' || $_ eq 'Requestors', @{ $args{ARGSRef}->{'SkipNotification'} || [] }) {
        push @txn_squelch, map $_->address, Email::Address->parse( $message_args->{Requestor} );
        push @txn_squelch, $args{TicketObj}->Requestors->MemberEmailAddresses;
    }

    push @txn_squelch, @{$args{ARGSRef}{SquelchMailTo}} if $args{ARGSRef}{SquelchMailTo};
    $message_args->{SquelchMailTo} = \@txn_squelch
        if @txn_squelch;

    $args{TicketObj}->{TransSquelchMailTo} ||= $message_args->{'SquelchMailTo'};

    unless ( $args{'ARGSRef'}->{'UpdateIgnoreAddressCheckboxes'} ) {
        foreach my $key ( keys %{ $args{ARGSRef} } ) {
            next unless $key =~ /^Update(Cc|Bcc)-(.*)$/;

            my $var   = ucfirst($1) . 'MessageTo';
            my $value = $2;
            if ( $message_args->{$var} ) {
                $message_args->{$var} .= ", $value";
            } else {
                $message_args->{$var} = $value;
            }
        }
    }
}

sub ProcessAttachments {
    my %args = (
        ARGSRef => {},
        Token   => '',
        @_
    );

    my $token = $args{'ARGSRef'}{'Token'}
        ||= $args{'Token'} ||= Digest::MD5::md5_hex( rand(1024) );

    my $update_session = 0;

    # deal with deleting uploaded attachments
    if ( my $del = $args{'ARGSRef'}{'DeleteAttach'} ) {
        delete $session{'Attachments'}{ $token }{ $_ }
            foreach ref $del? @$del : ($del);

        $update_session = 1;
    }

    # store the uploaded attachment in session
    my $new = $args{'ARGSRef'}{'Attach'};
    if ( defined $new && length $new ) {
        my $attachment = MakeMIMEEntity(
            AttachmentFieldName => 'Attach'
        );

        # This needs to be decoded because the value is a reference;
        # hence it was not decoded along with all of the standard
        # arguments in DecodeARGS
        my $file_path = Encode::decode( "UTF-8", "$new");
        $session{'Attachments'}{ $token }{ $file_path } = $attachment;

        $update_session = 1;
    }
    $session{'Attachments'} = $session{'Attachments'} if $update_session;
}


=head2 MakeMIMEEntity PARAMHASH

Takes a paramhash Subject, Body and AttachmentFieldName.

Also takes Form, Cc and Type as optional paramhash keys.

  Returns a MIME::Entity.

=cut

sub MakeMIMEEntity {

    #TODO document what else this takes.
    my %args = (
        Subject             => undef,
        From                => undef,
        Cc                  => undef,
        Body                => undef,
        AttachmentFieldName => undef,
        Type                => undef,
        Interface           => 'API',
        @_,
    );
    my $Message = MIME::Entity->build(
        Type    => 'multipart/mixed',
        "Message-Id" => Encode::encode( "UTF-8", RT::Interface::Email::GenMessageId ),
        "X-RT-Interface" => $args{Interface},
        map { $_ => Encode::encode( "UTF-8", $args{ $_} ) }
            grep defined $args{$_}, qw(Subject From Cc To Date)
    );

    if ( defined $args{'Body'} && length $args{'Body'} ) {

        # Make the update content have no 'weird' newlines in it
        $args{'Body'} =~ s/\r\n/\n/gs;

        $Message->attach(
            Type    => $args{'Type'} || 'text/plain',
            Charset => 'UTF-8',
            Data    => Encode::encode( "UTF-8", $args{'Body'} ),
        );
    }

    if ( $args{'AttachmentFieldName'} ) {

        my $cgi_object = $m->cgi_object;
        my $filehandle = $cgi_object->upload( $args{'AttachmentFieldName'} );
        if ( defined $filehandle && length $filehandle ) {

            my ( @content, $buffer );
            while ( my $bytesread = read( $filehandle, $buffer, 4096 ) ) {
                push @content, $buffer;
            }

            my $uploadinfo = $cgi_object->uploadInfo($filehandle);

            my $filename = Encode::decode("UTF-8","$filehandle");
            $filename =~ s{^.*[\\/]}{};

            $Message->attach(
                Type     => $uploadinfo->{'Content-Type'},
                Filename => Encode::encode("UTF-8",$filename),
                Data     => \@content, # Bytes, as read directly from the file, above
            );
            if ( !$args{'Subject'} && !( defined $args{'Body'} && length $args{'Body'} ) ) {
                $Message->head->replace( 'Subject' => Encode::encode( "UTF-8", $filename ) );
            }

            # Attachment parts really shouldn't get a Message-ID or "interface"
            $Message->head->delete('Message-ID');
            $Message->head->delete('X-RT-Interface');
        }
    }

    $Message->make_singlepart;

    RT::I18N::SetMIMEEntityToUTF8($Message);    # convert text parts into utf-8

    return ($Message);

}



=head2 ParseDateToISO

Takes a date in an arbitrary format.
Returns an ISO date and time in GMT

=cut

sub ParseDateToISO {
    my $date = shift;

    my $date_obj = RT::Date->new( $session{'CurrentUser'} );
    $date_obj->Set(
        Format => 'unknown',
        Value  => $date
    );
    return ( $date_obj->ISO );
}



sub ProcessACLChanges {
    my $ARGSref = shift;

    #XXX: why don't we get ARGSref like in other Process* subs?

    my @results;

    foreach my $arg ( keys %$ARGSref ) {
        next unless ( $arg =~ /^(GrantRight|RevokeRight)-(\d+)-(.+?)-(\d+)$/ );

        my ( $method, $principal_id, $object_type, $object_id ) = ( $1, $2, $3, $4 );

        my @rights;
        if ( UNIVERSAL::isa( $ARGSref->{$arg}, 'ARRAY' ) ) {
            @rights = @{ $ARGSref->{$arg} };
        } else {
            @rights = $ARGSref->{$arg};
        }
        @rights = grep $_, @rights;
        next unless @rights;

        my $principal = RT::Principal->new( $session{'CurrentUser'} );
        $principal->Load($principal_id);

        my $obj;
        if ( $object_type eq 'RT::System' ) {
            $obj = $RT::System;
        } elsif ( $object_type->DOES('RT::Record::Role::Rights') ) {
            $obj = $object_type->new( $session{'CurrentUser'} );
            $obj->Load($object_id);
            unless ( $obj->id ) {
                $RT::Logger->error("couldn't load $object_type #$object_id");
                next;
            }
        } else {
            $RT::Logger->error("object type '$object_type' is incorrect");
            push( @results, loc("System Error") . ': ' . loc( "Rights could not be granted for [_1]", $object_type ) );
            next;
        }

        foreach my $right (@rights) {
            my ( $val, $msg ) = $principal->$method( Object => $obj, Right => $right );
            push( @results, $msg );
        }
    }

    return (@results);
}


=head2 ProcessACLs

ProcessACLs expects values from a series of checkboxes that describe the full
set of rights a principal should have on an object.

It expects form inputs with names like SetRights-PrincipalId-ObjType-ObjId
instead of with the prefixes Grant/RevokeRight.  Each input should be an array
listing the rights the principal should have, and ProcessACLs will modify the
current rights to match.  Additionally, the previously unused CheckACL input
listing PrincipalId-ObjType-ObjId is now used to catch cases when all the
rights are removed from a principal and as such no SetRights input is
submitted.

=cut

sub ProcessACLs {
    my $ARGSref = shift;
    my (%state, @results);

    my $CheckACL = $ARGSref->{'CheckACL'};
    my @check = grep { defined } (ref $CheckACL eq 'ARRAY' ? @$CheckACL : $CheckACL);

    # Check if we want to grant rights to a previously rights-less user
    for my $type (qw(user group)) {
        my $principal = _ParseACLNewPrincipal($ARGSref, $type)
            or next;

        unless ($principal->PrincipalId) {
            push @results, loc("Couldn't load the specified principal");
            next;
        }

        my $principal_id = $principal->PrincipalId;

        # Turn our addprincipal rights spec into a real one
        for my $arg (keys %$ARGSref) {
            next unless $arg =~ /^SetRights-addprincipal-(.+?-\d+)$/;

            my $tuple = "$principal_id-$1";
            my $key   = "SetRights-$tuple";

            # If we have it already, that's odd, but merge them
            if (grep { $_ eq $tuple } @check) {
                $ARGSref->{$key} = [
                    (ref $ARGSref->{$key} eq 'ARRAY' ? @{$ARGSref->{$key}} : $ARGSref->{$key}),
                    (ref $ARGSref->{$arg} eq 'ARRAY' ? @{$ARGSref->{$arg}} : $ARGSref->{$arg}),
                ];
            } else {
                $ARGSref->{$key} = $ARGSref->{$arg};
                push @check, $tuple;
            }
        }
    }

    # Build our rights state for each Principal-Object tuple
    foreach my $arg ( keys %$ARGSref ) {
        next unless $arg =~ /^SetRights-(\d+-.+?-\d+)$/;

        my $tuple  = $1;
        my $value  = $ARGSref->{$arg};
        my @rights = grep { $_ } (ref $value eq 'ARRAY' ? @$value : $value);
        next unless @rights;

        $state{$tuple} = { map { $_ => 1 } @rights };
    }

    foreach my $tuple (List::MoreUtils::uniq @check) {
        next unless $tuple =~ /^(\d+)-(.+?)-(\d+)$/;

        my ( $principal_id, $object_type, $object_id ) = ( $1, $2, $3 );

        my $principal = RT::Principal->new( $session{'CurrentUser'} );
        $principal->Load($principal_id);

        my $obj;
        if ( $object_type eq 'RT::System' ) {
            $obj = $RT::System;
        } elsif ( $object_type->DOES('RT::Record::Role::Rights') ) {
            $obj = $object_type->new( $session{'CurrentUser'} );
            $obj->Load($object_id);
            unless ( $obj->id ) {
                $RT::Logger->error("couldn't load $object_type #$object_id");
                next;
            }
        } else {
            $RT::Logger->error("object type '$object_type' is incorrect");
            push( @results, loc("System Error") . ': ' . loc( "Rights could not be granted for [_1]", $object_type ) );
            next;
        }

        my $acls = RT::ACL->new($session{'CurrentUser'});
        $acls->LimitToObject( $obj );
        $acls->LimitToPrincipal( Id => $principal_id );

        while ( my $ace = $acls->Next ) {
            my $right = $ace->RightName;

            # Has right and should have right
            next if delete $state{$tuple}->{$right};

            # Has right and shouldn't have right
            my ($val, $msg) = $principal->RevokeRight( Object => $obj, Right => $right );
            push @results, $msg;
        }

        # For everything left, they don't have the right but they should
        for my $right (keys %{ $state{$tuple} || {} }) {
            delete $state{$tuple}->{$right};
            my ($val, $msg) = $principal->GrantRight( Object => $obj, Right => $right );
            push @results, $msg;
        }

        # Check our state for leftovers
        if ( keys %{ $state{$tuple} || {} } ) {
            my $missed = join '|', %{$state{$tuple} || {}};
            $RT::Logger->warn(
               "Uh-oh, it looks like we somehow missed a right in "
              ."ProcessACLs.  Here's what was leftover: $missed"
            );
        }
    }

    return (@results);
}

=head2 _ParseACLNewPrincipal

Takes a hashref of C<%ARGS> and a principal type (C<user> or C<group>).  Looks
for the presence of rights being added on a principal of the specified type,
and returns undef if no new principal is being granted rights.  Otherwise loads
up an L<RT::User> or L<RT::Group> object and returns it.  Note that the object
may not be successfully loaded, and you should check C<->id> yourself.

=cut

sub _ParseACLNewPrincipal {
    my $ARGSref = shift;
    my $type    = lc shift;
    my $key     = "AddPrincipalForRights-$type";

    return unless $ARGSref->{$key};

    my $principal;
    if ( $type eq 'user' ) {
        $principal = RT::User->new( $session{'CurrentUser'} );
        $principal->LoadByCol( Name => $ARGSref->{$key} );
    }
    elsif ( $type eq 'group' ) {
        $principal = RT::Group->new( $session{'CurrentUser'} );
        $principal->LoadUserDefinedGroup( $ARGSref->{$key} );
    }
    return $principal;
}


=head2 UpdateRecordObj ( ARGSRef => \%ARGS, Object => RT::Record, AttributesRef => \@attribs)

@attribs is a list of ticket fields to check and update if they differ from the  B<Object>'s current values. ARGSRef is a ref to HTML::Mason's %ARGS.

Returns an array of success/failure messages

=cut

sub UpdateRecordObject {
    my %args = (
        ARGSRef         => undef,
        AttributesRef   => undef,
        Object          => undef,
        AttributePrefix => undef,
        @_
    );

    my $Object  = $args{'Object'};
    my @results = $Object->Update(
        AttributesRef   => $args{'AttributesRef'},
        ARGSRef         => $args{'ARGSRef'},
        AttributePrefix => $args{'AttributePrefix'},
    );

    return (@results);
}



sub ProcessCustomFieldUpdates {
    my %args = (
        CustomFieldObj => undef,
        ARGSRef        => undef,
        @_
    );

    my $Object  = $args{'CustomFieldObj'};
    my $ARGSRef = $args{'ARGSRef'};

    my @attribs = qw(Name Type Description Queue SortOrder);
    my @results = UpdateRecordObject(
        AttributesRef => \@attribs,
        Object        => $Object,
        ARGSRef       => $ARGSRef
    );

    my $prefix = "CustomField-" . $Object->Id;
    if ( $ARGSRef->{"$prefix-AddValue-Name"} ) {
        my ( $addval, $addmsg ) = $Object->AddValue(
            Name        => $ARGSRef->{"$prefix-AddValue-Name"},
            Description => $ARGSRef->{"$prefix-AddValue-Description"},
            SortOrder   => $ARGSRef->{"$prefix-AddValue-SortOrder"},
        );
        push( @results, $addmsg );
    }

    my @delete_values
        = ( ref $ARGSRef->{"$prefix-DeleteValue"} eq 'ARRAY' )
        ? @{ $ARGSRef->{"$prefix-DeleteValue"} }
        : ( $ARGSRef->{"$prefix-DeleteValue"} );

    foreach my $id (@delete_values) {
        next unless defined $id;
        my ( $err, $msg ) = $Object->DeleteValue($id);
        push( @results, $msg );
    }

    my $vals = $Object->Values();
    while ( my $cfv = $vals->Next() ) {
        if ( my $so = $ARGSRef->{ "$prefix-SortOrder" . $cfv->Id } ) {
            if ( $cfv->SortOrder != $so ) {
                my ( $err, $msg ) = $cfv->SetSortOrder($so);
                push( @results, $msg );
            }
        }
    }

    return (@results);
}



=head2 ProcessTicketBasics ( TicketObj => $Ticket, ARGSRef => \%ARGS );

Returns an array of results messages.

=cut

sub ProcessTicketBasics {

    my %args = (
        TicketObj => undef,
        ARGSRef   => undef,
        @_
    );

    my $TicketObj = $args{'TicketObj'};
    my $ARGSRef   = $args{'ARGSRef'};

    my $OrigOwner = $TicketObj->Owner;

    # Set basic fields
    my @attribs = qw(
        Subject
        FinalPriority
        Priority
        TimeEstimated
        TimeWorked
        TimeLeft
        Type
        Status
        Queue
        SLA
    );

    # Canonicalize Queue and Owner to their IDs if they aren't numeric
    for my $field (qw(Queue Owner)) {
        if ( $ARGSRef->{$field} and ( $ARGSRef->{$field} !~ /^(\d+)$/ ) ) {
            my $class = $field eq 'Owner' ? "RT::User" : "RT::$field";
            my $temp = $class->new(RT->SystemUser);
            $temp->Load( $ARGSRef->{$field} );
            if ( $temp->id ) {
                $ARGSRef->{$field} = $temp->id;
            }
        }
    }

    # Status isn't a field that can be set to a null value.
    # RT core complains if you try
    delete $ARGSRef->{'Status'} unless $ARGSRef->{'Status'};

    my @results = UpdateRecordObject(
        AttributesRef => \@attribs,
        Object        => $TicketObj,
        ARGSRef       => $ARGSRef,
    );

    # We special case owner changing, so we can use ForceOwnerChange
    if ( $ARGSRef->{'Owner'}
      && $ARGSRef->{'Owner'} !~ /\D/
      && ( $OrigOwner != $ARGSRef->{'Owner'} ) ) {
        my ($ChownType);
        if ( $ARGSRef->{'ForceOwnerChange'} ) {
            $ChownType = "Force";
        }
        else {
            $ChownType = "Set";
        }

        my ( $val, $msg ) = $TicketObj->SetOwner( $ARGSRef->{'Owner'}, $ChownType );
        push( @results, $msg );
    }

    # }}}

    return (@results);
}

sub ProcessTicketReminders {
    my %args = (
        TicketObj => undef,
        ARGSRef   => undef,
        @_
    );

    my $Ticket = $args{'TicketObj'};
    my $args   = $args{'ARGSRef'};
    my @results;

    my $reminder_collection = $Ticket->Reminders->Collection;

    if ( $args->{'update-reminders'} ) {
        while ( my $reminder = $reminder_collection->Next ) {
            my $resolve_status = $reminder->LifecycleObj->ReminderStatusOnResolve;
            my ( $status, $msg, $old_subject, @subresults );
            if (   $reminder->Status ne $resolve_status
                && $args->{ 'Complete-Reminder-' . $reminder->id } )
            {
                ( $status, $msg ) = $Ticket->Reminders->Resolve($reminder);
                push @subresults, $msg;
            }
            elsif ( $reminder->Status eq $resolve_status
                && !$args->{ 'Complete-Reminder-' . $reminder->id } )
            {
                ( $status, $msg ) = $Ticket->Reminders->Open($reminder);
                push @subresults, $msg;
            }

            if (
                exists( $args->{ 'Reminder-Subject-' . $reminder->id } )
                && ( $reminder->Subject ne
                    $args->{ 'Reminder-Subject-' . $reminder->id } )
              )
            {
                $old_subject = $reminder->Subject;
                ( $status, $msg ) =
                  $reminder->SetSubject(
                    $args->{ 'Reminder-Subject-' . $reminder->id } );
                push @subresults, $msg;
            }

            if (
                exists( $args->{ 'Reminder-Owner-' . $reminder->id } )
                && ( $reminder->Owner !=
                    $args->{ 'Reminder-Owner-' . $reminder->id } )
              )
            {
                ( $status, $msg ) =
                  $reminder->SetOwner(
                    $args->{ 'Reminder-Owner-' . $reminder->id }, "Force" );
                push @subresults, $msg;
            }

            if ( exists( $args->{ 'Reminder-Due-' . $reminder->id } )
                && $args->{ 'Reminder-Due-' . $reminder->id } ne '' )
            {
                my $DateObj = RT::Date->new( $session{'CurrentUser'} );
                my $due     = $args->{ 'Reminder-Due-' . $reminder->id };

                $DateObj->Set(
                    Format => 'unknown',
                    Value  => $due,
                );
                if ( $DateObj->Unix != $reminder->DueObj->Unix ) {
                    ( $status, $msg ) = $reminder->SetDue( $DateObj->ISO );
                }
                else {
                    $msg = loc( "invalid due date: [_1]", $due );
                }

                push @subresults, $msg;
            }

            push @results, map {
                loc( "Reminder '[_1]': [_2]", $old_subject || $reminder->Subject, $_ )
            } @subresults;
        }
    }

    if ( $args->{'NewReminder-Subject'} ) {
        my $due_obj = RT::Date->new( $session{'CurrentUser'} );
        $due_obj->Set(
          Format => 'unknown',
          Value => $args->{'NewReminder-Due'}
        );
        my ( $status, $msg ) = $Ticket->Reminders->Add(
            Subject => $args->{'NewReminder-Subject'},
            Owner   => $args->{'NewReminder-Owner'},
            Due     => $due_obj->ISO
        );
        if ( $status ) {
            push @results,
              loc( "Reminder '[_1]': [_2]", $args->{'NewReminder-Subject'}, loc("Created") )
        }
        else {
            push @results, $msg;
        }
    }
    return @results;
}

sub ProcessObjectCustomFieldUpdates {
    my %args    = @_;
    my $ARGSRef = $args{'ARGSRef'};
    my @results;

    # Build up a list of objects that we want to work with
    my %custom_fields_to_mod = _ParseObjectCustomFieldArgs($ARGSRef);

    # For each of those objects
    foreach my $class ( keys %custom_fields_to_mod ) {
        foreach my $id ( keys %{ $custom_fields_to_mod{$class} } ) {
            my $Object = $args{'Object'};
            $Object = $class->new( $session{'CurrentUser'} )
                unless $Object && ref $Object eq $class;

            $Object->Load($id) unless ( $Object->id || 0 ) == $id;
            unless ( $Object->id ) {
                $RT::Logger->warning("Couldn't load object $class #$id");
                next;
            }

            foreach my $cf ( keys %{ $custom_fields_to_mod{$class}{$id} } ) {
                my $CustomFieldObj = RT::CustomField->new( $session{'CurrentUser'} );
                $CustomFieldObj->SetContextObject($Object);
                $CustomFieldObj->LoadById($cf);
                unless ( $CustomFieldObj->id ) {
                    $RT::Logger->warning("Couldn't load custom field #$cf");
                    next;
                }
                my @groupings = sort keys %{ $custom_fields_to_mod{$class}{$id}{$cf} };
                if (@groupings > 1) {
                    # Check for consistency, in case of JS fail
                    for my $key (qw/AddValue Value Values DeleteValues DeleteValueIds/) {
                        my $base = $custom_fields_to_mod{$class}{$id}{$cf}{$groupings[0]}{$key};
                        $base = [ $base ] unless ref $base;
                        for my $grouping (@groupings[1..$#groupings]) {
                            my $other = $custom_fields_to_mod{$class}{$id}{$cf}{$grouping}{$key};
                            $other = [ $other ] unless ref $other;
                            warn "CF $cf submitted with multiple differing values"
                                if grep {$_} List::MoreUtils::pairwise {
                                    no warnings qw(uninitialized);
                                    $a ne $b
                                } @{$base}, @{$other};
                        }
                    }
                    # We'll just be picking the 1st grouping in the hash, alphabetically
                }
                push @results,
                    _ProcessObjectCustomFieldUpdates(
                        Prefix => GetCustomFieldInputNamePrefix(
                            Object      => $Object,
                            CustomField => $CustomFieldObj,
                            Grouping    => $groupings[0],
                        ),
                        Object      => $Object,
                        CustomField => $CustomFieldObj,
                        ARGS        => $custom_fields_to_mod{$class}{$id}{$cf}{ $groupings[0] },
                    );
            }
        }
    }
    return @results;
}

sub _ParseObjectCustomFieldArgs {
    my $ARGSRef = shift || {};
    my %custom_fields_to_mod;

    foreach my $arg ( keys %$ARGSRef ) {

        # format: Object-<object class>-<object id>-CustomField[:<grouping>]-<CF id>-<commands>
        # you can use GetCustomFieldInputName to generate the complement input name
        next unless $arg =~ /^Object-([\w:]+)-(\d*)-CustomField(?::(\w+))?-(\d+)-(.*)$/;

        # For each of those objects, find out what custom fields we want to work with.
        #                   Class     ID     CF  grouping command
        $custom_fields_to_mod{$1}{ $2 || 0 }{$4}{$3 || ''}{$5} = $ARGSRef->{$arg};
    }

    return wantarray ? %custom_fields_to_mod : \%custom_fields_to_mod;
}

sub _ProcessObjectCustomFieldUpdates {
    my %args    = @_;
    my $cf      = $args{'CustomField'};
    my $cf_type = $cf->Type || '';

    # Remove blank Values since the magic field will take care of this. Sometimes
    # the browser gives you a blank value which causes CFs to be processed twice
    if (   defined $args{'ARGS'}->{'Values'}
        && !length $args{'ARGS'}->{'Values'}
        && ($args{'ARGS'}->{'Values-Magic'}) )
    {
        delete $args{'ARGS'}->{'Values'};
    }

    my @results;
    foreach my $arg ( keys %{ $args{'ARGS'} } ) {

        # skip category argument
        next if $arg =~ /-Category$/;

        # since http won't pass in a form element with a null value, we need
        # to fake it
        if ( $arg =~ /-Magic$/ ) {

            # We don't care about the magic, if there's really a values element;
            next if defined $args{'ARGS'}->{'Value'}  && length $args{'ARGS'}->{'Value'};
            next if defined $args{'ARGS'}->{'Values'} && length $args{'ARGS'}->{'Values'};

            # "Empty" values does not mean anything for Image and Binary fields
            next if $cf_type =~ /^(?:Image|Binary)$/;

            $arg = 'Values';
            $args{'ARGS'}->{'Values'} = undef;
        }

        my @values = _NormalizeObjectCustomFieldValue(
            CustomField => $cf,
            Param       => $args{'Prefix'} . $arg,
            Value       => $args{'ARGS'}->{$arg}
        );

        # "Empty" values still don't mean anything for Image and Binary fields
        next if $cf_type =~ /^(?:Image|Binary)$/ and not @values;

        if ( $arg eq 'AddValue' || $arg eq 'Value' ) {
            foreach my $value (@values) {
                next if $args{'Object'}->CustomFieldValueIsEmpty(
                    Field => $cf->id,
                    Value => $value,
                );
                my ( $val, $msg ) = $args{'Object'}->AddCustomFieldValue(
                    Field => $cf->id,
                    Value => $value
                );
                push( @results, $msg );
            }
        } elsif ( $arg eq 'Upload' ) {
            my ( $val, $msg ) = $args{'Object'}->AddCustomFieldValue( %{$values[0]}, Field => $cf, );
            push( @results, $msg );
        } elsif ( $arg eq 'DeleteValues' ) {
            foreach my $value (@values) {
                my ( $val, $msg ) = $args{'Object'}->DeleteCustomFieldValue(
                    Field => $cf,
                    Value => $value,
                );
                push( @results, $msg );
            }
        } elsif ( $arg eq 'DeleteValueIds' ) {
            foreach my $value (@values) {
                my ( $val, $msg ) = $args{'Object'}->DeleteCustomFieldValue(
                    Field   => $cf,
                    ValueId => $value,
                );
                push( @results, $msg );
            }
        } elsif ( $arg eq 'Values' ) {
            my $cf_values = $args{'Object'}->CustomFieldValues( $cf->id );

            my %values_hash;
            foreach my $value (@values) {
                my $value_in_db = $value;
                if ( $cf->Type eq 'DateTime' ) {
                    my $date = RT::Date->new($session{CurrentUser});
                    $date->Set(Format => 'unknown', Value => $value);
                    $value_in_db = $date->ISO;
                }

                if ( my $entry = $cf_values->HasEntry($value_in_db) ) {
                    $values_hash{ $entry->id } = 1;
                    next;
                }

                next if $args{'Object'}->CustomFieldValueIsEmpty(
                    Field => $cf,
                    Value => $value,
                );

                my ( $val, $msg ) = $args{'Object'}->AddCustomFieldValue(
                    Field => $cf,
                    Value => $value
                );
                push( @results, $msg );
                $values_hash{$val} = 1 if $val;
            }

            $cf_values->RedoSearch;
            while ( my $cf_value = $cf_values->Next ) {
                next if $values_hash{ $cf_value->id };

                my ( $val, $msg ) = $args{'Object'}->DeleteCustomFieldValue(
                    Field   => $cf,
                    ValueId => $cf_value->id
                );
                push( @results, $msg );
            }
        } else {
            push(
                @results,
                loc("User asked for an unknown update type for custom field [_1] for [_2] object #[_3]",
                    $cf->Name, ref $args{'Object'},
                    $args{'Object'}->id
                )
            );
        }
    }
    return @results;
}

sub ProcessObjectCustomFieldUpdatesForCreate {
    my %args = (
        ARGSRef         => {},
        ContextObject   => undef,
        @_
    );
    my $context = $args{'ContextObject'};
    my %parsed;
    my %custom_fields = _ParseObjectCustomFieldArgs( $args{'ARGSRef'} );

    for my $class (keys %custom_fields) {
        # we're only interested in new objects, so only look at $id == 0
        for my $cfid (keys %{ $custom_fields{$class}{0} || {} }) {
            my $cf = RT::CustomField->new( $session{'CurrentUser'} );
            if ($context) {
                my $system_cf = RT::CustomField->new( RT->SystemUser );
                $system_cf->LoadById($cfid);
                if ($system_cf->ValidateContextObject($context)) {
                    $cf->SetContextObject($context);
                } else {
                    RT->Logger->error(
                        sprintf "Invalid context object %s (%d) for CF %d; skipping CF",
                                ref $context, $context->id, $system_cf->id
                    );
                    next;
                }
            }
            $cf->LoadById($cfid);

            unless ($cf->id) {
                RT->Logger->warning("Couldn't load custom field #$cfid");
                next;
            }

            my @groupings = sort keys %{ $custom_fields{$class}{0}{$cfid} };
            if (@groupings > 1) {
                # Check for consistency, in case of JS fail
                for my $key (qw/AddValue Value Values DeleteValues DeleteValueIds/) {
                    warn "CF $cfid submitted with multiple differing $key"
                        if grep {($custom_fields{$class}{0}{$cfid}{$_}{$key} || '')
                             ne  ($custom_fields{$class}{0}{$cfid}{$groupings[0]}{$key} || '')}
                            @groupings;
                }
                # We'll just be picking the 1st grouping in the hash, alphabetically
            }

            my @values;
            my $name_prefix = GetCustomFieldInputNamePrefix(
                CustomField => $cf,
                Grouping    => $groupings[0],
            );
            while (my ($arg, $value) = each %{ $custom_fields{$class}{0}{$cfid}{$groupings[0]} }) {
                # Values-Magic doesn't matter on create; no previous values are being removed
                # Category is irrelevant for the actual value
                next if $arg =~ /-Magic$/ or $arg =~ /-Category$/;

                push @values,
                    _NormalizeObjectCustomFieldValue(
                    CustomField => $cf,
                    Param       => $name_prefix . $arg,
                    Value       => $value,
                    );
            }

            $parsed{"CustomField-$cfid"} = \@values if @values;
        }
    }

    return wantarray ? %parsed : \%parsed;
}

sub _NormalizeObjectCustomFieldValue {
    my %args    = (
        Param   => "",
        @_
    );
    my $cf_type = $args{CustomField}->Type;
    my @values  = ();

    if ( ref $args{'Value'} eq 'ARRAY' ) {
        @values = @{ $args{'Value'} };
    } elsif ( $cf_type =~ /text/i ) {    # Both Text and Wikitext
        @values = ( $args{'Value'} );
    } else {
        @values = split /\r*\n/, $args{'Value'}
            if defined $args{'Value'};
    }
    @values = grep length, map {
        s/\r+\n/\n/g;
        s/^\s+//;
        s/\s+$//;
        $_;
        }
        grep defined, @values;

    if ($args{'Param'} =~ /-Upload$/ and $cf_type =~ /^(Image|Binary)$/) {
        @values = _UploadedFile( $args{'Param'} ) || ();
    }

    return @values;
}

=head2 ProcessTicketWatchers ( TicketObj => $Ticket, ARGSRef => \%ARGS );

Returns an array of results messages.

=cut

sub ProcessTicketWatchers {
    my %args = (
        TicketObj => undef,
        ARGSRef   => undef,
        @_
    );
    my (@results);

    my $Ticket  = $args{'TicketObj'};
    my $ARGSRef = $args{'ARGSRef'};

    # Munge watchers

    foreach my $key ( keys %$ARGSRef ) {

        # Delete deletable watchers
        if ( $key =~ /^Ticket-DeleteWatcher-Type-(.*)-Principal-(\d+)$/ ) {
            my ( $code, $msg ) = $Ticket->DeleteWatcher(
                PrincipalId => $2,
                Type        => $1
            );
            push @results, $msg;
        }

        # Delete watchers in the simple style demanded by the bulk manipulator
        elsif ( $key =~ /^Delete(Requestor|Cc|AdminCc)$/ ) {
            my ( $code, $msg ) = $Ticket->DeleteWatcher(
                Email => $ARGSRef->{$key},
                Type  => $1
            );
            push @results, $msg;
        }

        # Add new wathchers by email address
        elsif ( ( $ARGSRef->{$key} || '' ) =~ /^(?:AdminCc|Cc|Requestor)$/
            and $key =~ /^WatcherTypeEmail(\d*)$/ )
        {

            #They're in this order because otherwise $1 gets clobbered :/
            my ( $code, $msg ) = $Ticket->AddWatcher(
                Type  => $ARGSRef->{$key},
                Email => $ARGSRef->{ "WatcherAddressEmail" . $1 }
            );
            push @results, $msg;
        }

        #Add requestors in the simple style demanded by the bulk manipulator
        elsif ( $key =~ /^Add(Requestor|Cc|AdminCc)$/ ) {
            my ( $code, $msg ) = $Ticket->AddWatcher(
                Type  => $1,
                Email => $ARGSRef->{$key}
            );
            push @results, $msg;
        }

        # Add new  watchers by owner
        elsif ( $key =~ /^Ticket-AddWatcher-Principal-(\d*)$/ ) {
            my $principal_id = $1;
            my $form         = $ARGSRef->{$key};
            foreach my $value ( ref($form) ? @{$form} : ($form) ) {
                next unless $value =~ /^(?:AdminCc|Cc|Requestor)$/i;

                my ( $code, $msg ) = $Ticket->AddWatcher(
                    Type        => $value,
                    PrincipalId => $principal_id
                );
                push @results, $msg;
            }
        }

    }
    return (@results);
}



=head2 ProcessTicketDates ( TicketObj => $Ticket, ARGSRef => \%ARGS );

Returns an array of results messages.

=cut

sub ProcessTicketDates {
    my %args = (
        TicketObj => undef,
        ARGSRef   => undef,
        @_
    );

    my $Ticket  = $args{'TicketObj'};
    my $ARGSRef = $args{'ARGSRef'};

    my (@results);

    # Set date fields
    my @date_fields = qw(
        Told
        Starts
        Started
        Due
    );

    #Run through each field in this list. update the value if apropriate
    foreach my $field (@date_fields) {
        next unless exists $ARGSRef->{ $field . '_Date' };
        my $obj = $field . "Obj";
        my $method = "Set$field";

        if ( $ARGSRef->{ $field . '_Date' } eq '' ) {
            if ( $Ticket->$obj->IsSet ) {
                my ( $code, $msg ) = $Ticket->$method( '1970-01-01 00:00:00' );
                push @results, $msg;
            }
        }
        else {

            my $DateObj = RT::Date->new( $session{'CurrentUser'} );
            $DateObj->Set(
                Format => 'unknown',
                Value  => $ARGSRef->{ $field . '_Date' }
            );

            if ( $DateObj->Unix != $Ticket->$obj()->Unix() )
            {
                my ( $code, $msg ) = $Ticket->$method( $DateObj->ISO );
                push @results, $msg;
            }
        }
    }

    # }}}
    return (@results);
}



=head2 ProcessTicketLinks ( TicketObj => $Ticket, ARGSRef => \%ARGS );

Returns an array of results messages.

=cut

sub ProcessTicketLinks {
    my %args = (
        TicketObj => undef,
        TicketId  => undef,
        ARGSRef   => undef,
        @_
    );

    my $Ticket  = $args{'TicketObj'};
    my $TicketId = $args{'TicketId'} || $Ticket->Id;
    my $ARGSRef = $args{'ARGSRef'};

    my (@results) = ProcessRecordLinks(
        %args, RecordObj => $Ticket, RecordId => $TicketId, ARGSRef => $ARGSRef,
    );

    #Merge if we need to
    my $input = $TicketId .'-MergeInto';
    if ( $ARGSRef->{ $input } ) {
        $ARGSRef->{ $input } =~ s/\s+//g;
        my ( $val, $msg ) = $Ticket->MergeInto( $ARGSRef->{ $input } );
        push @results, $msg;
    }

    return (@results);
}


sub ProcessRecordLinks {
    my %args = (
        RecordObj => undef,
        RecordId  => undef,
        ARGSRef   => undef,
        @_
    );

    my $Record  = $args{'RecordObj'};
    my $RecordId = $args{'RecordId'} || $Record->Id;
    my $ARGSRef = $args{'ARGSRef'};

    my (@results);

    # Delete links that are gone gone gone.
    foreach my $arg ( keys %$ARGSRef ) {
        if ( $arg =~ /DeleteLink-(.*?)-(DependsOn|MemberOf|RefersTo)-(.*)$/ ) {
            my $base   = $1;
            my $type   = $2;
            my $target = $3;

            my ( $val, $msg ) = $Record->DeleteLink(
                Base   => $base,
                Type   => $type,
                Target => $target
            );

            push @results, $msg;

        }

    }

    my @linktypes = qw( DependsOn MemberOf RefersTo );

    foreach my $linktype (@linktypes) {
        my $input = $RecordId .'-'. $linktype;
        if ( $ARGSRef->{ $input } ) {
            $ARGSRef->{ $input } = join( ' ', @{ $ARGSRef->{ $input } } )
                if ref $ARGSRef->{ $input };

            for my $luri ( split( / /, $ARGSRef->{ $input } ) ) {
                next unless $luri;
                $luri =~ s/\s+$//;    # Strip trailing whitespace
                my ( $val, $msg ) = $Record->AddLink(
                    Target => $luri,
                    Type   => $linktype
                );
                push @results, $msg;
            }
        }
        $input = $linktype .'-'. $RecordId;
        if ( $ARGSRef->{ $input } ) {
            $ARGSRef->{ $input } = join( ' ', @{ $ARGSRef->{ $input } } )
                if ref $ARGSRef->{ $input };

            for my $luri ( split( / /, $ARGSRef->{ $input } ) ) {
                next unless $luri;
                my ( $val, $msg ) = $Record->AddLink(
                    Base => $luri,
                    Type => $linktype
                );

                push @results, $msg;
            }
        }
    }

    return (@results);
}

=head2 ProcessLinksForCreate

Takes a hash with a single key, C<ARGSRef>, the value of which is a hashref to
C<%ARGS>.

Converts and returns submitted args in the form of C<new-LINKTYPE> and
C<LINKTYPE-new> into their appropriate directional link types.  For example,
C<new-DependsOn> becomes C<DependsOn> and C<DependsOn-new> becomes
C<DependedOnBy>.  The incoming arg values are split on whitespace and
normalized into arrayrefs before being returned.

Primarily used by object creation pages for transforming incoming form inputs
from F</Elements/EditLinks> into arguments appropriate for individual record
Create methods.

Returns a hashref in scalar context and a hash in list context.

=cut

sub ProcessLinksForCreate {
    my %args = @_;
    my %links;

    foreach my $type ( keys %RT::Link::DIRMAP ) {
        for ([Base => "new-$type"], [Target => "$type-new"]) {
            my ($direction, $key) = @$_;
            next unless $args{ARGSRef}->{$key};
            $links{ $RT::Link::DIRMAP{$type}->{$direction} } = [
                grep $_, split ' ', $args{ARGSRef}->{$key}
            ];
        }
    }
    return wantarray ? %links : \%links;
}

=head2 ProcessTransactionSquelching

Takes a hashref of the submitted form arguments, C<%ARGS>.

Returns a hash of squelched addresses.

=cut

sub ProcessTransactionSquelching {
    my $args    = shift;
    my %checked = map { $_ => 1 } grep { defined }
        (    ref $args->{'TxnSendMailTo'} eq "ARRAY"  ? @{$args->{'TxnSendMailTo'}} :
         defined $args->{'TxnSendMailTo'}             ?  ($args->{'TxnSendMailTo'}) :
                                                                             () );
    my %squelched = map { $_ => 1 } grep { not $checked{$_} } split /,/, ($args->{'TxnRecipients'}||'');
    return %squelched;
}

sub ProcessRecordBulkCustomFields {
    my %args = (RecordObj => undef, ARGSRef => {}, @_);

    my $ARGSRef = $args{'ARGSRef'};

    my %data;

    my @results;
    foreach my $key ( keys %$ARGSRef ) {
        next unless $key =~ /^Bulk-(Add|Delete)-CustomField-(\d+)-(.*)$/;
        my ($op, $cfid, $rest) = ($1, $2, $3);
        next if $rest =~ /-Category$/;

        my $res = $data{$cfid} ||= {};
        unless (keys %$res) {
            my $cf = RT::CustomField->new( $session{'CurrentUser'} );
            $cf->Load( $cfid );
            next unless $cf->Id;

            $res->{'cf'} = $cf;
        }

        if ( $op eq 'Delete' && $rest eq 'AllValues' ) {
            $res->{'DeleteAll'} = $ARGSRef->{$key};
            next;
        }

        my @values = _NormalizeObjectCustomFieldValue(
            CustomField => $res->{'cf'},
            Value => $ARGSRef->{$key},
            Param => $key,
        );
        next unless @values;
        $res->{$op} = \@values;
    }

    while ( my ($cfid, $data) = each %data ) {
        my $current_values = $args{'RecordObj'}->CustomFieldValues( $cfid );

        # just add one value for fields with single value
        if ( $data->{'Add'} && $data->{'cf'}->MaxValues == 1 ) {
            next if $current_values->HasEntry($data->{Add}[-1]);

            my ( $id, $msg ) = $args{'RecordObj'}->AddCustomFieldValue(
                Field => $cfid,
                Value => $data->{'Add'}[-1],
            );
            push @results, $msg;
            next;
        }

        if ( $data->{'DeleteAll'} ) {
            while ( my $value = $current_values->Next ) {
                my ( $id, $msg ) = $args{'RecordObj'}->DeleteCustomFieldValue(
                    Field   => $cfid,
                    ValueId => $value->id,
                );
                push @results, $msg;
            }
        }
        foreach my $value ( @{ $data->{'Delete'} || [] } ) {
            my $entry = $current_values->HasEntry($value);
            next unless $entry;

            my ( $id, $msg ) = $args{'RecordObj'}->DeleteCustomFieldValue(
                Field   => $cfid,
                ValueId => $entry->id,
            );
            push @results, $msg;
        }
        foreach my $value ( @{ $data->{'Add'} || [] } ) {
            next if $current_values->HasEntry($value);

            next if $args{'RecordObj'}->CustomFieldValueIsEmpty(
                Field => $cfid,
                Value => $value,
            );

            my ( $id, $msg ) = $args{'RecordObj'}->AddCustomFieldValue(
                Field => $cfid,
                Value => $value
            );
            push @results, $msg;
        }
    }
    return @results;
}

=head2 _UploadedFile ( $arg );

Takes a CGI parameter name; if a file is uploaded under that name,
return a hash reference suitable for AddCustomFieldValue's use:
C<( Value => $filename, LargeContent => $content, ContentType => $type )>.

Returns C<undef> if no files were uploaded in the C<$arg> field.

=cut

sub _UploadedFile {
    my $arg         = shift;
    my $cgi_object  = $m->cgi_object;
    my $fh          = $cgi_object->upload($arg) or return undef;
    my $upload_info = $cgi_object->uploadInfo($fh);

    my $filename = "$fh";
    $filename =~ s#^.*[\\/]##;
    binmode($fh);

    return {
        Value        => $filename,
        LargeContent => do { local $/; scalar <$fh> },
        ContentType  => $upload_info->{'Content-Type'},
    };
}

sub GetColumnMapEntry {
    my %args = ( Map => {}, Name => '', Attribute => undef, @_ );

    # deal with the simplest thing first
    if ( $args{'Map'}{ $args{'Name'} } ) {
        return $args{'Map'}{ $args{'Name'} }{ $args{'Attribute'} };
    }

    # complex things
    elsif ( my ( $mainkey, $subkey ) = $args{'Name'} =~ /^(.*?)\.(.+)$/ ) {
        $subkey =~ s/^\{(.*)\}$/$1/;
        return undef unless $args{'Map'}->{$mainkey};
        return $args{'Map'}{$mainkey}{ $args{'Attribute'} }
            unless ref $args{'Map'}{$mainkey}{ $args{'Attribute'} } eq 'CODE';

        return sub { $args{'Map'}{$mainkey}{ $args{'Attribute'} }->( @_, $subkey ) };
    }
    return undef;
}

sub ProcessColumnMapValue {
    my $value = shift;
    my %args = ( Arguments => [], Escape => 1, @_ );

    if ( ref $value ) {
        if ( UNIVERSAL::isa( $value, 'CODE' ) ) {
            my @tmp = $value->( @{ $args{'Arguments'} } );
            return ProcessColumnMapValue( ( @tmp > 1 ? \@tmp : $tmp[0] ), %args );
        } elsif ( UNIVERSAL::isa( $value, 'ARRAY' ) ) {
            return join '', map ProcessColumnMapValue( $_, %args ), @$value;
        } elsif ( UNIVERSAL::isa( $value, 'SCALAR' ) ) {
            return $$value;
        }
    } else {
        if ($args{'Escape'}) {
            $value = $m->interp->apply_escapes( $value, 'h' );
            $value =~ s/\n/<br>/g if defined $value;
        }
        return $value;
    }
}

=head2 GetPrincipalsMap OBJECT, CATEGORIES

Returns an array suitable for passing to /Admin/Elements/EditRights with the
principal collections mapped from the categories given.

=cut

sub GetPrincipalsMap {
    my $object = shift;
    my @map;
    for (@_) {
        if (/System/) {
            my $system = RT::Groups->new($session{'CurrentUser'});
            $system->LimitToSystemInternalGroups();
            $system->OrderBy( FIELD => 'Name', ORDER => 'ASC' );
            push @map, [
                'System' => $system,    # loc_left_pair
                'Name'   => 1,
            ];
        }
        elsif (/Groups/) {
            my $groups = RT::Groups->new($session{'CurrentUser'});
            $groups->LimitToUserDefinedGroups();
            $groups->OrderBy( FIELD => 'Name', ORDER => 'ASC' );

            # Only show groups who have rights granted on this object
            $groups->WithGroupRight(
                Right   => '',
                Object  => $object,
                IncludeSystemRights => 0,
                IncludeSubgroupMembers => 0,
            );

            push @map, [
                'User Groups' => $groups,   # loc_left_pair
                'Name'        => 0
            ];
        }
        elsif (/Roles/) {
            my $roles = RT::Groups->new($session{'CurrentUser'});

            if ($object->isa("RT::CustomField")) {
                # If we're a custom field, show the global roles for our LookupType.
                my $class = $object->RecordClassFromLookupType;
                if ($class and $class->DOES("RT::Record::Role::Roles")) {
                    $roles->LimitToRolesForObject(RT->System);
                    $roles->Limit(
                        FIELD         => "Name",
                        FUNCTION      => 'LOWER(?)',
                        OPERATOR      => "IN",
                        VALUE         => [ map {lc $_} $class->Roles ],
                        CASESENSITIVE => 1,
                    );
                } else {
                    # No roles to show; so show nothing
                    undef $roles;
                }
            } else {
                $roles->LimitToRolesForObject($object);
            }

            if ($roles) {
                $roles->OrderBy( FIELD => 'Name', ORDER => 'ASC' );
                push @map, [
                    'Roles' => $roles,  # loc_left_pair
                    'Name'  => 1
                ];
            }
        }
        elsif (/Users/) {
            my $Users = RT->PrivilegedUsers->UserMembersObj();
            $Users->OrderBy( FIELD => 'Name', ORDER => 'ASC' );

            # Only show users who have rights granted on this object
            my $group_members = $Users->WhoHaveGroupRight(
                Right   => '',
                Object  => $object,
                IncludeSystemRights => 0,
                IncludeSubgroupMembers => 0,
            );

            # Limit to UserEquiv groups
            my $groups = $Users->Join(
                ALIAS1 => $group_members,
                FIELD1 => 'GroupId',
                TABLE2 => 'Groups',
                FIELD2 => 'id',
            );
            $Users->Limit( ALIAS => $groups, FIELD => 'Domain', VALUE => 'ACLEquivalence', CASESENSITIVE => 0 );
            $Users->Limit( ALIAS => $groups, FIELD => 'Name', VALUE => 'UserEquiv', CASESENSITIVE => 0 );

            push @map, [
                'Users' => $Users,  # loc_left_pair
                'Format' => 0
            ];
        }
    }
    return @map;
}

=head2 _load_container_object ( $type, $id );

Instantiate container object for saving searches.

=cut

sub _load_container_object {
    my ( $obj_type, $obj_id ) = @_;
    return RT::SavedSearch->new( $session{'CurrentUser'} )->_load_privacy_object( $obj_type, $obj_id );
}

=head2 _parse_saved_search ( $arg );

Given a serialization string for saved search, and returns the
container object and the search id.

=cut

sub _parse_saved_search {
    my $spec = shift;
    return unless $spec;
    if ( $spec !~ /^(.*?)-(\d+)-SavedSearch-(\d+)$/ ) {
        return;
    }
    my $obj_type  = $1;
    my $obj_id    = $2;
    my $search_id = $3;

    return ( _load_container_object( $obj_type, $obj_id ), $search_id );
}

=head2 ScrubHTML content

Removes unsafe and undesired HTML from the passed content

=cut

my $SCRUBBER;
sub ScrubHTML {
    my $Content = shift;
    $SCRUBBER = _NewScrubber() unless $SCRUBBER;

    $Content = '' if !defined($Content);
    return $SCRUBBER->scrub($Content);
}

=head2 _NewScrubber

Returns a new L<HTML::Scrubber> object.

If you need to be more lax about what HTML tags and attributes are allowed,
create C</opt/rt4/local/lib/RT/Interface/Web_Local.pm> with something like the
following:

    package HTML::Mason::Commands;
    # Let tables through
    push @SCRUBBER_ALLOWED_TAGS, qw(TABLE THEAD TBODY TFOOT TR TD TH);
    1;

=cut

our @SCRUBBER_ALLOWED_TAGS = qw(
    A B U P BR I HR BR SMALL EM FONT SPAN STRONG SUB SUP S DEL STRIKE H1 H2 H3 H4 H5
    H6 DIV UL OL LI DL DT DD PRE BLOCKQUOTE BDO
);

our %SCRUBBER_ALLOWED_ATTRIBUTES = (
    # Match http, https, ftp, mailto and relative urls
    # XXX: we also scrub format strings with this module then allow simple config options
    href   => qr{^(?:https?:|ftp:|mailto:|/|__Web(?:Path|HomePath|BaseURL|URL)__)}i,
    face   => 1,
    size   => 1,
    color  => 1,
    target => 1,
    style  => qr{
        ^(?:\s*
            (?:(?:background-)?color: \s*
                    (?:rgb\(\s* \d+, \s* \d+, \s* \d+ \s*\) |   # rgb(d,d,d)
                       \#[a-f0-9]{3,6}                      |   # #fff or #ffffff
                       [\w\-]+                                  # green, light-blue, etc.
                       )                            |
               text-align: \s* \w+                  |
               font-size: \s* [\w.\-]+              |
               font-family: \s* [\w\s"',.\-]+       |
               font-weight: \s* [\w\-]+             |

               border-style: \s* \w+                |
               border-color: \s* [#\w]+             |
               border-width: \s* [\s\w]+            |
               padding: \s* [\s\w]+                 |
               margin: \s* [\s\w]+                  |

               # MS Office styles, which are probably fine.  If we don't, then any
               # associated styles in the same attribute get stripped.
               mso-[\w\-]+?: \s* [\w\s"',.\-]+
            )\s* ;? \s*)
         +$ # one or more of these allowed properties from here 'till sunset
    }ix,
    dir    => qr/^(rtl|ltr)$/i,
    lang   => qr/^\w+(-\w+)?$/,

    # timeworked per user attributes
    'data-ticket-id'    => 1,
    'data-ticket-class' => 1,
);

our %SCRUBBER_RULES = ();

# If we're displaying images, let embedded ones through
if (RT->Config->Get('ShowTransactionImages') or RT->Config->Get('ShowRemoteImages')) {
    $SCRUBBER_RULES{'img'} = {
        '*' => 0,
        alt => 1,
    };

    my @src;
    push @src, qr/^cid:/i
        if RT->Config->Get('ShowTransactionImages');

    push @src, $SCRUBBER_ALLOWED_ATTRIBUTES{'href'}
        if RT->Config->Get('ShowRemoteImages');

    $SCRUBBER_RULES{'img'}->{'src'} = join "|", @src;
}

sub _NewScrubber {
    require HTML::Scrubber;
    my $scrubber = HTML::Scrubber->new();

    if (HTML::Gumbo->require) {
        no warnings 'redefine';
        my $orig = \&HTML::Scrubber::scrub;
        *HTML::Scrubber::scrub = sub {
            my $self = shift;

            eval { $_[0] = HTML::Gumbo->new->parse( $_[0] ); chomp $_[0] };
            warn "HTML::Gumbo pre-parse failed: $@" if $@;
            return $orig->($self, @_);
        };
        push @SCRUBBER_ALLOWED_TAGS, qw/TABLE THEAD TBODY TFOOT TR TD TH/;
        $SCRUBBER_ALLOWED_ATTRIBUTES{$_} = 1 for
            qw/colspan rowspan align valign cellspacing cellpadding border width height/;
    }

    $scrubber->default(
        0,
        {
            %SCRUBBER_ALLOWED_ATTRIBUTES,
            '*' => 0, # require attributes be explicitly allowed
        },
    );
    $scrubber->deny(qw[*]);
    $scrubber->allow(@SCRUBBER_ALLOWED_TAGS);
    $scrubber->rules(%SCRUBBER_RULES);

    # Scrubbing comments is vital since IE conditional comments can contain
    # arbitrary HTML and we'd pass it right on through.
    $scrubber->comment(0);

    return $scrubber;
}

=head2 JSON

Redispatches to L<RT::Interface::Web/EncodeJSON>

=cut

sub JSON {
    RT::Interface::Web::EncodeJSON(@_);
}

sub CSSClass {
    my $value = shift;
    return '' unless defined $value;
    $value =~ s/[^A-Za-z0-9_-]/_/g;
    return $value;
}

sub GetCustomFieldInputName {
    RT::Interface::Web::GetCustomFieldInputName(@_);
}

sub GetCustomFieldInputNamePrefix {
    RT::Interface::Web::GetCustomFieldInputNamePrefix(@_);
}

package RT::Interface::Web;
RT::Base->_ImportOverlays();

1;<|MERGE_RESOLUTION|>--- conflicted
+++ resolved
@@ -1328,19 +1328,11 @@
     # Unfortunately, there is no reliable way to get the _path_ that was
     # requested at the proxy level; simply disable this warning if we're
     # proxied and there's a mismatch.
-<<<<<<< HEAD
     my $proxied = RequestENV('HTTP_X_FORWARDED_HOST') || RequestENV('HTTP_X_FORWARDED_SERVER');
     if (RequestENV('SCRIPT_NAME') ne RT->Config->Get('WebPath') and not $proxied) {
         $RT::Logger->warn("The requested path ('" . RequestENV('SCRIPT_NAME') . "') does NOT match the configured WebPath ($RT::WebPath).  "
                          ."Perhaps you should Set(\$WebPath, '" .  RequestENV('SCRIPT_NAME') . "' in RT_SiteConfig.pm, "
-                         ."otherwise your internal links may be broken.");
-=======
-    my $proxied = $ENV{HTTP_X_FORWARDED_HOST} || $ENV{HTTP_X_FORWARDED_SERVER};
-    if ($ENV{SCRIPT_NAME} ne RT->Config->Get('WebPath') and not $proxied) {
-        $RT::Logger->warn("The requested path ($ENV{SCRIPT_NAME}) does NOT match the configured WebPath ($RT::WebPath).  "
-                         ."Perhaps you should Set(\$WebPath, '$ENV{SCRIPT_NAME}'); in RT_SiteConfig.pm, "
                          ."otherwise your internal hyperlinks may be broken.");
->>>>>>> 71089801
     }
 }
 
