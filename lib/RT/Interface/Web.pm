--- conflicted
+++ resolved
@@ -1153,151 +1153,6 @@
     foreach my $class ( keys %custom_fields_to_mod ) {
         foreach my $id ( keys %{$custom_fields_to_mod{$class}} ) {
             my $Object = $args{'Object'};
-<<<<<<< HEAD
-            if (!$Object or ref($Object) ne $class or $Object->id != $id) {
-                $Object = $class->new( $session{'CurrentUser'} );
-                $Object->Load($id);
-            }
-
-            # For each custom field  
-            foreach my $cf ( keys %{ $custom_fields_to_mod{$class}{$id} } ) {
-                my $CustomFieldObj = RT::CustomField->new($session{'CurrentUser'});
-                $CustomFieldObj->LoadById($cf);
-
-                foreach my $arg ( keys %{$ARGSRef} ) {
-                    # Only interested in args for the current CF:
-                    next unless ( $arg =~ /^Object-$class-(?:$id)?-CustomField-$cf-/ );
-
-                    # since http won't pass in a form element with a null value, we need
-                    # to fake it
-                    if ($arg =~ /^(.*?)-Values-Magic$/ ) {
-                        # We don't care about the magic, if there's really a values element;
-                        next if ($ARGSRef->{$1.'-Value'} || $ARGSRef->{$1.'-Values'}) ;
-
-                        # "Empty" values does not mean anything for Image and Binary fields
-                        next if $CustomFieldObj->Type =~ /^(?:Image|Binary)$/;
-
-                        $arg = $1."-Values";
-                        $ARGSRef->{$1."-Values"} = undef;
-                    
-                    }
-                    my @values = ();
-                    if (ref( $ARGSRef->{$arg} ) eq 'ARRAY' ) {
-                        @values = @{ $ARGSRef->{$arg} };
-                    } elsif ($CustomFieldObj->Type =~ /text/i) { # Both Text and Wikitext
-                        @values = ($ARGSRef->{$arg});
-                    } else {
-                        @values = split /\n/, $ARGSRef->{$arg};
-                    }
-                    
-                    if ( ($CustomFieldObj->Type eq 'Freeform' 
-                          && ! $CustomFieldObj->SingleValue) ||
-                          $CustomFieldObj->Type =~ /text/i) {
-                        foreach my $val (@values) {
-                            $val =~ s/\r//g;
-                        }
-                    }
-
-                    if ( ( $arg =~ /-AddValue$/ ) || ( $arg =~ /-Value$/ ) ) {
-                        foreach my $value (@values) {
-                            next unless length($value);
-                            my ( $val, $msg ) = $Object->AddCustomFieldValue(
-                                Field => $cf,
-                                Value => $value
-                            );
-                            push ( @results, $msg );
-                        }
-                    }
-                    elsif ( $arg =~ /-Upload$/ ) {
-                        my $value_hash = _UploadedFile($arg) or next;
-
-                        my ( $val, $msg ) = $Object->AddCustomFieldValue(
-                            %$value_hash,
-                            Field => $cf,
-                        );
-                        push ( @results, $msg );
-                    }
-                    elsif ( $arg =~ /-DeleteValues$/ ) {
-                        foreach my $value (@values) {
-                            next unless length($value);
-                            my ( $val, $msg ) = $Object->DeleteCustomFieldValue(
-                                Field => $cf,
-                                Value => $value
-                            );
-                            push ( @results, $msg );
-                        }
-                    }
-                    elsif ( $arg =~ /-DeleteValueIds$/ ) {
-                        foreach my $value (@values) {
-                            next unless length($value);
-                            my ( $val, $msg ) = $Object->DeleteCustomFieldValue(
-                                Field => $cf,
-                                ValueId => $value,
-                            );
-                            push ( @results, $msg );
-                        }
-                    }
-                    elsif ( $arg =~ /-Values$/ and !$CustomFieldObj->Repeated) {
-                        my $cf_values = $Object->CustomFieldValues($cf);
-
-                        my %values_hash;
-                        foreach my $value (@values) {
-                            next unless length($value);
-
-                            # build up a hash of values that the new set has
-                            $values_hash{$value} = 1;
-
-                            unless ( $cf_values->HasEntry($value) ) {
-                                my ( $val, $msg ) = $Object->AddCustomFieldValue(
-                                    Field => $cf,
-                                    Value => $value
-                                );
-                                push ( @results, $msg );
-                            }
-
-                        }
-                        while ( my $cf_value = $cf_values->Next ) {
-                            unless ( $values_hash{ $cf_value->Content } == 1 ) {
-                                my ( $val, $msg ) = $Object->DeleteCustomFieldValue(
-                                    Field => $cf,
-                                    Value => $cf_value->Content
-                                );
-                                push ( @results, $msg);
-
-                            }
-                        }
-                    }
-                    elsif ( $arg =~ /-Values$/ ) {
-                        my $cf_values = $Object->CustomFieldValues($cf);
-
-                        # keep everything up to the point of difference, delete the rest
-                        my $delete_flag;
-                        foreach my $old_cf (@{$cf_values->ItemsArrayRef}) {
-                            if (!$delete_flag and @values and $old_cf->Content eq $values[0]) {
-                                shift @values;
-                                next;
-                            }
-
-                            $delete_flag ||= 1;
-                            $old_cf->Delete;
-                        }
-
-                        # now add/replace extra things, if any
-                        foreach my $value (@values) {
-                            my ( $val, $msg ) = $Object->AddCustomFieldValue(
-                                Field => $cf,
-                                Value => $value
-                            );
-                            push ( @results, $msg );
-                        }
-                    }
-                    else {
-                        push ( @results, loc("User asked for an unknown update type for custom field [_1] for [_2] object #[_3]", $cf->Name, $class, $Object->id ) );
-                    }
-                }
-            }
-            return (@results);
-=======
             $Object = $class->new( $session{'CurrentUser'} )
                 unless $Object && ref $Object eq $class;
 
@@ -1452,7 +1307,6 @@
                 ." for custom field [_1] for [_2] object #[_3]",
                 $cf->Name, ref $args{'Object'}, $args{'Object'}->id )
             );
->>>>>>> 5367dae3
         }
     }
     return @results;
