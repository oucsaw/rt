# BEGIN BPS TAGGED BLOCK {{{
#
# COPYRIGHT:
#
# This software is Copyright (c) 1996-2015 Best Practical Solutions, LLC
#                                          <sales@bestpractical.com>
#
# (Except where explicitly superseded by other copyright notices)
#
#
# LICENSE:
#
# This work is made available to you under the terms of Version 2 of
# the GNU General Public License. A copy of that license should have
# been provided with this software, but in any event can be snarfed
# from www.gnu.org.
#
# This work is distributed in the hope that it will be useful, but
# WITHOUT ANY WARRANTY; without even the implied warranty of
# MERCHANTABILITY or FITNESS FOR A PARTICULAR PURPOSE.  See the GNU
# General Public License for more details.
#
# You should have received a copy of the GNU General Public License
# along with this program; if not, write to the Free Software
# Foundation, Inc., 51 Franklin Street, Fifth Floor, Boston, MA
# 02110-1301 or visit their web page on the internet at
# http://www.gnu.org/licenses/old-licenses/gpl-2.0.html.
#
#
# CONTRIBUTION SUBMISSION POLICY:
#
# (The following paragraph is not intended to limit the rights granted
# to you to modify and distribute this software under the terms of
# the GNU General Public License and is only of importance to you if
# you choose to contribute your changes and enhancements to the
# community by submitting them to Best Practical Solutions, LLC.)
#
# By intentionally submitting any modifications, corrections or
# derivatives to this work, or any other work intended for use with
# Request Tracker, to Best Practical Solutions, LLC, you confirm that
# you are the copyright holder for those contributions and you grant
# Best Practical Solutions,  LLC a nonexclusive, worldwide, irrevocable,
# royalty-free, perpetual, license to use, copy, create derivative
# works based on those contributions, and sublicense and distribute
# those contributions and any derivatives thereof.
#
# END BPS TAGGED BLOCK }}}

## Portions Copyright 2000 Tobias Brox <tobix@fsck.com>

## This is a library of static subs to be used by the Mason web
## interface to RT

=head1 NAME

RT::Interface::Web


=cut

use strict;
use warnings;

package RT::Interface::Web;

use RT::SavedSearches;
use URI qw();
use RT::Interface::Web::Menu;
use RT::Interface::Web::Session;
use Digest::MD5 ();
use List::MoreUtils qw();
use JSON qw();
use Plack::Util;

=head2 SquishedCSS $style

=cut

my %SQUISHED_CSS;
sub SquishedCSS {
    my $style = shift or die "need name";
    return $SQUISHED_CSS{$style} if $SQUISHED_CSS{$style};
    require RT::Squish::CSS;
    my $css = RT::Squish::CSS->new( Style => $style );
    $SQUISHED_CSS{ $css->Style } = $css;
    return $css;
}

=head2 SquishedJS

=cut

my $SQUISHED_JS;
sub SquishedJS {
    return $SQUISHED_JS if $SQUISHED_JS;

    require RT::Squish::JS;
    my $js = RT::Squish::JS->new();
    $SQUISHED_JS = $js;
    return $js;
}

=head2 JSFiles

=cut

sub JSFiles {
    return qw{
      jquery-1.9.1.min.js
      jquery_noconflict.js
      jquery-ui-1.10.0.custom.min.js
      jquery-ui-timepicker-addon.js
      jquery-ui-patch-datepicker.js
      jquery.modal.min.js
      jquery.modal-defaults.js
      jquery.cookie.js
      titlebox-state.js
      i18n.js
      util.js
      autocomplete.js
      jquery.event.hover-1.0.js
      superfish.js
      supersubs.js
      jquery.supposition.js
      history-folding.js
      cascaded.js
      forms.js
      event-registration.js
      late.js
      /static/RichText/ckeditor.js
      }, RT->Config->Get('JSFiles');
}

=head2 ClearSquished

Removes the cached CSS and JS entries, forcing them to be regenerated
on next use.

=cut

sub ClearSquished {
    undef $SQUISHED_JS;
    %SQUISHED_CSS = ();
}

=head2 EscapeHTML SCALARREF

does a css-busting but minimalist escaping of whatever html you're passing in.

=cut

sub EscapeHTML {
    my $ref = shift;
    return unless defined $$ref;

    $$ref =~ s/&/&#38;/g;
    $$ref =~ s/</&lt;/g;
    $$ref =~ s/>/&gt;/g;
    $$ref =~ s/\(/&#40;/g;
    $$ref =~ s/\)/&#41;/g;
    $$ref =~ s/"/&#34;/g;
    $$ref =~ s/'/&#39;/g;
}

# Back-compat
# XXX: Remove in 4.4
sub EscapeUTF8 {
    RT->Deprecated(
        Instead => "EscapeHTML",
        Remove => "4.4",
    );
    EscapeHTML(@_);
}

=head2 EscapeURI SCALARREF

Escapes URI component according to RFC2396

=cut

sub EscapeURI {
    my $ref = shift;
    return unless defined $$ref;

    use bytes;
    $$ref =~ s/([^a-zA-Z0-9_.!~*'()-])/uc sprintf("%%%02X", ord($1))/eg;
}

=head2 EncodeJSON SCALAR

Encodes the SCALAR to JSON and returns a JSON Unicode (B<not> UTF-8) string.
SCALAR may be a simple value or a reference.

=cut

sub EncodeJSON {
    my $s = JSON::to_json(shift, { allow_nonref => 1 });
    $s =~ s{/}{\\/}g;
    return $s;
}

sub _encode_surrogates {
    my $uni = $_[0] - 0x10000;
    return ($uni /  0x400 + 0xD800, $uni % 0x400 + 0xDC00);
}

sub EscapeJS {
    my $ref = shift;
    return unless defined $$ref;

    $$ref = "'" . join('',
                 map {
                     chr($_) =~ /[a-zA-Z0-9]/ ? chr($_) :
                     $_  <= 255   ? sprintf("\\x%02X", $_) :
                     $_  <= 65535 ? sprintf("\\u%04X", $_) :
                     sprintf("\\u%X\\u%X", _encode_surrogates($_))
                 } unpack('U*', $$ref))
        . "'";
}

=head2 WebCanonicalizeInfo();

Different web servers set different environmental varibles. This
function must return something suitable for REMOTE_USER. By default,
just downcase REMOTE_USER env

=cut

sub WebCanonicalizeInfo {
    return RequestENV('REMOTE_USER') ? lc RequestENV('REMOTE_USER') : RequestENV('REMOTE_USER');
}



=head2 WebRemoteUserAutocreateInfo($user);

Returns a hash of user attributes, used when WebRemoteUserAutocreate is set.

=cut

sub WebRemoteUserAutocreateInfo {
    my $user = shift;

    my %user_info;

    # default to making Privileged users, even if they specify
    # some other default Attributes
    if ( !$RT::UserAutocreateDefaultsOnLogin
        || ( ref($RT::UserAutocreateDefaultsOnLogin) && not exists $RT::UserAutocreateDefaultsOnLogin->{Privileged} ) )
    {
        $user_info{'Privileged'} = 1;
    }

    # Populate fields with information from Unix /etc/passwd
    my ( $comments, $realname ) = ( getpwnam($user) )[ 5, 6 ];
    $user_info{'Comments'} = $comments if defined $comments;
    $user_info{'RealName'} = $realname if defined $realname;

    # and return the wad of stuff
    return {%user_info};
}


sub HandleRequest {
    my $ARGS = shift;

    if (RT->Config->Get('DevelMode')) {
        require Module::Refresh;
        Module::Refresh->refresh;
    }

    $HTML::Mason::Commands::r->content_type("text/html; charset=utf-8");

    $HTML::Mason::Commands::m->{'rt_base_time'} = [ Time::HiRes::gettimeofday() ];

    # Roll back any dangling transactions from a previous failed connection
    $RT::Handle->ForceRollback() if $RT::Handle and $RT::Handle->TransactionDepth;

    MaybeEnableSQLStatementLog();

    # avoid reentrancy, as suggested by masonbook
    local *HTML::Mason::Commands::session unless $HTML::Mason::Commands::m->is_subrequest;

    $HTML::Mason::Commands::m->autoflush( $HTML::Mason::Commands::m->request_comp->attr('AutoFlush') )
        if ( $HTML::Mason::Commands::m->request_comp->attr_exists('AutoFlush') );

    ValidateWebConfig();

    DecodeARGS($ARGS);
    local $HTML::Mason::Commands::DECODED_ARGS = $ARGS;
    PreprocessTimeUpdates($ARGS);

    InitializeMenu();
    MaybeShowInstallModePage();

    $HTML::Mason::Commands::m->comp( '/Elements/SetupSessionCookie', %$ARGS );
    SendSessionCookie();

    if ( _UserLoggedIn() ) {
        # make user info up to date
        $HTML::Mason::Commands::session{'CurrentUser'}
          ->Load( $HTML::Mason::Commands::session{'CurrentUser'}->id );
        undef $HTML::Mason::Commands::session{'CurrentUser'}->{'LangHandle'};
    }
    else {
        $HTML::Mason::Commands::session{'CurrentUser'} = RT::CurrentUser->new();
    }

    # Process session-related callbacks before any auth attempts
    $HTML::Mason::Commands::m->callback( %$ARGS, CallbackName => 'Session', CallbackPage => '/autohandler' );

    MaybeRejectPrivateComponentRequest();

    MaybeShowNoAuthPage($ARGS);

    AttemptExternalAuth($ARGS) if RT->Config->Get('WebRemoteUserContinuous') or not _UserLoggedIn();

    _ForceLogout() unless _UserLoggedIn();

    # Process per-page authentication callbacks
    $HTML::Mason::Commands::m->callback( %$ARGS, CallbackName => 'Auth', CallbackPage => '/autohandler' );

    if ( $ARGS->{'NotMobile'} ) {
        $HTML::Mason::Commands::session{'NotMobile'} = 1;
    }

    unless ( _UserLoggedIn() ) {
        _ForceLogout();

        # Authenticate if the user is trying to login via user/pass query args
        my ($authed, $msg) = AttemptPasswordAuthentication($ARGS);

        unless ($authed) {
            my $m = $HTML::Mason::Commands::m;

            # REST urls get a special 401 response
            if ($m->request_comp->path =~ m{^/REST/\d+\.\d+/}) {
                $HTML::Mason::Commands::r->content_type("text/plain; charset=utf-8");
                $m->error_format("text");
                $m->out("RT/$RT::VERSION 401 Credentials required\n");
                $m->out("\n$msg\n") if $msg;
                $m->abort;
            }
            # Specially handle /index.html and /m/index.html so that we get a nicer URL
            elsif ( $m->request_comp->path =~ m{^(/m)?/index\.html$} ) {
                my $mobile = $1 ? 1 : 0;
                my $next   = SetNextPage($ARGS);
                $m->comp('/NoAuth/Login.html',
                    next    => $next,
                    actions => [$msg],
                    mobile  => $mobile);
                $m->abort;
            }
            else {
                TangentForLogin($ARGS, results => ($msg ? LoginError($msg) : undef));
            }
        }
    }

    MaybeShowInterstitialCSRFPage($ARGS);

    # now it applies not only to home page, but any dashboard that can be used as a workspace
    $HTML::Mason::Commands::session{'home_refresh_interval'} = $ARGS->{'HomeRefreshInterval'}
        if ( $ARGS->{'HomeRefreshInterval'} );

    # Process per-page global callbacks
    $HTML::Mason::Commands::m->callback( %$ARGS, CallbackName => 'Default', CallbackPage => '/autohandler' );

    ShowRequestedPage($ARGS);
    LogRecordedSQLStatements(RequestData => {
        Path => $HTML::Mason::Commands::m->request_path,
    });

    # Process per-page final cleanup callbacks
    $HTML::Mason::Commands::m->callback( %$ARGS, CallbackName => 'Final', CallbackPage => '/autohandler' );

    $HTML::Mason::Commands::m->comp( '/Elements/Footer', %$ARGS );
}

sub _ForceLogout {

    delete $HTML::Mason::Commands::session{'CurrentUser'};
}

sub _UserLoggedIn {
    if ( $HTML::Mason::Commands::session{CurrentUser} && $HTML::Mason::Commands::session{'CurrentUser'}->id ) {
        return 1;
    } else {
        return undef;
    }

}

=head2 LoginError ERROR

Pushes a login error into the Actions session store and returns the hash key.

=cut

sub LoginError {
    my $new = shift;
    my $key = Digest::MD5::md5_hex( rand(1024) );
    push @{ $HTML::Mason::Commands::session{"Actions"}->{$key} ||= [] }, $new;
    $HTML::Mason::Commands::session{'i'}++;
    return $key;
}

=head2 SetNextPage ARGSRef [PATH]

Intuits and stashes the next page in the sesssion hash.  If PATH is
specified, uses that instead of the value of L<IntuitNextPage()>.  Returns
the hash value.

=cut

sub SetNextPage {
    my $ARGS = shift;
    my $next = $_[0] ? $_[0] : IntuitNextPage();
    my $hash = Digest::MD5::md5_hex($next . $$ . rand(1024));
    my $page = { url => $next };

    # If an explicit URL was passed and we didn't IntuitNextPage, then
    # IsPossibleCSRF below is almost certainly unrelated to the actual
    # destination.  Currently explicit next pages aren't used in RT, but the
    # API is available.
    if (not $_[0] and RT->Config->Get("RestrictReferrer")) {
        # This isn't really CSRF, but the CSRF heuristics are useful for catching
        # requests which may have unintended side-effects.
        my ($is_csrf, $msg, @loc) = IsPossibleCSRF($ARGS);
        if ($is_csrf) {
            RT->Logger->notice(
                "Marking original destination as having side-effects before redirecting for login.\n"
               ."Request: $next\n"
               ."Reason: " . HTML::Mason::Commands::loc($msg, @loc)
            );
            $page->{'HasSideEffects'} = [$msg, @loc];
        }
    }

    $HTML::Mason::Commands::session{'NextPage'}->{$hash} = $page;
    $HTML::Mason::Commands::session{'i'}++;
    return $hash;
}

=head2 FetchNextPage HASHKEY

Returns the stashed next page hashref for the given hash.

=cut

sub FetchNextPage {
    my $hash = shift || "";
    return $HTML::Mason::Commands::session{'NextPage'}->{$hash};
}

=head2 RemoveNextPage HASHKEY

Removes the stashed next page for the given hash and returns it.

=cut

sub RemoveNextPage {
    my $hash = shift || "";
    return delete $HTML::Mason::Commands::session{'NextPage'}->{$hash};
}

=head2 TangentForLogin ARGSRef [HASH]

Redirects to C</NoAuth/Login.html>, setting the value of L<IntuitNextPage> as
the next page.  Takes a hashref of request %ARGS as the first parameter.
Optionally takes all other parameters as a hash which is dumped into query
params.

=cut

sub TangentForLogin {
    my $login = TangentForLoginURL(@_);
    Redirect( RT->Config->Get('WebBaseURL') . $login );
}

=head2 TangentForLoginURL [HASH]

Returns a URL suitable for tangenting for login.  Optionally takes a hash which
is dumped into query params.

=cut

sub TangentForLoginURL {
    my $ARGS  = shift;
    my $hash  = SetNextPage($ARGS);
    my %query = (@_, next => $hash);

    $query{mobile} = 1
        if $HTML::Mason::Commands::m->request_comp->path =~ m{^/m(/|$)};

    my $login = RT->Config->Get('WebPath') . '/NoAuth/Login.html?';
    $login .= $HTML::Mason::Commands::m->comp('/Elements/QueryString', %query);
    return $login;
}

=head2 TangentForLoginWithError ERROR

Localizes the passed error message, stashes it with L<LoginError> and then
calls L<TangentForLogin> with the appropriate results key.

=cut

sub TangentForLoginWithError {
    my $ARGS = shift;
    my $key  = LoginError(HTML::Mason::Commands::loc(@_));
    TangentForLogin( $ARGS, results => $key );
}

=head2 IntuitNextPage

Attempt to figure out the path to which we should return the user after a
tangent.  The current request URL is used, or failing that, the C<WebURL>
configuration variable.

=cut

sub IntuitNextPage {
    my $req_uri;

    # This includes any query parameters.  Redirect will take care of making
    # it an absolute URL.
    if (RequestENV('REQUEST_URI')) {
        $req_uri = RequestENV('REQUEST_URI');

        # collapse multiple leading slashes so the first part doesn't look like
        # a hostname of a schema-less URI
        $req_uri =~ s{^/+}{/};
    }

    my $next = defined $req_uri ? $req_uri : RT->Config->Get('WebURL');

    # sanitize $next
    my $uri = URI->new($next);

    # You get undef scheme with a relative uri like "/Search/Build.html"
    unless (!defined($uri->scheme) || $uri->scheme eq 'http' || $uri->scheme eq 'https') {
        $next = RT->Config->Get('WebURL');
    }

    # Make sure we're logging in to the same domain
    # You can get an undef authority with a relative uri like "index.html"
    my $uri_base_url = URI->new(RT->Config->Get('WebBaseURL'));
    unless (!defined($uri->authority) || $uri->authority eq $uri_base_url->authority) {
        $next = RT->Config->Get('WebURL');
    }

    return $next;
}

=head2 MaybeShowInstallModePage 

This function, called exclusively by RT's autohandler, dispatches
a request to RT's Installation workflow, only if Install Mode is enabled in the configuration file.

If it serves a page, it stops mason processing. Otherwise, mason just keeps running through the autohandler

=cut 

sub MaybeShowInstallModePage {
    return unless RT->InstallMode;

    my $m = $HTML::Mason::Commands::m;
    if ( $m->base_comp->path =~ RT->Config->Get('WebNoAuthRegex') ) {
        $m->call_next();
    } elsif ( $m->request_comp->path !~ m{^(/+)Install/} ) {
        RT::Interface::Web::Redirect( RT->Config->Get('WebURL') . "Install/index.html" );
    } else {
        $m->call_next();
    }
    $m->abort();
}

=head2 MaybeShowNoAuthPage  \%ARGS

This function, called exclusively by RT's autohandler, dispatches
a request to the page a user requested (but only if it matches the "noauth" regex.

If it serves a page, it stops mason processing. Otherwise, mason just keeps running through the autohandler

=cut 

sub MaybeShowNoAuthPage {
    my $ARGS = shift;

    my $m = $HTML::Mason::Commands::m;

    return unless $m->base_comp->path =~ RT->Config->Get('WebNoAuthRegex');

    # Don't show the login page to logged in users
    Redirect(RT->Config->Get('WebURL'))
        if $m->base_comp->path eq '/NoAuth/Login.html' and _UserLoggedIn();

    # If it's a noauth file, don't ask for auth.
    $m->comp( { base_comp => $m->request_comp }, $m->fetch_next, %$ARGS );
    $m->abort;
}

=head2 MaybeRejectPrivateComponentRequest

This function will reject calls to private components, like those under
C</Elements>. If the requested path is a private component then we will
abort with a C<403> error.

=cut

sub MaybeRejectPrivateComponentRequest {
    my $m = $HTML::Mason::Commands::m;
    my $path = $m->request_comp->path;

    # We do not check for dhandler here, because requesting our dhandlers
    # directly is okay. Mason will invoke the dhandler with a dhandler_arg of
    # 'dhandler'.

    if ($path =~ m{
            / # leading slash
            ( Elements    |
              _elements   | # mobile UI
              Callbacks   |
              Widgets     |
              autohandler | # requesting this directly is suspicious
              l (_unsafe)? ) # loc component
            ( $ | / ) # trailing slash or end of path
        }xi) {
            $m->abort(403);
    }

    return;
}

sub InitializeMenu {
    $HTML::Mason::Commands::m->notes('menu', RT::Interface::Web::Menu->new());
    $HTML::Mason::Commands::m->notes('page-menu', RT::Interface::Web::Menu->new());
    $HTML::Mason::Commands::m->notes('page-widgets', RT::Interface::Web::Menu->new());

}


=head2 ShowRequestedPage  \%ARGS

This function, called exclusively by RT's autohandler, dispatches
a request to the page a user requested (making sure that unpriviled users
can only see self-service pages.

=cut 

sub ShowRequestedPage {
    my $ARGS = shift;

    my $m = $HTML::Mason::Commands::m;

    # Ensure that the cookie that we send is up-to-date, in case the
    # session-id has been modified in any way
    SendSessionCookie();

    # precache all system level rights for the current user
    $HTML::Mason::Commands::session{CurrentUser}->PrincipalObj->HasRights( Object => RT->System );

    # If the user isn't privileged, they can only see SelfService
    unless ( $HTML::Mason::Commands::session{'CurrentUser'}->Privileged ) {

        # if the user is trying to access a ticket, redirect them
        if ( $m->request_comp->path =~ m{^(/+)Ticket/Display.html} && $ARGS->{'id'} ) {
            RT::Interface::Web::Redirect( RT->Config->Get('WebURL') . "SelfService/Display.html?id=" . $ARGS->{'id'} );
        }

        # otherwise, drop the user at the SelfService default page
        elsif ( $m->base_comp->path !~ RT->Config->Get('SelfServiceRegex') ) {
            RT::Interface::Web::Redirect( RT->Config->Get('WebURL') . "SelfService/" );
        }

        # if user is in SelfService dir let him do anything
        else {
            $m->comp( { base_comp => $m->request_comp }, $m->fetch_next, %$ARGS );
        }
    } else {
        $m->comp( { base_comp => $m->request_comp }, $m->fetch_next, %$ARGS );
    }

}

sub AttemptExternalAuth {
    my $ARGS = shift;

    return unless ( RT->Config->Get('WebRemoteUserAuth') );

    my $user = $ARGS->{user};
    my $m    = $HTML::Mason::Commands::m;

    my $logged_in_external_user = _UserLoggedIn() && $HTML::Mason::Commands::session{'WebExternallyAuthed'};

    # If RT is configured for external auth, let's go through and get REMOTE_USER

    # Do we actually have a REMOTE_USER or equivalent?  We only check auth if
    # 1) we have no logged in user, or 2) we have a user who is externally
    # authed.  If we have a logged in user who is internally authed, don't
    # check remote user otherwise we may log them out.
    if (RT::Interface::Web::WebCanonicalizeInfo()
        and (not _UserLoggedIn() or $logged_in_external_user) )
    {
        $user = RT::Interface::Web::WebCanonicalizeInfo();
        my $load_method = RT->Config->Get('WebRemoteUserGecos') ? 'LoadByGecos' : 'Load';

        my $next = RemoveNextPage($ARGS->{'next'});
           $next = $next->{'url'} if ref $next;
        InstantiateNewSession() unless _UserLoggedIn;
        $HTML::Mason::Commands::session{'CurrentUser'} = RT::CurrentUser->new();
        $HTML::Mason::Commands::session{'CurrentUser'}->$load_method($user);

        if ( RT->Config->Get('WebRemoteUserAutocreate') and not _UserLoggedIn() ) {

            # Create users on-the-fly
            my $UserObj = RT::User->new(RT->SystemUser);
            my ( $val, $msg ) = $UserObj->Create(
                %{ ref RT->Config->Get('UserAutocreateDefaultsOnLogin') ? RT->Config->Get('UserAutocreateDefaultsOnLogin') : {} },
                Name  => $user,
                Gecos => $user,
            );

            if ($val) {

                # now get user specific information, to better create our user.
                my $new_user_info = RT::Interface::Web::WebRemoteUserAutocreateInfo($user);

                # set the attributes that have been defined.
                foreach my $attribute ( $UserObj->WritableAttributes, qw(Privileged Disabled) ) {
                    $m->callback(
                        Attribute    => $attribute,
                        User         => $user,
                        UserInfo     => $new_user_info,
                        CallbackName => 'NewUser',
                        CallbackPage => '/autohandler'
                    );
                    my $method = "Set$attribute";
                    $UserObj->$method( $new_user_info->{$attribute} ) if defined $new_user_info->{$attribute};
                }
                $HTML::Mason::Commands::session{'CurrentUser'}->Load($user);
            } else {
                RT->Logger->error("Couldn't auto-create user '$user' when attempting WebRemoteUser: $msg");
                AbortExternalAuth( Error => "UserAutocreateDefaultsOnLogin" );
            }
        }

        if ( _UserLoggedIn() ) {
            $HTML::Mason::Commands::session{'WebExternallyAuthed'} = 1;
            $m->callback( %$ARGS, CallbackName => 'ExternalAuthSuccessfulLogin', CallbackPage => '/autohandler' );
            # It is possible that we did a redirect to the login page,
            # if the external auth allows lack of auth through with no
            # REMOTE_USER set, instead of forcing a "permission
            # denied" message.  Honor the $next.
            Redirect($next) if $next;
            # Unlike AttemptPasswordAuthentication below, we do not
            # force a redirect to / if $next is not set -- otherwise,
            # straight-up external auth would always redirect to /
            # when you first hit it.
        } else {
            # Couldn't auth with the REMOTE_USER provided because an RT
            # user doesn't exist and we're configured not to create one.
            RT->Logger->error("Couldn't find internal user for '$user' when attempting WebRemoteUser and RT is not configured for auto-creation. Refer to `perldoc $RT::BasePath/docs/authentication.pod` if you want to allow auto-creation.");
            AbortExternalAuth(
                Error => "NoInternalUser",
                User  => $user,
            );
        }
    }
    elsif ($logged_in_external_user) {
        # The logged in external user was deauthed by the auth system and we
        # should kick them out.
        AbortExternalAuth( Error => "Deauthorized" );
    }
    elsif (not RT->Config->Get('WebFallbackToRTLogin')) {
        # Abort if we don't want to fallback internally
        AbortExternalAuth( Error => "NoRemoteUser" );
    }
}

sub AbortExternalAuth {
    my %args  = @_;
    my $error = $args{Error} ? "/Errors/WebRemoteUser/$args{Error}" : undef;
    my $m     = $HTML::Mason::Commands::m;
    my $r     = $HTML::Mason::Commands::r;

    _ForceLogout();

    # Clear the decks, not that we should have partial content.
    $m->clear_buffer;

    $r->status(403);
    $m->comp($error, %args)
        if $error and $m->comp_exists($error);

    # Return a 403 Forbidden or we may fallback to a login page with no form
    $m->abort(403);
}

sub AttemptPasswordAuthentication {
    my $ARGS = shift;
    return unless defined $ARGS->{user} && defined $ARGS->{pass};

    my $user_obj = RT::CurrentUser->new();
    $user_obj->Load( $ARGS->{user} );

    my $m = $HTML::Mason::Commands::m;

    my $remote_addr = RequestENV('REMOTE_ADDR');
    unless ( $user_obj->id && $user_obj->IsPassword( $ARGS->{pass} ) ) {
        $RT::Logger->error("FAILED LOGIN for @{[$ARGS->{user}]} from $remote_addr");
        $m->callback( %$ARGS, CallbackName => 'FailedLogin', CallbackPage => '/autohandler' );
        return (0, HTML::Mason::Commands::loc('Your username or password is incorrect'));
    }
    else {
        $RT::Logger->info("Successful login for @{[$ARGS->{user}]} from $remote_addr");

        # It's important to nab the next page from the session before we blow
        # the session away
        my $next = RemoveNextPage($ARGS->{'next'});
           $next = $next->{'url'} if ref $next;

        InstantiateNewSession();
        $HTML::Mason::Commands::session{'CurrentUser'} = $user_obj;

        $m->callback( %$ARGS, CallbackName => 'SuccessfulLogin', CallbackPage => '/autohandler', RedirectTo => \$next );

        # Really the only time we don't want to redirect here is if we were
        # passed user and pass as query params in the URL.
        if ($next) {
            Redirect($next);
        }
        elsif ($ARGS->{'next'}) {
            # Invalid hash, but still wants to go somewhere, take them to /
            Redirect(RT->Config->Get('WebURL'));
        }

        return (1, HTML::Mason::Commands::loc('Logged in'));
    }
}

=head2 LoadSessionFromCookie

Load or setup a session cookie for the current user.

=cut

sub _SessionCookieName {
    my $cookiename = "RT_SID_" . RT->Config->Get('rtname');
    $cookiename .= "." . RequestENV('SERVER_PORT') if RequestENV('SERVER_PORT');
    return $cookiename;
}

sub LoadSessionFromCookie {

    my %cookies       = CGI::Cookie->parse(RequestENV('HTTP_COOKIE'));
    my $cookiename    = _SessionCookieName();
    my $SessionCookie = ( $cookies{$cookiename} ? $cookies{$cookiename}->value : undef );
    tie %HTML::Mason::Commands::session, 'RT::Interface::Web::Session', $SessionCookie;
    unless ( $SessionCookie && $HTML::Mason::Commands::session{'_session_id'} eq $SessionCookie ) {
        InstantiateNewSession();
    }
    if ( int RT->Config->Get('AutoLogoff') ) {
        my $now = int( time / 60 );
        my $last_update = $HTML::Mason::Commands::session{'_session_last_update'} || 0;

        if ( $last_update && ( $now - $last_update - RT->Config->Get('AutoLogoff') ) > 0 ) {
            InstantiateNewSession();
        }

        # save session on each request when AutoLogoff is turned on
        $HTML::Mason::Commands::session{'_session_last_update'} = $now if $now != $last_update;
    }
}

sub InstantiateNewSession {
    tied(%HTML::Mason::Commands::session)->delete if tied(%HTML::Mason::Commands::session);
    tie %HTML::Mason::Commands::session, 'RT::Interface::Web::Session', undef;
    SendSessionCookie();
}

sub SendSessionCookie {
    my $cookie = CGI::Cookie->new(
        -name     => _SessionCookieName(),
        -value    => $HTML::Mason::Commands::session{_session_id},
        -path     => RT->Config->Get('WebPath'),
        -secure   => ( RT->Config->Get('WebSecureCookies') ? 1 : 0 ),
        -httponly => ( RT->Config->Get('WebHttpOnlyCookies') ? 1 : 0 ),
    );

    $HTML::Mason::Commands::r->err_headers_out->{'Set-Cookie'} = $cookie->as_string;
}

=head2 GetWebURLFromRequest

People may use different web urls instead of C<$WebURL> in config.
Return the web url current user is using.

=cut

sub GetWebURLFromRequest {

    my $uri = URI->new( RT->Config->Get('WebURL') );

    $uri->scheme(RequestENV('psgi.url_scheme') || 'http');

    # [rt3.fsck.com #12716] Apache recommends use of $SERVER_HOST
    $uri->host( RequestENV('SERVER_HOST') || RequestENV('HTTP_HOST') || RequestENV('SERVER_NAME') );
    $uri->port( RequestENV('SERVER_PORT') );
    return "$uri"; # stringify to be consistent with WebURL in config
}

=head2 Redirect URL

This routine ells the current user's browser to redirect to URL.  
Additionally, it unties the user's currently active session, helping to avoid 
A bug in Apache::Session 1.81 and earlier which clobbers sessions if we try to use 
a cached DBI statement handle twice at the same time.

=cut

sub Redirect {
    my $redir_to = shift;
    untie $HTML::Mason::Commands::session;
    my $uri        = URI->new($redir_to);
    my $server_uri = URI->new( RT->Config->Get('WebURL') );
    
    # Make relative URIs absolute from the server host and scheme
    $uri->scheme($server_uri->scheme) if not defined $uri->scheme;
    if (not defined $uri->host) {
        $uri->host($server_uri->host);
        $uri->port($server_uri->port);
    }

    # If the user is coming in via a non-canonical
    # hostname, don't redirect them to the canonical host,
    # it will just upset them (and invalidate their credentials)
    # don't do this if $RT::CanonicalizeRedirectURLs is true
    if (   !RT->Config->Get('CanonicalizeRedirectURLs')
        && $uri->host eq $server_uri->host
        && $uri->port eq $server_uri->port )
    {
        my $env_uri = URI->new(GetWebURLFromRequest());
        $uri->scheme($env_uri->scheme);
        $uri->host($env_uri->host);
        $uri->port($env_uri->port);
    }

    # not sure why, but on some systems without this call mason doesn't
    # set status to 302, but 200 instead and people see blank pages
    $HTML::Mason::Commands::r->status(302);

    # Perlbal expects a status message, but Mason's default redirect status
    # doesn't provide one. See also rt.cpan.org #36689.
    $HTML::Mason::Commands::m->redirect( $uri->canonical, "302 Found" );

    $HTML::Mason::Commands::m->abort;
}

=head2 GetStaticHeaders

return an arrayref of Headers (currently, Cache-Control and Expires).

=cut

sub GetStaticHeaders {
    my %args = @_;

    my $Visibility = 'private';
    if ( ! defined $args{Time} ) {
        $args{Time} = 0;
    } elsif ( $args{Time} eq 'no-cache' ) {
        $args{Time} = 0;
    } elsif ( $args{Time} eq 'forever' ) {
        $args{Time} = 30 * 24 * 60 * 60;
        $Visibility = 'public';
    }

    my $CacheControl = $args{Time}
        ? sprintf "max-age=%d, %s", $args{Time}, $Visibility
        : 'no-cache'
    ;

    my $expires = RT::Date->new(RT->SystemUser);
    $expires->SetToNow;
    $expires->AddSeconds( $args{Time} ) if $args{Time};

    return [
        Expires => $expires->RFC2616,
        'Cache-Control' => $CacheControl,
    ];
}

=head2 CacheControlExpiresHeaders

set both Cache-Control and Expires http headers

=cut

sub CacheControlExpiresHeaders {
    Plack::Util::header_iter( GetStaticHeaders(@_), sub {
        my ( $key, $val ) = @_;
        $HTML::Mason::Commands::r->headers_out->{$key} = $val;
    } );
}

=head2 StaticFileHeaders 

Send the browser a few headers to try to get it to (somewhat agressively)
cache RT's static Javascript and CSS files.

This routine could really use _accurate_ heuristics. (XXX TODO)

=cut

sub StaticFileHeaders {
    # remove any cookie headers -- if it is cached publicly, it
    # shouldn't include anyone's cookie!
    delete $HTML::Mason::Commands::r->err_headers_out->{'Set-Cookie'};

    # Expire things in a month.
    CacheControlExpiresHeaders( Time => 'forever' );
}

=head2 ComponentPathIsSafe PATH

Takes C<PATH> and returns a boolean indicating that the user-specified partial
component path is safe.

Currently "safe" means that the path does not start with a dot (C<.>), does
not contain a slash-dot C</.>, and does not contain any nulls.

=cut

sub ComponentPathIsSafe {
    my $self = shift;
    my $path = shift;
    return($path !~ m{(?:^|/)\.} and $path !~ m{\0});
}

=head2 PathIsSafe

Takes a C<< Path => path >> and returns a boolean indicating that
the path is safely within RT's control or not. The path I<must> be
relative.

This function does not consult the filesystem at all; it is merely
a logical sanity checking of the path. This explicitly does not handle
symlinks; if you have symlinks in RT's webroot pointing outside of it,
then we assume you know what you are doing.

=cut

sub PathIsSafe {
    my $self = shift;
    my %args = @_;
    my $path = $args{Path};

    # Get File::Spec to clean up extra /s, ./, etc
    my $cleaned_up = File::Spec->canonpath($path);

    if (!defined($cleaned_up)) {
        $RT::Logger->info("Rejecting path that canonpath doesn't understand: $path");
        return 0;
    }

    # Forbid too many ..s. We can't just sum then check because
    # "../foo/bar/baz" should be illegal even though it has more
    # downdirs than updirs. So as soon as we get a negative score
    # (which means "breaking out" of the top level) we reject the path.

    my @components = split '/', $cleaned_up;
    my $score = 0;
    for my $component (@components) {
        if ($component eq '..') {
            $score--;
            if ($score < 0) {
                $RT::Logger->info("Rejecting unsafe path: $path");
                return 0;
            }
        }
        elsif ($component eq '.' || $component eq '') {
            # these two have no effect on $score
        }
        else {
            $score++;
        }
    }

    return 1;
}

=head2 SendStaticFile 

Takes a File => path and a Type => Content-type

If Type isn't provided and File is an image, it will
figure out a sane Content-type, otherwise it will
send application/octet-stream

Will set caching headers using StaticFileHeaders

=cut

sub SendStaticFile {
    my $self = shift;
    my %args = @_;
    my $file = $args{File};
    my $type = $args{Type};
    my $relfile = $args{RelativeFile};

    if (defined($relfile) && !$self->PathIsSafe(Path => $relfile)) {
        $HTML::Mason::Commands::r->status(400);
        $HTML::Mason::Commands::m->abort;
    }

    $self->StaticFileHeaders();

    unless ($type) {
        if ( $file =~ /\.(gif|png|jpe?g)$/i ) {
            $type = "image/$1";
            $type =~ s/jpg/jpeg/gi;
        }
        $type ||= "application/octet-stream";
    }
    $HTML::Mason::Commands::r->content_type($type);
    open( my $fh, '<', $file ) or die "couldn't open file: $!";
    binmode($fh);
    {
        local $/ = \16384;
        $HTML::Mason::Commands::m->out($_) while (<$fh>);
        $HTML::Mason::Commands::m->flush_buffer;
    }
    close $fh;
}



sub MobileClient {
    my $self = shift;


if ((RequestENV('HTTP_USER_AGENT') || '') =~ /(?:hiptop|Blazer|Novarra|Vagabond|SonyEricsson|Symbian|NetFront|UP.Browser|UP.Link|Windows CE|MIDP|J2ME|DoCoMo|J-PHONE|PalmOS|PalmSource|iPhone|iPod|AvantGo|Nokia|Android|WebOS|S60|Mobile)/io && !$HTML::Mason::Commands::session{'NotMobile'})  {
    return 1;
} else {
    return undef;
}

}


sub StripContent {
    my %args    = @_;
    my $content = $args{Content};
    return '' unless $content;

    # Make the content have no 'weird' newlines in it
    $content =~ s/\r+\n/\n/g;

    my $return_content = $content;

    my $html = $args{ContentType} && $args{ContentType} eq "text/html";
    my $sigonly = $args{StripSignature};

    # massage content to easily detect if there's any real content
    $content =~ s/\s+//g; # yes! remove all the spaces
    if ( $html ) {
        # remove html version of spaces and newlines
        $content =~ s!&nbsp;!!g;
        $content =~ s!<br/?>!!g;
    }

    # Filter empty content when type is text/html
    return '' if $html && $content !~ /\S/;

    # If we aren't supposed to strip the sig, just bail now.
    return $return_content unless $sigonly;

    # Find the signature
    my $sig = $args{'CurrentUser'}->UserObj->Signature || '';
    $sig =~ s/\s+//g;

    # Check for plaintext sig
    return '' if not $html and $content =~ /^(--)?\Q$sig\E$/;

    # Check for html-formatted sig; we don't use EscapeHTML here
    # because we want to precisely match the escapting that FCKEditor
    # uses.
    $sig =~ s/&/&amp;/g;
    $sig =~ s/</&lt;/g;
    $sig =~ s/>/&gt;/g;
    $sig =~ s/"/&quot;/g;
    $sig =~ s/'/&#39;/g;
    return '' if $html and $content =~ m{^(?:<p>)?(--)?\Q$sig\E(?:</p>)?$}s;

    # Pass it through
    return $return_content;
}

sub DecodeARGS {
    my $ARGS = shift;

    # Later in the code we use
    # $m->comp( { base_comp => $m->request_comp }, $m->fetch_next, %ARGS );
    # instead of $m->call_next to avoid problems with UTF8 keys in
    # arguments.  Specifically, the call_next method pass through
    # original arguments, which are still the encoded bytes, not
    # characters.  "{ base_comp => $m->request_comp }" is copied from
    # mason's source to get the same results as we get from call_next
    # method; this feature is not documented.
    %{$ARGS} = map {

        # if they've passed multiple values, they'll be an array. if they've
        # passed just one, a scalar whatever they are, mark them as utf8
        my $type = ref($_);
        ( !$type )
            ? Encode::decode( 'UTF-8', $_, Encode::FB_PERLQQ )
            : ( $type eq 'ARRAY' )
            ? [ map { ref($_) ? $_ : Encode::decode( 'UTF-8', $_, Encode::FB_PERLQQ ) } @$_ ]
            : ( $type eq 'HASH' )
            ? { map { ref($_) ? $_ : Encode::decode( 'UTF-8', $_, Encode::FB_PERLQQ ) } %$_ }
            : $_
    } %$ARGS;
}

sub PreprocessTimeUpdates {
    my $ARGS = shift;

    # This code canonicalizes time inputs in hours into minutes
    foreach my $field ( keys %$ARGS ) {
        next unless $field =~ /^(.*)-TimeUnits$/i && $ARGS->{$1};
        my $local = $1;
        $ARGS->{$local} =~ s{\b (?: (\d+) \s+ )? (\d+)/(\d+) \b}
                      {($1 || 0) + $3 ? $2 / $3 : 0}xe;
        if ( $ARGS->{$field} && $ARGS->{$field} =~ /hours/i ) {
            $ARGS->{$local} *= 60;
        }
        delete $ARGS->{$field};
    }

}

sub MaybeEnableSQLStatementLog {

    my $log_sql_statements = RT->Config->Get('StatementLog');

    if ($log_sql_statements) {
        $RT::Handle->ClearSQLStatementLog;
        $RT::Handle->LogSQLStatements(1);
    }

}

sub LogRecordedSQLStatements {
    my %args = @_;

    my $log_sql_statements = RT->Config->Get('StatementLog');

    return unless ($log_sql_statements);

    my @log = $RT::Handle->SQLStatementLog;
    $RT::Handle->ClearSQLStatementLog;

    $RT::Handle->AddRequestToHistory({
        %{ $args{RequestData} },
        Queries => \@log,
    });

    for my $stmt (@log) {
        my ( $time, $sql, $bind, $duration ) = @{$stmt};
        my @bind;
        if ( ref $bind ) {
            @bind = @{$bind};
        } else {

            # Older DBIx-SB
            $duration = $bind;
        }
        $RT::Logger->log(
            level   => $log_sql_statements,
            message => "SQL("
                . sprintf( "%.6f", $duration )
                . "s): $sql;"
                . ( @bind ? "  [ bound values: @{[map{ defined $_ ? qq|'$_'| : 'undef'} @bind]} ]" : "" )
        );
    }

}

my $_has_validated_web_config = 0;
sub ValidateWebConfig {
    my $self = shift;

    # do this once per server instance, not once per request
    return if $_has_validated_web_config;
    $_has_validated_web_config = 1;

    my $port = RequestENV('SERVER_PORT');
    my $host = RequestENV('HTTP_X_FORWARDED_HOST') || RequestENV('HTTP_X_FORWARDED_SERVER')
            || RequestENV('HTTP_HOST')             || RequestENV('SERVER_NAME');
    ($host, $port) = ($1, $2) if $host =~ /^(.*?):(\d+)$/;

    if ( $port != RT->Config->Get('WebPort') and not RequestENV('rt.explicit_port')) {
        $RT::Logger->warn("The requested port ($port) does NOT match the configured WebPort ($RT::WebPort).  "
                         ."Perhaps you should Set(\$WebPort, $port); in RT_SiteConfig.pm, "
                         ."otherwise your internal links may be broken.");
    }

    if ( $host ne RT->Config->Get('WebDomain') ) {
        $RT::Logger->warn("The requested host ($host) does NOT match the configured WebDomain ($RT::WebDomain).  "
                         ."Perhaps you should Set(\$WebDomain, '$host'); in RT_SiteConfig.pm, "
                         ."otherwise your internal links may be broken.");
    }

    # Unfortunately, there is no reliable way to get the _path_ that was
    # requested at the proxy level; simply disable this warning if we're
    # proxied and there's a mismatch.
    my $proxied = RequestENV('HTTP_X_FORWARDED_HOST') || RequestENV('HTTP_X_FORWARDED_SERVER');
    if (RequestENV('SCRIPT_NAME') ne RT->Config->Get('WebPath') and not $proxied) {
        $RT::Logger->warn("The requested path ('" . RequestENV('SCRIPT_NAME') . "') does NOT match the configured WebPath ($RT::WebPath).  "
                         ."Perhaps you should Set(\$WebPath, '" .  RequestENV('SCRIPT_NAME') . "' in RT_SiteConfig.pm, "
                         ."otherwise your internal links may be broken.");
    }
}

sub ComponentRoots {
    my $self = shift;
    my %args = ( Names => 0, @_ );
    my @roots;
    if (defined $HTML::Mason::Commands::m) {
        @roots = $HTML::Mason::Commands::m->interp->comp_root_array;
    } else {
        @roots = (
            [ local    => $RT::MasonLocalComponentRoot ],
            (map {[ "plugin-".$_->Name =>  $_->ComponentRoot ]} @{RT->Plugins}),
            [ standard => $RT::MasonComponentRoot ]
        );
    }
    @roots = map { $_->[1] } @roots unless $args{Names};
    return @roots;
}

sub StaticRoots {
    my $self   = shift;
    my @static = (
        $RT::LocalStaticPath,
        (map { $_->StaticDir } @{RT->Plugins}),
        $RT::StaticPath,
    );
    return grep { $_ and -d $_ } @static;
}

our %is_whitelisted_component = (
    # The RSS feed embeds an auth token in the path, but query
    # information for the search.  Because it's a straight-up read, in
    # addition to embedding its own auth, it's fine.
    '/NoAuth/rss/dhandler' => 1,

    # While these can be used for denial-of-service against RT
    # (construct a very inefficient query and trick lots of users into
    # running them against RT) it's incredibly useful to be able to link
    # to a search result (or chart) or bookmark a result page.
    '/Search/Results.html' => 1,
    '/Search/Simple.html'  => 1,
    '/m/tickets/search'    => 1,
    '/Search/Chart.html'   => 1,
    '/User/Search.html'    => 1,

    # This page takes Attachment and Transaction argument to figure
    # out what to show, but it's read only and will deny information if you
    # don't have ShowOutgoingEmail.
    '/Ticket/ShowEmailRecord.html' => 1,
);

# Components which are blacklisted from automatic, argument-based whitelisting.
# These pages are not idempotent when called with just an id.
our %is_blacklisted_component = (
    # Takes only id and toggles bookmark state
    '/Helpers/Toggle/TicketBookmark' => 1,
);

sub IsCompCSRFWhitelisted {
    my $comp = shift;
    my $ARGS = shift;

    return 1 if $is_whitelisted_component{$comp};

    my %args = %{ $ARGS };

    # If the user specifies a *correct* user and pass then they are
    # golden.  This acts on the presumption that external forms may
    # hardcode a username and password -- if a malicious attacker knew
    # both already, CSRF is the least of your problems.
    my $AllowLoginCSRF = not RT->Config->Get('RestrictReferrerLogin');
    if ($AllowLoginCSRF and defined($args{user}) and defined($args{pass})) {
        my $user_obj = RT::CurrentUser->new();
        $user_obj->Load($args{user});
        return 1 if $user_obj->id && $user_obj->IsPassword($args{pass});

        delete $args{user};
        delete $args{pass};
    }

    # Some pages aren't idempotent even with safe args like id; blacklist
    # them from the automatic whitelisting below.
    return 0 if $is_blacklisted_component{$comp};

    # Eliminate arguments that do not indicate an effectful request.
    # For example, "id" is acceptable because that is how RT retrieves a
    # record.
    delete $args{id};

    # If they have a results= from MaybeRedirectForResults, that's also fine.
    delete $args{results};

    # The homepage refresh, which uses the Refresh header, doesn't send
    # a referer in most browsers; whitelist the one parameter it reloads
    # with, HomeRefreshInterval, which is safe
    delete $args{HomeRefreshInterval};

    # The NotMobile flag is fine for any page; it's only used to toggle a flag
    # in the session related to which interface you get.
    delete $args{NotMobile};

    # If there are no arguments, then it's likely to be an idempotent
    # request, which are not susceptible to CSRF
    return 1 if !%args;

    return 0;
}

sub IsRefererCSRFWhitelisted {
    my $referer = _NormalizeHost(shift);
    my $base_url = _NormalizeHost(RT->Config->Get('WebBaseURL'));
    $base_url = $base_url->host_port;

    my $configs;
    for my $config ( $base_url, RT->Config->Get('ReferrerWhitelist') ) {
        push @$configs,$config;

        my $host_port = $referer->host_port;
        if ($config =~ /\*/) {
            # Turn a literal * into a domain component or partial component match.
            # Refer to http://tools.ietf.org/html/rfc2818#page-5
            my $regex = join "[a-zA-Z0-9\-]*",
                         map { quotemeta($_) }
                       split /\*/, $config;

            return 1 if $host_port =~ /^$regex$/i;
        } else {
            return 1 if $host_port eq $config;
        }
    }

    return (0,$referer,$configs);
}

=head3 _NormalizeHost

Takes a URI and creates a URI object that's been normalized
to handle common problems such as localhost vs 127.0.0.1

=cut

sub _NormalizeHost {

    my $uri= URI->new(shift);
    $uri->host('127.0.0.1') if $uri->host eq 'localhost';

    return $uri;

}

sub IsPossibleCSRF {
    my $ARGS = shift;

    # If first request on this session is to a REST endpoint, then
    # whitelist the REST endpoints -- and explicitly deny non-REST
    # endpoints.  We do this because using a REST cookie in a browser
    # would open the user to CSRF attacks to the REST endpoints.
    my $path = $HTML::Mason::Commands::r->path_info;
    $HTML::Mason::Commands::session{'REST'} = $path =~ m{^/+REST/\d+\.\d+(/|$)}
        unless defined $HTML::Mason::Commands::session{'REST'};

    if ($HTML::Mason::Commands::session{'REST'}) {
        return 0 if $path =~ m{^/+REST/\d+\.\d+(/|$)};
        my $why = <<EOT;
This login session belongs to a REST client, and cannot be used to
access non-REST interfaces of RT for security reasons.
EOT
        my $details = <<EOT;
Please log out and back in to obtain a session for normal browsing.  If
you understand the security implications, disabling RT's CSRF protection
will remove this restriction.
EOT
        chomp $details;
        HTML::Mason::Commands::Abort( $why, Details => $details );
    }

    return 0 if IsCompCSRFWhitelisted(
        $HTML::Mason::Commands::m->request_comp->path,
        $ARGS
    );

    # if there is no Referer header then assume the worst
    return (1,
            "your browser did not supply a Referrer header", # loc
        ) if !RequestENV('HTTP_REFERER');

    my ($whitelisted, $browser, $configs) = IsRefererCSRFWhitelisted(RequestENV('HTTP_REFERER'));
    return 0 if $whitelisted;

    if ( @$configs > 1 ) {
        return (1,
                "the Referrer header supplied by your browser ([_1]) is not allowed by RT's configured hostname ([_2]) or whitelisted hosts ([_3])", # loc
                $browser->host_port,
                shift @$configs,
                join(', ', @$configs) );
    }

    return (1,
            "the Referrer header supplied by your browser ([_1]) is not allowed by RT's configured hostname ([_2])", # loc
            $browser->host_port,
            $configs->[0]);
}

sub ExpandCSRFToken {
    my $ARGS = shift;

    my $token = delete $ARGS->{CSRF_Token};
    return unless $token;

    my $data = $HTML::Mason::Commands::session{'CSRF'}{$token};
    return unless $data;
    return unless $data->{path} eq $HTML::Mason::Commands::r->path_info;

    my $user = $HTML::Mason::Commands::session{'CurrentUser'}->UserObj;
    return unless $user->ValidateAuthString( $data->{auth}, $token );

    %{$ARGS} = %{$data->{args}};
    $HTML::Mason::Commands::DECODED_ARGS = $ARGS;

    # We explicitly stored file attachments with the request, but not in
    # the session yet, as that would itself be an attack.  Put them into
    # the session now, so they'll be visible.
    if ($data->{attach}) {
        my $filename = $data->{attach}{filename};
        my $mime     = $data->{attach}{mime};
        $HTML::Mason::Commands::session{'Attachments'}{$ARGS->{'Token'}||''}{$filename}
            = $mime;
    }

    return 1;
}

sub StoreRequestToken {
    my $ARGS = shift;

    my $token = Digest::MD5::md5_hex(time . {} . $$ . rand(1024));
    my $user = $HTML::Mason::Commands::session{'CurrentUser'}->UserObj;
    my $data = {
        auth => $user->GenerateAuthString( $token ),
        path => $HTML::Mason::Commands::r->path_info,
        args => $ARGS,
    };
    if ($ARGS->{Attach}) {
        my $attachment = HTML::Mason::Commands::MakeMIMEEntity( AttachmentFieldName => 'Attach' );
        my $file_path = delete $ARGS->{'Attach'};

        # This needs to be decoded because the value is a reference;
        # hence it was not decoded along with all of the standard
        # arguments in DecodeARGS
        $data->{attach} = {
            filename => Encode::decode("UTF-8", "$file_path"),
            mime     => $attachment,
        };
    }

    $HTML::Mason::Commands::session{'CSRF'}->{$token} = $data;
    $HTML::Mason::Commands::session{'i'}++;
    return $token;
}

sub MaybeShowInterstitialCSRFPage {
    my $ARGS = shift;

    return unless RT->Config->Get('RestrictReferrer');

    # Deal with the form token provided by the interstitial, which lets
    # browsers which never set referer headers still use RT, if
    # painfully.  This blows values into ARGS
    return if ExpandCSRFToken($ARGS);

    my ($is_csrf, $msg, @loc) = IsPossibleCSRF($ARGS);
    return if !$is_csrf;

    $RT::Logger->notice("Possible CSRF: ".RT::CurrentUser->new->loc($msg, @loc));

    my $token = StoreRequestToken($ARGS);
    $HTML::Mason::Commands::m->comp(
        '/Elements/CSRF',
        OriginalURL => RT->Config->Get('WebPath') . $HTML::Mason::Commands::r->path_info,
        Reason => HTML::Mason::Commands::loc( $msg, @loc ),
        Token => $token,
    );
    # Calls abort, never gets here
}

our @POTENTIAL_PAGE_ACTIONS = (
    qr'/Ticket/Create.html' => "create a ticket",              # loc
    qr'/Ticket/'            => "update a ticket",              # loc
    qr'/Admin/'             => "modify RT's configuration",    # loc
    qr'/Approval/'          => "update an approval",           # loc
    qr'/Articles/'          => "update an article",            # loc
    qr'/Dashboards/'        => "modify a dashboard",           # loc
    qr'/m/ticket/'          => "update a ticket",              # loc
    qr'Prefs'               => "modify your preferences",      # loc
    qr'/Search/'            => "modify or access a search",    # loc
    qr'/SelfService/Create' => "create a ticket",              # loc
    qr'/SelfService/'       => "update a ticket",              # loc
);

sub PotentialPageAction {
    my $page = shift;
    my @potentials = @POTENTIAL_PAGE_ACTIONS;
    while (my ($pattern, $result) = splice @potentials, 0, 2) {
        return HTML::Mason::Commands::loc($result)
            if $page =~ $pattern;
    }
    return "";
}

=head2 RewriteInlineImages PARAMHASH

Turns C<< <img src="cid:..."> >> elements in HTML into working images pointing
back to RT's stored copy.

Takes the following parameters:

=over 4

=item Content

Scalar ref of the HTML content to rewrite.  Modified in place to support the
most common use-case.

=item Attachment

The L<RT::Attachment> object from which the Content originates.

=item Related (optional)

Array ref of related L<RT::Attachment> objects to use for C<Content-ID> matching.

Defaults to the result of the C<Siblings> method on the passed Attachment.

=item AttachmentPath (optional)

The base path to use when rewriting C<src> attributes.

Defaults to C< $WebPath/Ticket/Attachment >

=back

In scalar context, returns the number of elements rewritten.

In list content, returns the attachments IDs referred to by the rewritten <img>
elements, in the order found.  There may be duplicates.

=cut

sub RewriteInlineImages {
    my %args = (
        Content         => undef,
        Attachment      => undef,
        Related         => undef,
        AttachmentPath  => RT->Config->Get('WebPath')."/Ticket/Attachment",
        @_
    );

    return unless defined $args{Content}
              and ref $args{Content} eq 'SCALAR'
              and defined $args{Attachment};

    my $related_part = $args{Attachment}->Closest("multipart/related")
        or return;

    $args{Related} ||= $related_part->Children->ItemsArrayRef;
    return unless @{$args{Related}};

    my $content = $args{'Content'};
    my @rewritten;

    require HTML::RewriteAttributes::Resources;
    $$content = HTML::RewriteAttributes::Resources->rewrite($$content, sub {
        my $cid  = shift;
        my %meta = @_;
        return $cid unless    lc $meta{tag}  eq 'img'
                          and lc $meta{attr} eq 'src'
                          and $cid =~ s/^cid://i;

        for my $attach (@{$args{Related}}) {
            if (($attach->GetHeader('Content-ID') || '') =~ /^(<)?\Q$cid\E(?(1)>)$/) {
                push @rewritten, $attach->Id;
                return "$args{AttachmentPath}/" . $attach->TransactionId . '/' . $attach->Id;
            }
        }

        # No attachments means this is a bogus CID. Just pass it through.
        RT->Logger->debug(qq[Found bogus inline image src="cid:$cid"]);
        return "cid:$cid";
    });
    return @rewritten;
}

=head2 GetCustomFieldInputName(CustomField => $cf_object, Object => $object, Grouping => $grouping_name)

Returns the standard custom field input name; this is complementary to
L</_ParseObjectCustomFieldArgs>.  Takes the following arguments:

=over

=item CustomField => I<L<RT::CustomField> object>

Required.

=item Object => I<object>

The object that the custom field is applied to; optional.  If omitted,
defaults to a new object of the appropriate class for the custom field.

=item Grouping => I<CF grouping>

The grouping that the custom field is being rendered in.  Groupings
allow a custom field to appear in more than one location per form.

=back

=cut

sub GetCustomFieldInputName {
    my %args = (
        CustomField => undef,
        Object      => undef,
        Grouping    => undef,
        @_,
    );

    my $name = GetCustomFieldInputNamePrefix(%args);

    if ( $args{CustomField}->Type eq 'Select' ) {
        if ( $args{CustomField}->RenderType eq 'List' and $args{CustomField}->SingleValue ) {
            $name .= 'Value';
        }
        else {
            $name .= 'Values';
        }
    }
    elsif ( $args{CustomField}->Type =~ /^(?:Binary|Image)$/ ) {
        $name .= 'Upload';
    }
    elsif ( $args{CustomField}->Type =~ /^(?:Date|DateTime|Text|Wikitext)$/ ) {
        $name .= 'Values';
    }
    else {
        if ( $args{CustomField}->SingleValue ) {
            $name .= 'Value';
        }
        else {
            $name .= 'Values';
        }
    }

    return $name;
}

=head2 GetCustomFieldInputNamePrefix(CustomField => $cf_object, Object => $object, Grouping => $grouping_name)

Returns the standard custom field input name prefix(without "Value" or alike suffix)

=cut

sub GetCustomFieldInputNamePrefix {
    my %args = (
        CustomField => undef,
        Object      => undef,
        Grouping    => undef,
        @_,
    );

    my $prefix = join '-', 'Object', ref( $args{Object} ) || $args{CustomField}->ObjectTypeFromLookupType,
        ( $args{Object} && $args{Object}->id ? $args{Object}->id : '' ),
        'CustomField' . ( $args{Grouping} ? ":$args{Grouping}" : '' ),
        $args{CustomField}->id, '';

    return $prefix;
}

sub RequestENV {
    my $name = shift;
    my $env = $HTML::Mason::Commands::m->cgi_object->env;
    return $name ? $env->{$name} : $env;
}

package HTML::Mason::Commands;

use vars qw/$r $m %session/;

use Scalar::Util qw(blessed);

sub Menu {
    return $HTML::Mason::Commands::m->notes('menu');
}

sub PageMenu {
    return $HTML::Mason::Commands::m->notes('page-menu');
}

sub PageWidgets {
    return $HTML::Mason::Commands::m->notes('page-widgets');
}

sub RenderMenu {
    my %args = (toplevel => 1, parent_id => '', depth => 0, @_);
    return unless $args{'menu'};

    my ($menu, $depth, $toplevel, $id, $parent_id)
        = @args{qw(menu depth toplevel id parent_id)};

    my $interp = $m->interp;
    my $web_path = RT->Config->Get('WebPath');

    my $res = '';
    $res .= ' ' x $depth;
    $res .= '<ul';
    $res .= ' id="'. $interp->apply_escapes($id, 'h') .'"'
        if $id;
    $res .= ' class="toplevel"' if $toplevel;
    $res .= ">\n";

    for my $child ($menu->children) {
        $res .= ' 'x ($depth+1);

        my $item_id = lc(($parent_id? "$parent_id-" : "") .$child->key);
        $item_id =~ s/\s/-/g;
        my $eitem_id = $interp->apply_escapes($item_id, 'h');
        $res .= qq{<li id="li-$eitem_id"};

        my @classes;
        push @classes, 'has-children' if $child->has_children;
        push @classes, 'active'       if $child->active;
        $res .= ' class="'. join( ' ', @classes ) .'"'
            if @classes;

        $res .= '>';

        if ( my $tmp = $child->raw_html ) {
            $res .= $tmp;
        } else {
            $res .= qq{<a id="$eitem_id" class="menu-item};
            if ( $tmp = $child->class ) {
                $res .= ' '. $interp->apply_escapes($tmp, 'h');
            }
            $res .= '"';

            my $path = $child->path;
            my $url = (not $path or $path =~ m{^\w+:/}) ? $path : $web_path . $path;
            $res .= ' href="'. $interp->apply_escapes($url, 'h') .'"'
                if $url;

            if ( $tmp = $child->target ) {
                $res .= ' target="'. $interp->apply_escapes($tmp, 'h') .'"'
            }

            if ($child->attributes) {
                for my $key (keys %{$child->attributes}) {
                    my ($name, $value) = map { $interp->apply_escapes($_, 'h') }
                                             $key, $child->attributes->{$key};
                    $res .= " $name=\"$value\"";
                }
            }
            $res .= '>';

            if ( $child->escape_title ) {
                $res .= $interp->apply_escapes($child->title, 'h');
            } else {
                $res .= $child->title;
            }
            $res .= '</a>';
        }

        if ( $child->has_children ) {
            $res .= "\n";
            $res .= RenderMenu(
                menu => $child,
                toplevel => 0,
                parent_id => $item_id,
                depth => $depth+1,
                return => 1,
            );
            $res .= "\n";
            $res .= ' ' x ($depth+1);
        }
        $res .= "</li>\n";
    }
    $res .= ' ' x $depth;
    $res .= '</ul>';
    return $res if $args{'return'};

    $m->print($res);
    return '';
}

=head2 loc ARRAY

loc is a nice clean global routine which calls $session{'CurrentUser'}->loc()
with whatever it's called with. If there is no $session{'CurrentUser'}, 
it creates a temporary user, so we have something to get a localisation handle
through

=cut

sub loc {

    if ( $session{'CurrentUser'}
        && UNIVERSAL::can( $session{'CurrentUser'}, 'loc' ) )
    {
        return ( $session{'CurrentUser'}->loc(@_) );
    } elsif (
        my $u = eval {
            RT::CurrentUser->new();
        }
        )
    {
        return ( $u->loc(@_) );
    } else {

        # pathetic case -- SystemUser is gone.
        return $_[0];
    }
}



=head2 loc_fuzzy STRING

loc_fuzzy is for handling localizations of messages that may already
contain interpolated variables, typically returned from libraries
outside RT's control.  It takes the message string and extracts the
variable array automatically by matching against the candidate entries
inside the lexicon file.

=cut

sub loc_fuzzy {
    my $msg = shift;

    if ( $session{'CurrentUser'}
        && UNIVERSAL::can( $session{'CurrentUser'}, 'loc' ) )
    {
        return ( $session{'CurrentUser'}->loc_fuzzy($msg) );
    } else {
        my $u = RT::CurrentUser->new( RT->SystemUser->Id );
        return ( $u->loc_fuzzy($msg) );
    }
}


# Error - calls Error and aborts
sub Abort {
    my $why  = shift;
    my %args = @_;

    if (   $session{'ErrorDocument'}
        && $session{'ErrorDocumentType'} )
    {
        $r->content_type( $session{'ErrorDocumentType'} );
        $m->comp( $session{'ErrorDocument'}, Why => $why, %args );
        $m->abort;
    } else {
        $m->comp( "/Elements/Error", Why => $why, %args );
        $m->abort;
    }
}

sub MaybeRedirectForResults {
    my %args = (
        Path      => $HTML::Mason::Commands::m->request_comp->path,
        Arguments => {},
        Anchor    => undef,
        Actions   => undef,
        Force     => 0,
        @_
    );
    my $has_actions = $args{'Actions'} && grep( defined, @{ $args{'Actions'} } );
    return unless $has_actions || $args{'Force'};

    my %arguments = %{ $args{'Arguments'} };

    if ( $has_actions ) {
        my $key = Digest::MD5::md5_hex( rand(1024) );
        push @{ $session{"Actions"}{ $key } ||= [] }, @{ $args{'Actions'} };
        $session{'i'}++;
        $arguments{'results'} = $key;
    }

    $args{'Path'} =~ s!^/+!!;
    my $url = RT->Config->Get('WebURL') . $args{Path};

    if ( keys %arguments ) {
        $url .= '?'. $m->comp( '/Elements/QueryString', %arguments );
    }
    if ( $args{'Anchor'} ) {
        $url .= "#". $args{'Anchor'};
    }
    return RT::Interface::Web::Redirect($url);
}

=head2 MaybeRedirectToApproval Path => 'path', Whitelist => REGEX, ARGSRef => HASHREF

If the ticket specified by C<< $ARGSRef->{id} >> is an approval ticket,
redirect to the approvals display page, preserving any arguments.

C<Path>s matching C<Whitelist> are let through.

This is a no-op if the C<ForceApprovalsView> option isn't enabled.

=cut

sub MaybeRedirectToApproval {
    my %args = (
        Path        => $HTML::Mason::Commands::m->request_comp->path,
        ARGSRef     => {},
        Whitelist   => undef,
        @_
    );

    return unless RT::Interface::Web::RequestENV('REQUEST_METHOD') eq 'GET';

    my $id = $args{ARGSRef}->{id};

    if (    $id
        and RT->Config->Get('ForceApprovalsView')
        and not $args{Path} =~ /$args{Whitelist}/)
    {
        my $ticket = RT::Ticket->new( $session{'CurrentUser'} );
        $ticket->Load($id);

        if ($ticket and $ticket->id and lc($ticket->Type) eq 'approval') {
            MaybeRedirectForResults(
                Path      => "/Approvals/Display.html",
                Force     => 1,
                Anchor    => $args{ARGSRef}->{Anchor},
                Arguments => $args{ARGSRef},
            );
        }
    }
}

=head2 CreateTicket ARGS

Create a new ticket, using Mason's %ARGS.  returns @results.

=cut

sub CreateTicket {
    my %ARGS = (@_);

    my (@Actions);

<<<<<<< HEAD
    my $Ticket = delete $ARGS{TicketObj} || RT::Ticket->new( $session{'CurrentUser'} );
=======
    my $current_user = $session{'CurrentUser'};
    my $Ticket = RT::Ticket->new( $current_user );
>>>>>>> 42ea6ee0

    my $Queue = RT::Queue->new( $current_user );
    unless ( $Queue->Load( $ARGS{'Queue'} ) ) {
        Abort('Queue not found');
    }

    unless ( $Queue->CurrentUserHasRight('CreateTicket') ) {
        Abort('You have no permission to create tickets in that queue.');
    }

    my $due;
    if ( defined $ARGS{'Due'} and $ARGS{'Due'} =~ /\S/ ) {
        $due = RT::Date->new( $current_user );
        $due->Set( Format => 'unknown', Value => $ARGS{'Due'} );
    }
    my $starts;
    if ( defined $ARGS{'Starts'} and $ARGS{'Starts'} =~ /\S/ ) {
        $starts = RT::Date->new( $current_user );
        $starts->Set( Format => 'unknown', Value => $ARGS{'Starts'} );
    }

    my $sigless = RT::Interface::Web::StripContent(
        Content        => $ARGS{Content},
        ContentType    => $ARGS{ContentType},
        StripSignature => 1,
        CurrentUser    => $current_user,
    );

    my $date_now = RT::Date->new( $current_user );
    $date_now->SetToNow;
    my $MIMEObj = MakeMIMEEntity(
        Subject => $ARGS{'Subject'},
        From    => $ARGS{'From'} || $current_user->EmailAddress,
        To      => $ARGS{'To'} || $Queue->CorrespondAddress
                               || RT->Config->Get('CorrespondAddress'),
        Cc      => $ARGS{'Cc'},
        Date    => $date_now->RFC2822(Timezone => 'user'),
        Body    => $sigless,
        Type    => $ARGS{'ContentType'},
        Interface => RT::Interface::Web::MobileClient() ? 'Mobile' : 'Web',
    );

    my @attachments;
    if ( my $tmp = $session{'Attachments'}{ $ARGS{'Token'} || '' } ) {
        push @attachments, grep $_, map $tmp->{$_}, sort keys %$tmp;

        delete $session{'Attachments'}{ $ARGS{'Token'} || '' }
            unless $ARGS{'KeepAttachments'};
        $session{'Attachments'} = $session{'Attachments'}
            if @attachments;
    }
    if ( $ARGS{'Attachments'} ) {
        push @attachments, grep $_, map $ARGS{Attachments}->{$_}, sort keys %{ $ARGS{'Attachments'} };
    }
    if ( @attachments ) {
        $MIMEObj->make_multipart;
        $MIMEObj->add_part( $_ ) foreach @attachments;
    }

    for my $argument (qw(Encrypt Sign)) {
        if ( defined $ARGS{ $argument } ) {
            $MIMEObj->head->replace( "X-RT-$argument" => $ARGS{$argument} ? 1 : 0 );
        }
    }

    my %create_args = (
        Type => $ARGS{'Type'} || 'ticket',
        Queue => $ARGS{'Queue'},
        Owner => $ARGS{'Owner'},

        # note: name change
        Requestor       => $ARGS{'Requestors'},
        Cc              => $ARGS{'Cc'},
        AdminCc         => $ARGS{'AdminCc'},
        InitialPriority => $ARGS{'InitialPriority'},
        FinalPriority   => $ARGS{'FinalPriority'},
        TimeLeft        => $ARGS{'TimeLeft'},
        TimeEstimated   => $ARGS{'TimeEstimated'},
        TimeWorked      => $ARGS{'TimeWorked'},
        Subject         => $ARGS{'Subject'},
        Status          => $ARGS{'Status'},
        Due             => $due ? $due->ISO : undef,
        Starts          => $starts ? $starts->ISO : undef,
        MIMEObj         => $MIMEObj,
        TransSquelchMailTo => $ARGS{'TransSquelchMailTo'},
    );

    my @txn_squelch;
    foreach my $type (qw(Requestor Cc AdminCc)) {
        push @txn_squelch, map $_->address, Email::Address->parse( $create_args{$type} )
            if grep $_ eq $type || $_ eq ( $type . 's' ), @{ $ARGS{'SkipNotification'} || [] };
    }
    push @{$create_args{TransSquelchMailTo}}, @txn_squelch;

    if ( $ARGS{'AttachTickets'} ) {
        require RT::Action::SendEmail;
        RT::Action::SendEmail->AttachTickets( RT::Action::SendEmail->AttachTickets,
            ref $ARGS{'AttachTickets'}
            ? @{ $ARGS{'AttachTickets'} }
            : ( $ARGS{'AttachTickets'} ) );
    }

    my %cfs = ProcessObjectCustomFieldUpdatesForCreate(
        ARGSRef         => \%ARGS,
        ContextObject   => $Queue,
    );

    my %links = ProcessLinksForCreate( ARGSRef => \%ARGS );

    my ( $id, $Trans, $ErrMsg ) = $Ticket->Create(%create_args, %links, %cfs);

    unless ($id) {
        Abort($ErrMsg);
    }

    push( @Actions, split( "\n", $ErrMsg ) );
    unless ( $Ticket->CurrentUserHasRight('ShowTicket') ) {
        Abort( "No permission to view newly created ticket #" . $Ticket->id . "." );
    }
    return ( $Ticket, @Actions );

}



=head2  LoadTicket id

Takes a ticket id as its only variable. if it's handed an array, it takes
the first value.

Returns an RT::Ticket object as the current user.

=cut

sub LoadTicket {
    my $id = shift;

    if ( ref($id) eq "ARRAY" ) {
        $id = $id->[0];
    }

    unless ($id) {
        Abort("No ticket specified");
    }

    my $Ticket = RT::Ticket->new( $session{'CurrentUser'} );
    $Ticket->Load($id);
    unless ( $Ticket->id ) {
        Abort("Could not load ticket $id");
    }
    return $Ticket;
}



=head2 ProcessUpdateMessage

Takes paramhash with fields ARGSRef, TicketObj and SkipSignatureOnly.

Don't write message if it only contains current user's signature and
SkipSignatureOnly argument is true. Function anyway adds attachments
and updates time worked field even if skips message. The default value
is true.

=cut

sub ProcessUpdateMessage {

    my %args = (
        ARGSRef           => undef,
        TicketObj         => undef,
        SkipSignatureOnly => 1,
        @_
    );

    my @attachments;
    if ( my $tmp = $session{'Attachments'}{ $args{'ARGSRef'}{'Token'} || '' } ) {
        push @attachments, grep $_, map $tmp->{$_}, sort keys %$tmp;

        delete $session{'Attachments'}{ $args{'ARGSRef'}{'Token'} || '' }
            unless $args{'KeepAttachments'};
        $session{'Attachments'} = $session{'Attachments'}
            if @attachments;
    }
    if ( $args{ARGSRef}{'UpdateAttachments'} ) {
        push @attachments, grep $_, map $args{ARGSRef}->{UpdateAttachments}{$_},
                                   sort keys %{ $args{ARGSRef}->{'UpdateAttachments'} };
    }

    # Strip the signature
    $args{ARGSRef}->{UpdateContent} = RT::Interface::Web::StripContent(
        Content        => $args{ARGSRef}->{UpdateContent},
        ContentType    => $args{ARGSRef}->{UpdateContentType},
        StripSignature => $args{SkipSignatureOnly},
        CurrentUser    => $args{'TicketObj'}->CurrentUser,
    );

    # If, after stripping the signature, we have no message, move the
    # UpdateTimeWorked into adjusted TimeWorked, so that a later
    # ProcessBasics can deal -- then bail out.
    if (    not @attachments
        and not length $args{ARGSRef}->{'UpdateContent'} )
    {
        if ( $args{ARGSRef}->{'UpdateTimeWorked'} ) {
            $args{ARGSRef}->{TimeWorked} = $args{TicketObj}->TimeWorked + delete $args{ARGSRef}->{'UpdateTimeWorked'};
        }
        return;
    }

    if ( ($args{ARGSRef}->{'UpdateSubject'}||'') eq ($args{'TicketObj'}->Subject || '') ) {
        $args{ARGSRef}->{'UpdateSubject'} = undef;
    }

    my $Message = MakeMIMEEntity(
        Subject => $args{ARGSRef}->{'UpdateSubject'},
        Body    => $args{ARGSRef}->{'UpdateContent'},
        Type    => $args{ARGSRef}->{'UpdateContentType'},
        Interface => RT::Interface::Web::MobileClient() ? 'Mobile' : 'Web',
    );

    $Message->head->replace( 'Message-ID' => Encode::encode( "UTF-8",
        RT::Interface::Email::GenMessageId( Ticket => $args{'TicketObj'} )
    ) );
    my $old_txn = RT::Transaction->new( $session{'CurrentUser'} );
    if ( $args{ARGSRef}->{'QuoteTransaction'} ) {
        $old_txn->Load( $args{ARGSRef}->{'QuoteTransaction'} );
    } else {
        $old_txn = $args{TicketObj}->Transactions->First();
    }

    if ( my $msg = $old_txn->Message->First ) {
        RT::Interface::Email::SetInReplyTo(
            Message   => $Message,
            InReplyTo => $msg,
            Ticket    => $args{'TicketObj'},
        );
    }

    if ( @attachments ) {
        $Message->make_multipart;
        $Message->add_part( $_ ) foreach @attachments;
    }

    if ( $args{ARGSRef}->{'AttachTickets'} ) {
        require RT::Action::SendEmail;
        RT::Action::SendEmail->AttachTickets( RT::Action::SendEmail->AttachTickets,
            ref $args{ARGSRef}->{'AttachTickets'}
            ? @{ $args{ARGSRef}->{'AttachTickets'} }
            : ( $args{ARGSRef}->{'AttachTickets'} ) );
    }

    my %message_args = (
        Sign         => $args{ARGSRef}->{'Sign'},
        Encrypt      => $args{ARGSRef}->{'Encrypt'},
        MIMEObj      => $Message,
        TimeTaken    => $args{ARGSRef}->{'UpdateTimeWorked'}
    );

    _ProcessUpdateMessageRecipients(
        MessageArgs => \%message_args,
        %args,
    );

    my @results;
    if ( $args{ARGSRef}->{'UpdateType'} =~ /^(private|public)$/ ) {
        my ( $Transaction, $Description, $Object ) = $args{TicketObj}->Comment(%message_args);
        push( @results, $Description );
        $Object->UpdateCustomFields( %{ $args{ARGSRef} } ) if $Object;
    } elsif ( $args{ARGSRef}->{'UpdateType'} eq 'response' ) {
        my ( $Transaction, $Description, $Object ) = $args{TicketObj}->Correspond(%message_args);
        push( @results, $Description );
        $Object->UpdateCustomFields( %{ $args{ARGSRef} } ) if $Object;
    } else {
        push( @results,
            loc("Update type was neither correspondence nor comment.") . " " . loc("Update not recorded.") );
    }
    return @results;
}

sub _ProcessUpdateMessageRecipients {
    my %args = (
        ARGSRef           => undef,
        TicketObj         => undef,
        MessageArgs       => undef,
        @_,
    );

    my $bcc = $args{ARGSRef}->{'UpdateBcc'};
    my $cc  = $args{ARGSRef}->{'UpdateCc'};

    my $message_args = $args{MessageArgs};

    $message_args->{CcMessageTo} = $cc;
    $message_args->{BccMessageTo} = $bcc;

    my @txn_squelch;
    foreach my $type (qw(Cc AdminCc)) {
        if (grep $_ eq $type || $_ eq ( $type . 's' ), @{ $args{ARGSRef}->{'SkipNotification'} || [] }) {
            push @txn_squelch, map $_->address, Email::Address->parse( $message_args->{$type} );
            push @txn_squelch, $args{TicketObj}->$type->MemberEmailAddresses;
            push @txn_squelch, $args{TicketObj}->QueueObj->$type->MemberEmailAddresses;
        }
    }
    if (grep $_ eq 'Requestor' || $_ eq 'Requestors', @{ $args{ARGSRef}->{'SkipNotification'} || [] }) {
        push @txn_squelch, map $_->address, Email::Address->parse( $message_args->{Requestor} );
        push @txn_squelch, $args{TicketObj}->Requestors->MemberEmailAddresses;
    }

    push @txn_squelch, @{$args{ARGSRef}{SquelchMailTo}} if $args{ARGSRef}{SquelchMailTo};
    $message_args->{SquelchMailTo} = \@txn_squelch
        if @txn_squelch;

    $args{TicketObj}->{TransSquelchMailTo} ||= $message_args->{'SquelchMailTo'};

    unless ( $args{'ARGSRef'}->{'UpdateIgnoreAddressCheckboxes'} ) {
        foreach my $key ( keys %{ $args{ARGSRef} } ) {
            next unless $key =~ /^Update(Cc|Bcc)-(.*)$/;

            my $var   = ucfirst($1) . 'MessageTo';
            my $value = $2;
            if ( $message_args->{$var} ) {
                $message_args->{$var} .= ", $value";
            } else {
                $message_args->{$var} = $value;
            }
        }
    }
}

sub ProcessAttachments {
    my %args = (
        ARGSRef => {},
        Token   => '',
        @_
    );

    my $token = $args{'ARGSRef'}{'Token'}
        ||= $args{'Token'} ||= Digest::MD5::md5_hex( rand(1024) );

    my $update_session = 0;

    # deal with deleting uploaded attachments
    if ( my $del = $args{'ARGSRef'}{'DeleteAttach'} ) {
        delete $session{'Attachments'}{ $token }{ $_ }
            foreach ref $del? @$del : ($del);

        $update_session = 1;
    }

    # store the uploaded attachment in session
    my $new = $args{'ARGSRef'}{'Attach'};
    if ( defined $new && length $new ) {
        my $attachment = MakeMIMEEntity(
            AttachmentFieldName => 'Attach'
        );

        # This needs to be decoded because the value is a reference;
        # hence it was not decoded along with all of the standard
        # arguments in DecodeARGS
        my $file_path = Encode::decode( "UTF-8", "$new");
        $session{'Attachments'}{ $token }{ $file_path } = $attachment;

        $update_session = 1;
    }
    $session{'Attachments'} = $session{'Attachments'} if $update_session;
}


=head2 MakeMIMEEntity PARAMHASH

Takes a paramhash Subject, Body and AttachmentFieldName.

Also takes Form, Cc and Type as optional paramhash keys.

  Returns a MIME::Entity.

=cut

sub MakeMIMEEntity {

    #TODO document what else this takes.
    my %args = (
        Subject             => undef,
        From                => undef,
        Cc                  => undef,
        Body                => undef,
        AttachmentFieldName => undef,
        Type                => undef,
        Interface           => 'API',
        @_,
    );
    my $Message = MIME::Entity->build(
        Type    => 'multipart/mixed',
        "Message-Id" => Encode::encode( "UTF-8", RT::Interface::Email::GenMessageId ),
        "X-RT-Interface" => $args{Interface},
        map { $_ => Encode::encode( "UTF-8", $args{ $_} ) }
            grep defined $args{$_}, qw(Subject From Cc To Date)
    );

    if ( defined $args{'Body'} && length $args{'Body'} ) {

        # Make the update content have no 'weird' newlines in it
        $args{'Body'} =~ s/\r\n/\n/gs;

        $Message->attach(
            Type    => $args{'Type'} || 'text/plain',
            Charset => 'UTF-8',
            Data    => Encode::encode( "UTF-8", $args{'Body'} ),
        );
    }

    if ( $args{'AttachmentFieldName'} ) {

        my $cgi_object = $m->cgi_object;
        my $filehandle = $cgi_object->upload( $args{'AttachmentFieldName'} );
        if ( defined $filehandle && length $filehandle ) {

            my ( @content, $buffer );
            while ( my $bytesread = read( $filehandle, $buffer, 4096 ) ) {
                push @content, $buffer;
            }

            my $uploadinfo = $cgi_object->uploadInfo($filehandle);

            my $filename = Encode::decode("UTF-8","$filehandle");
            $filename =~ s{^.*[\\/]}{};

            $Message->attach(
                Type     => $uploadinfo->{'Content-Type'},
                Filename => Encode::encode("UTF-8",$filename),
                Data     => \@content, # Bytes, as read directly from the file, above
            );
            if ( !$args{'Subject'} && !( defined $args{'Body'} && length $args{'Body'} ) ) {
                $Message->head->replace( 'Subject' => Encode::encode( "UTF-8", $filename ) );
            }

            # Attachment parts really shouldn't get a Message-ID or "interface"
            $Message->head->delete('Message-ID');
            $Message->head->delete('X-RT-Interface');
        }
    }

    $Message->make_singlepart;

    RT::I18N::SetMIMEEntityToUTF8($Message);    # convert text parts into utf-8

    return ($Message);

}



=head2 ParseDateToISO

Takes a date in an arbitrary format.
Returns an ISO date and time in GMT

=cut

sub ParseDateToISO {
    my $date = shift;

    my $date_obj = RT::Date->new( $session{'CurrentUser'} );
    $date_obj->Set(
        Format => 'unknown',
        Value  => $date
    );
    return ( $date_obj->ISO );
}



sub ProcessACLChanges {
    my $ARGSref = shift;

    #XXX: why don't we get ARGSref like in other Process* subs?

    my @results;

    foreach my $arg ( keys %$ARGSref ) {
        next unless ( $arg =~ /^(GrantRight|RevokeRight)-(\d+)-(.+?)-(\d+)$/ );

        my ( $method, $principal_id, $object_type, $object_id ) = ( $1, $2, $3, $4 );

        my @rights;
        if ( UNIVERSAL::isa( $ARGSref->{$arg}, 'ARRAY' ) ) {
            @rights = @{ $ARGSref->{$arg} };
        } else {
            @rights = $ARGSref->{$arg};
        }
        @rights = grep $_, @rights;
        next unless @rights;

        my $principal = RT::Principal->new( $session{'CurrentUser'} );
        $principal->Load($principal_id);

        my $obj;
        if ( $object_type eq 'RT::System' ) {
            $obj = $RT::System;
        } elsif ( $object_type->DOES('RT::Record::Role::Rights') ) {
            $obj = $object_type->new( $session{'CurrentUser'} );
            $obj->Load($object_id);
            unless ( $obj->id ) {
                $RT::Logger->error("couldn't load $object_type #$object_id");
                next;
            }
        } else {
            $RT::Logger->error("object type '$object_type' is incorrect");
            push( @results, loc("System Error") . ': ' . loc( "Rights could not be granted for [_1]", $object_type ) );
            next;
        }

        foreach my $right (@rights) {
            my ( $val, $msg ) = $principal->$method( Object => $obj, Right => $right );
            push( @results, $msg );
        }
    }

    return (@results);
}


=head2 ProcessACLs

ProcessACLs expects values from a series of checkboxes that describe the full
set of rights a principal should have on an object.

It expects form inputs with names like SetRights-PrincipalId-ObjType-ObjId
instead of with the prefixes Grant/RevokeRight.  Each input should be an array
listing the rights the principal should have, and ProcessACLs will modify the
current rights to match.  Additionally, the previously unused CheckACL input
listing PrincipalId-ObjType-ObjId is now used to catch cases when all the
rights are removed from a principal and as such no SetRights input is
submitted.

=cut

sub ProcessACLs {
    my $ARGSref = shift;
    my (%state, @results);

    my $CheckACL = $ARGSref->{'CheckACL'};
    my @check = grep { defined } (ref $CheckACL eq 'ARRAY' ? @$CheckACL : $CheckACL);

    # Check if we want to grant rights to a previously rights-less user
    for my $type (qw(user group)) {
        my $principal = _ParseACLNewPrincipal($ARGSref, $type)
            or next;

        unless ($principal->PrincipalId) {
            push @results, loc("Couldn't load the specified principal");
            next;
        }

        my $principal_id = $principal->PrincipalId;

        # Turn our addprincipal rights spec into a real one
        for my $arg (keys %$ARGSref) {
            next unless $arg =~ /^SetRights-addprincipal-(.+?-\d+)$/;

            my $tuple = "$principal_id-$1";
            my $key   = "SetRights-$tuple";

            # If we have it already, that's odd, but merge them
            if (grep { $_ eq $tuple } @check) {
                $ARGSref->{$key} = [
                    (ref $ARGSref->{$key} eq 'ARRAY' ? @{$ARGSref->{$key}} : $ARGSref->{$key}),
                    (ref $ARGSref->{$arg} eq 'ARRAY' ? @{$ARGSref->{$arg}} : $ARGSref->{$arg}),
                ];
            } else {
                $ARGSref->{$key} = $ARGSref->{$arg};
                push @check, $tuple;
            }
        }
    }

    # Build our rights state for each Principal-Object tuple
    foreach my $arg ( keys %$ARGSref ) {
        next unless $arg =~ /^SetRights-(\d+-.+?-\d+)$/;

        my $tuple  = $1;
        my $value  = $ARGSref->{$arg};
        my @rights = grep { $_ } (ref $value eq 'ARRAY' ? @$value : $value);
        next unless @rights;

        $state{$tuple} = { map { $_ => 1 } @rights };
    }

    foreach my $tuple (List::MoreUtils::uniq @check) {
        next unless $tuple =~ /^(\d+)-(.+?)-(\d+)$/;

        my ( $principal_id, $object_type, $object_id ) = ( $1, $2, $3 );

        my $principal = RT::Principal->new( $session{'CurrentUser'} );
        $principal->Load($principal_id);

        my $obj;
        if ( $object_type eq 'RT::System' ) {
            $obj = $RT::System;
        } elsif ( $object_type->DOES('RT::Record::Role::Rights') ) {
            $obj = $object_type->new( $session{'CurrentUser'} );
            $obj->Load($object_id);
            unless ( $obj->id ) {
                $RT::Logger->error("couldn't load $object_type #$object_id");
                next;
            }
        } else {
            $RT::Logger->error("object type '$object_type' is incorrect");
            push( @results, loc("System Error") . ': ' . loc( "Rights could not be granted for [_1]", $object_type ) );
            next;
        }

        my $acls = RT::ACL->new($session{'CurrentUser'});
        $acls->LimitToObject( $obj );
        $acls->LimitToPrincipal( Id => $principal_id );

        while ( my $ace = $acls->Next ) {
            my $right = $ace->RightName;

            # Has right and should have right
            next if delete $state{$tuple}->{$right};

            # Has right and shouldn't have right
            my ($val, $msg) = $principal->RevokeRight( Object => $obj, Right => $right );
            push @results, $msg;
        }

        # For everything left, they don't have the right but they should
        for my $right (keys %{ $state{$tuple} || {} }) {
            delete $state{$tuple}->{$right};
            my ($val, $msg) = $principal->GrantRight( Object => $obj, Right => $right );
            push @results, $msg;
        }

        # Check our state for leftovers
        if ( keys %{ $state{$tuple} || {} } ) {
            my $missed = join '|', %{$state{$tuple} || {}};
            $RT::Logger->warn(
               "Uh-oh, it looks like we somehow missed a right in "
              ."ProcessACLs.  Here's what was leftover: $missed"
            );
        }
    }

    return (@results);
}

=head2 _ParseACLNewPrincipal

Takes a hashref of C<%ARGS> and a principal type (C<user> or C<group>).  Looks
for the presence of rights being added on a principal of the specified type,
and returns undef if no new principal is being granted rights.  Otherwise loads
up an L<RT::User> or L<RT::Group> object and returns it.  Note that the object
may not be successfully loaded, and you should check C<->id> yourself.

=cut

sub _ParseACLNewPrincipal {
    my $ARGSref = shift;
    my $type    = lc shift;
    my $key     = "AddPrincipalForRights-$type";

    return unless $ARGSref->{$key};

    my $principal;
    if ( $type eq 'user' ) {
        $principal = RT::User->new( $session{'CurrentUser'} );
        $principal->LoadByCol( Name => $ARGSref->{$key} );
    }
    elsif ( $type eq 'group' ) {
        $principal = RT::Group->new( $session{'CurrentUser'} );
        $principal->LoadUserDefinedGroup( $ARGSref->{$key} );
    }
    return $principal;
}


=head2 UpdateRecordObj ( ARGSRef => \%ARGS, Object => RT::Record, AttributesRef => \@attribs)

@attribs is a list of ticket fields to check and update if they differ from the  B<Object>'s current values. ARGSRef is a ref to HTML::Mason's %ARGS.

Returns an array of success/failure messages

=cut

sub UpdateRecordObject {
    my %args = (
        ARGSRef         => undef,
        AttributesRef   => undef,
        Object          => undef,
        AttributePrefix => undef,
        @_
    );

    my $Object  = $args{'Object'};
    my @results = $Object->Update(
        AttributesRef   => $args{'AttributesRef'},
        ARGSRef         => $args{'ARGSRef'},
        AttributePrefix => $args{'AttributePrefix'},
    );

    return (@results);
}



sub ProcessCustomFieldUpdates {
    my %args = (
        CustomFieldObj => undef,
        ARGSRef        => undef,
        @_
    );

    my $Object  = $args{'CustomFieldObj'};
    my $ARGSRef = $args{'ARGSRef'};

    my @attribs = qw(Name Type Description Queue SortOrder);
    my @results = UpdateRecordObject(
        AttributesRef => \@attribs,
        Object        => $Object,
        ARGSRef       => $ARGSRef
    );

    my $prefix = "CustomField-" . $Object->Id;
    if ( $ARGSRef->{"$prefix-AddValue-Name"} ) {
        my ( $addval, $addmsg ) = $Object->AddValue(
            Name        => $ARGSRef->{"$prefix-AddValue-Name"},
            Description => $ARGSRef->{"$prefix-AddValue-Description"},
            SortOrder   => $ARGSRef->{"$prefix-AddValue-SortOrder"},
        );
        push( @results, $addmsg );
    }

    my @delete_values
        = ( ref $ARGSRef->{"$prefix-DeleteValue"} eq 'ARRAY' )
        ? @{ $ARGSRef->{"$prefix-DeleteValue"} }
        : ( $ARGSRef->{"$prefix-DeleteValue"} );

    foreach my $id (@delete_values) {
        next unless defined $id;
        my ( $err, $msg ) = $Object->DeleteValue($id);
        push( @results, $msg );
    }

    my $vals = $Object->Values();
    while ( my $cfv = $vals->Next() ) {
        if ( my $so = $ARGSRef->{ "$prefix-SortOrder" . $cfv->Id } ) {
            if ( $cfv->SortOrder != $so ) {
                my ( $err, $msg ) = $cfv->SetSortOrder($so);
                push( @results, $msg );
            }
        }
    }

    return (@results);
}



=head2 ProcessTicketBasics ( TicketObj => $Ticket, ARGSRef => \%ARGS );

Returns an array of results messages.

=cut

sub ProcessTicketBasics {

    my %args = (
        TicketObj => undef,
        ARGSRef   => undef,
        @_
    );

    my $TicketObj = $args{'TicketObj'};
    my $ARGSRef   = $args{'ARGSRef'};

    my $OrigOwner = $TicketObj->Owner;

    # Set basic fields
    my @attribs = qw(
        Subject
        FinalPriority
        Priority
        TimeEstimated
        TimeWorked
        TimeLeft
        Type
        Status
        Queue
    );

    # Canonicalize Queue and Owner to their IDs if they aren't numeric
    for my $field (qw(Queue Owner)) {
        if ( $ARGSRef->{$field} and ( $ARGSRef->{$field} !~ /^(\d+)$/ ) ) {
            my $class = $field eq 'Owner' ? "RT::User" : "RT::$field";
            my $temp = $class->new(RT->SystemUser);
            $temp->Load( $ARGSRef->{$field} );
            if ( $temp->id ) {
                $ARGSRef->{$field} = $temp->id;
            }
        }
    }

    # Status isn't a field that can be set to a null value.
    # RT core complains if you try
    delete $ARGSRef->{'Status'} unless $ARGSRef->{'Status'};

    my @results = UpdateRecordObject(
        AttributesRef => \@attribs,
        Object        => $TicketObj,
        ARGSRef       => $ARGSRef,
    );

    # We special case owner changing, so we can use ForceOwnerChange
    if ( $ARGSRef->{'Owner'}
      && $ARGSRef->{'Owner'} !~ /\D/
      && ( $OrigOwner != $ARGSRef->{'Owner'} ) ) {
        my ($ChownType);
        if ( $ARGSRef->{'ForceOwnerChange'} ) {
            $ChownType = "Force";
        }
        else {
            $ChownType = "Set";
        }

        my ( $val, $msg ) = $TicketObj->SetOwner( $ARGSRef->{'Owner'}, $ChownType );
        push( @results, $msg );
    }

    # }}}

    return (@results);
}

sub ProcessTicketReminders {
    my %args = (
        TicketObj => undef,
        ARGSRef   => undef,
        @_
    );

    my $Ticket = $args{'TicketObj'};
    my $args   = $args{'ARGSRef'};
    my @results;

    my $reminder_collection = $Ticket->Reminders->Collection;

    if ( $args->{'update-reminders'} ) {
        while ( my $reminder = $reminder_collection->Next ) {
            my $resolve_status = $reminder->LifecycleObj->ReminderStatusOnResolve;
            my ( $status, $msg, $old_subject, @subresults );
            if (   $reminder->Status ne $resolve_status
                && $args->{ 'Complete-Reminder-' . $reminder->id } )
            {
                ( $status, $msg ) = $Ticket->Reminders->Resolve($reminder);
                push @subresults, $msg;
            }
            elsif ( $reminder->Status eq $resolve_status
                && !$args->{ 'Complete-Reminder-' . $reminder->id } )
            {
                ( $status, $msg ) = $Ticket->Reminders->Open($reminder);
                push @subresults, $msg;
            }

            if (
                exists( $args->{ 'Reminder-Subject-' . $reminder->id } )
                && ( $reminder->Subject ne
                    $args->{ 'Reminder-Subject-' . $reminder->id } )
              )
            {
                $old_subject = $reminder->Subject;
                ( $status, $msg ) =
                  $reminder->SetSubject(
                    $args->{ 'Reminder-Subject-' . $reminder->id } );
                push @subresults, $msg;
            }

            if (
                exists( $args->{ 'Reminder-Owner-' . $reminder->id } )
                && ( $reminder->Owner !=
                    $args->{ 'Reminder-Owner-' . $reminder->id } )
              )
            {
                ( $status, $msg ) =
                  $reminder->SetOwner(
                    $args->{ 'Reminder-Owner-' . $reminder->id }, "Force" );
                push @subresults, $msg;
            }

            if ( exists( $args->{ 'Reminder-Due-' . $reminder->id } )
                && $args->{ 'Reminder-Due-' . $reminder->id } ne '' )
            {
                my $DateObj = RT::Date->new( $session{'CurrentUser'} );
                my $due     = $args->{ 'Reminder-Due-' . $reminder->id };

                $DateObj->Set(
                    Format => 'unknown',
                    Value  => $due,
                );
                if ( $DateObj->Unix != $reminder->DueObj->Unix ) {
                    ( $status, $msg ) = $reminder->SetDue( $DateObj->ISO );
                }
                else {
                    $msg = loc( "invalid due date: [_1]", $due );
                }

                push @subresults, $msg;
            }

            push @results, map {
                loc( "Reminder '[_1]': [_2]", $old_subject || $reminder->Subject, $_ )
            } @subresults;
        }
    }

    if ( $args->{'NewReminder-Subject'} ) {
        my $due_obj = RT::Date->new( $session{'CurrentUser'} );
        $due_obj->Set(
          Format => 'unknown',
          Value => $args->{'NewReminder-Due'}
        );
        my ( $status, $msg ) = $Ticket->Reminders->Add(
            Subject => $args->{'NewReminder-Subject'},
            Owner   => $args->{'NewReminder-Owner'},
            Due     => $due_obj->ISO
        );
        if ( $status ) {
            push @results,
              loc( "Reminder '[_1]': [_2]", $args->{'NewReminder-Subject'}, loc("Created") )
        }
        else {
            push @results, $msg;
        }
    }
    return @results;
}

sub ProcessObjectCustomFieldUpdates {
    my %args    = @_;
    my $ARGSRef = $args{'ARGSRef'};
    my @results;

    # Build up a list of objects that we want to work with
    my %custom_fields_to_mod = _ParseObjectCustomFieldArgs($ARGSRef);

    # For each of those objects
    foreach my $class ( keys %custom_fields_to_mod ) {
        foreach my $id ( keys %{ $custom_fields_to_mod{$class} } ) {
            my $Object = $args{'Object'};
            $Object = $class->new( $session{'CurrentUser'} )
                unless $Object && ref $Object eq $class;

            $Object->Load($id) unless ( $Object->id || 0 ) == $id;
            unless ( $Object->id ) {
                $RT::Logger->warning("Couldn't load object $class #$id");
                next;
            }

            foreach my $cf ( keys %{ $custom_fields_to_mod{$class}{$id} } ) {
                my $CustomFieldObj = RT::CustomField->new( $session{'CurrentUser'} );
                $CustomFieldObj->SetContextObject($Object);
                $CustomFieldObj->LoadById($cf);
                unless ( $CustomFieldObj->id ) {
                    $RT::Logger->warning("Couldn't load custom field #$cf");
                    next;
                }
                my @groupings = sort keys %{ $custom_fields_to_mod{$class}{$id}{$cf} };
                if (@groupings > 1) {
                    # Check for consistency, in case of JS fail
                    for my $key (qw/AddValue Value Values DeleteValues DeleteValueIds/) {
                        my $base = $custom_fields_to_mod{$class}{$id}{$cf}{$groupings[0]}{$key};
                        $base = [ $base ] unless ref $base;
                        for my $grouping (@groupings[1..$#groupings]) {
                            my $other = $custom_fields_to_mod{$class}{$id}{$cf}{$grouping}{$key};
                            $other = [ $other ] unless ref $other;
                            warn "CF $cf submitted with multiple differing values"
                                if grep {$_} List::MoreUtils::pairwise {
                                    no warnings qw(uninitialized);
                                    $a ne $b
                                } @{$base}, @{$other};
                        }
                    }
                    # We'll just be picking the 1st grouping in the hash, alphabetically
                }
                push @results,
                    _ProcessObjectCustomFieldUpdates(
                        Prefix => GetCustomFieldInputNamePrefix(
                            Object      => $Object,
                            CustomField => $CustomFieldObj,
                            Grouping    => $groupings[0],
                        ),
                        Object      => $Object,
                        CustomField => $CustomFieldObj,
                        ARGS        => $custom_fields_to_mod{$class}{$id}{$cf}{ $groupings[0] },
                    );
            }
        }
    }
    return @results;
}

sub _ParseObjectCustomFieldArgs {
    my $ARGSRef = shift || {};
    my %custom_fields_to_mod;

    foreach my $arg ( keys %$ARGSRef ) {

        # format: Object-<object class>-<object id>-CustomField[:<grouping>]-<CF id>-<commands>
        # you can use GetCustomFieldInputName to generate the complement input name
        next unless $arg =~ /^Object-([\w:]+)-(\d*)-CustomField(?::(\w+))?-(\d+)-(.*)$/;

        # For each of those objects, find out what custom fields we want to work with.
        #                   Class     ID     CF  grouping command
        $custom_fields_to_mod{$1}{ $2 || 0 }{$4}{$3 || ''}{$5} = $ARGSRef->{$arg};
    }

    return wantarray ? %custom_fields_to_mod : \%custom_fields_to_mod;
}

sub _ProcessObjectCustomFieldUpdates {
    my %args    = @_;
    my $cf      = $args{'CustomField'};
    my $cf_type = $cf->Type || '';

    # Remove blank Values since the magic field will take care of this. Sometimes
    # the browser gives you a blank value which causes CFs to be processed twice
    if (   defined $args{'ARGS'}->{'Values'}
        && !length $args{'ARGS'}->{'Values'}
        && ($args{'ARGS'}->{'Values-Magic'}) )
    {
        delete $args{'ARGS'}->{'Values'};
    }

    my @results;
    foreach my $arg ( keys %{ $args{'ARGS'} } ) {

        # skip category argument
        next if $arg =~ /-Category$/;

        # since http won't pass in a form element with a null value, we need
        # to fake it
        if ( $arg =~ /-Magic$/ ) {

            # We don't care about the magic, if there's really a values element;
            next if defined $args{'ARGS'}->{'Value'}  && length $args{'ARGS'}->{'Value'};
            next if defined $args{'ARGS'}->{'Values'} && length $args{'ARGS'}->{'Values'};

            # "Empty" values does not mean anything for Image and Binary fields
            next if $cf_type =~ /^(?:Image|Binary)$/;

            $arg = 'Values';
            $args{'ARGS'}->{'Values'} = undef;
        }

        my @values = _NormalizeObjectCustomFieldValue(
            CustomField => $cf,
            Param       => $args{'Prefix'} . $arg,
            Value       => $args{'ARGS'}->{$arg}
        );

        # "Empty" values still don't mean anything for Image and Binary fields
        next if $cf_type =~ /^(?:Image|Binary)$/ and not @values;

        if ( $arg eq 'AddValue' || $arg eq 'Value' ) {
            foreach my $value (@values) {
                next if $args{'Object'}->CustomFieldValueIsEmpty(
                    Field => $cf->id,
                    Value => $value,
                );
                my ( $val, $msg ) = $args{'Object'}->AddCustomFieldValue(
                    Field => $cf->id,
                    Value => $value
                );
                push( @results, $msg );
            }
        } elsif ( $arg eq 'Upload' ) {
            my ( $val, $msg ) = $args{'Object'}->AddCustomFieldValue( %{$values[0]}, Field => $cf, );
            push( @results, $msg );
        } elsif ( $arg eq 'DeleteValues' ) {
            foreach my $value (@values) {
                my ( $val, $msg ) = $args{'Object'}->DeleteCustomFieldValue(
                    Field => $cf,
                    Value => $value,
                );
                push( @results, $msg );
            }
        } elsif ( $arg eq 'DeleteValueIds' ) {
            foreach my $value (@values) {
                my ( $val, $msg ) = $args{'Object'}->DeleteCustomFieldValue(
                    Field   => $cf,
                    ValueId => $value,
                );
                push( @results, $msg );
            }
        } elsif ( $arg eq 'Values' ) {
            my $cf_values = $args{'Object'}->CustomFieldValues( $cf->id );

            my %values_hash;
            foreach my $value (@values) {
                my $value_in_db = $value;
                if ( $cf->Type eq 'DateTime' ) {
                    my $date = RT::Date->new($session{CurrentUser});
                    $date->Set(Format => 'unknown', Value => $value);
                    $value_in_db = $date->ISO;
                }

                if ( my $entry = $cf_values->HasEntry($value_in_db) ) {
                    $values_hash{ $entry->id } = 1;
                    next;
                }

                next if $args{'Object'}->CustomFieldValueIsEmpty(
                    Field => $cf,
                    Value => $value,
                );

                my ( $val, $msg ) = $args{'Object'}->AddCustomFieldValue(
                    Field => $cf,
                    Value => $value
                );
                push( @results, $msg );
                $values_hash{$val} = 1 if $val;
            }

            $cf_values->RedoSearch;
            while ( my $cf_value = $cf_values->Next ) {
                next if $values_hash{ $cf_value->id };

                my ( $val, $msg ) = $args{'Object'}->DeleteCustomFieldValue(
                    Field   => $cf,
                    ValueId => $cf_value->id
                );
                push( @results, $msg );
            }
        } else {
            push(
                @results,
                loc("User asked for an unknown update type for custom field [_1] for [_2] object #[_3]",
                    $cf->Name, ref $args{'Object'},
                    $args{'Object'}->id
                )
            );
        }
    }
    return @results;
}

sub ProcessObjectCustomFieldUpdatesForCreate {
    my %args = (
        ARGSRef         => {},
        ContextObject   => undef,
        @_
    );
    my $context = $args{'ContextObject'};
    my %parsed;
    my %custom_fields = _ParseObjectCustomFieldArgs( $args{'ARGSRef'} );

    for my $class (keys %custom_fields) {
        # we're only interested in new objects, so only look at $id == 0
        for my $cfid (keys %{ $custom_fields{$class}{0} || {} }) {
            my $cf = RT::CustomField->new( $session{'CurrentUser'} );
            if ($context) {
                my $system_cf = RT::CustomField->new( RT->SystemUser );
                $system_cf->LoadById($cfid);
                if ($system_cf->ValidateContextObject($context)) {
                    $cf->SetContextObject($context);
                } else {
                    RT->Logger->error(
                        sprintf "Invalid context object %s (%d) for CF %d; skipping CF",
                                ref $context, $context->id, $system_cf->id
                    );
                    next;
                }
            }
            $cf->LoadById($cfid);

            unless ($cf->id) {
                RT->Logger->warning("Couldn't load custom field #$cfid");
                next;
            }

            my @groupings = sort keys %{ $custom_fields{$class}{0}{$cfid} };
            if (@groupings > 1) {
                # Check for consistency, in case of JS fail
                for my $key (qw/AddValue Value Values DeleteValues DeleteValueIds/) {
                    warn "CF $cfid submitted with multiple differing $key"
                        if grep {($custom_fields{$class}{0}{$cfid}{$_}{$key} || '')
                             ne  ($custom_fields{$class}{0}{$cfid}{$groupings[0]}{$key} || '')}
                            @groupings;
                }
                # We'll just be picking the 1st grouping in the hash, alphabetically
            }

            my @values;
            my $name_prefix = GetCustomFieldInputNamePrefix(
                CustomField => $cf,
                Grouping    => $groupings[0],
            );
            while (my ($arg, $value) = each %{ $custom_fields{$class}{0}{$cfid}{$groupings[0]} }) {
                # Values-Magic doesn't matter on create; no previous values are being removed
                # Category is irrelevant for the actual value
                next if $arg =~ /-Magic$/ or $arg =~ /-Category$/;

                push @values,
                    _NormalizeObjectCustomFieldValue(
                    CustomField => $cf,
                    Param       => $name_prefix . $arg,
                    Value       => $value,
                    );
            }

            $parsed{"CustomField-$cfid"} = \@values if @values;
        }
    }

    return wantarray ? %parsed : \%parsed;
}

sub _NormalizeObjectCustomFieldValue {
    my %args    = (
        Param   => "",
        @_
    );
    my $cf_type = $args{CustomField}->Type;
    my @values  = ();

    if ( ref $args{'Value'} eq 'ARRAY' ) {
        @values = @{ $args{'Value'} };
    } elsif ( $cf_type =~ /text/i ) {    # Both Text and Wikitext
        @values = ( $args{'Value'} );
    } else {
        @values = split /\r*\n/, $args{'Value'}
            if defined $args{'Value'};
    }
    @values = grep length, map {
        s/\r+\n/\n/g;
        s/^\s+//;
        s/\s+$//;
        $_;
        }
        grep defined, @values;

    if ($args{'Param'} =~ /-Upload$/ and $cf_type =~ /^(Image|Binary)$/) {
        @values = _UploadedFile( $args{'Param'} ) || ();
    }

    return @values;
}

=head2 ProcessTicketWatchers ( TicketObj => $Ticket, ARGSRef => \%ARGS );

Returns an array of results messages.

=cut

sub ProcessTicketWatchers {
    my %args = (
        TicketObj => undef,
        ARGSRef   => undef,
        @_
    );
    my (@results);

    my $Ticket  = $args{'TicketObj'};
    my $ARGSRef = $args{'ARGSRef'};

    # Munge watchers

    foreach my $key ( keys %$ARGSRef ) {

        # Delete deletable watchers
        if ( $key =~ /^Ticket-DeleteWatcher-Type-(.*)-Principal-(\d+)$/ ) {
            my ( $code, $msg ) = $Ticket->DeleteWatcher(
                PrincipalId => $2,
                Type        => $1
            );
            push @results, $msg;
        }

        # Delete watchers in the simple style demanded by the bulk manipulator
        elsif ( $key =~ /^Delete(Requestor|Cc|AdminCc)$/ ) {
            my ( $code, $msg ) = $Ticket->DeleteWatcher(
                Email => $ARGSRef->{$key},
                Type  => $1
            );
            push @results, $msg;
        }

        # Add new wathchers by email address
        elsif ( ( $ARGSRef->{$key} || '' ) =~ /^(?:AdminCc|Cc|Requestor)$/
            and $key =~ /^WatcherTypeEmail(\d*)$/ )
        {

            #They're in this order because otherwise $1 gets clobbered :/
            my ( $code, $msg ) = $Ticket->AddWatcher(
                Type  => $ARGSRef->{$key},
                Email => $ARGSRef->{ "WatcherAddressEmail" . $1 }
            );
            push @results, $msg;
        }

        #Add requestors in the simple style demanded by the bulk manipulator
        elsif ( $key =~ /^Add(Requestor|Cc|AdminCc)$/ ) {
            my ( $code, $msg ) = $Ticket->AddWatcher(
                Type  => $1,
                Email => $ARGSRef->{$key}
            );
            push @results, $msg;
        }

        # Add new  watchers by owner
        elsif ( $key =~ /^Ticket-AddWatcher-Principal-(\d*)$/ ) {
            my $principal_id = $1;
            my $form         = $ARGSRef->{$key};
            foreach my $value ( ref($form) ? @{$form} : ($form) ) {
                next unless $value =~ /^(?:AdminCc|Cc|Requestor)$/i;

                my ( $code, $msg ) = $Ticket->AddWatcher(
                    Type        => $value,
                    PrincipalId => $principal_id
                );
                push @results, $msg;
            }
        }

    }
    return (@results);
}



=head2 ProcessTicketDates ( TicketObj => $Ticket, ARGSRef => \%ARGS );

Returns an array of results messages.

=cut

sub ProcessTicketDates {
    my %args = (
        TicketObj => undef,
        ARGSRef   => undef,
        @_
    );

    my $Ticket  = $args{'TicketObj'};
    my $ARGSRef = $args{'ARGSRef'};

    my (@results);

    # Set date fields
    my @date_fields = qw(
        Told
        Starts
        Started
        Due
    );

    #Run through each field in this list. update the value if apropriate
    foreach my $field (@date_fields) {
        next unless exists $ARGSRef->{ $field . '_Date' };
        my $obj = $field . "Obj";
        my $method = "Set$field";

        if ( $ARGSRef->{ $field . '_Date' } eq '' ) {
            if ( $Ticket->$obj->IsSet ) {
                my ( $code, $msg ) = $Ticket->$method( '1970-01-01 00:00:00' );
                push @results, $msg;
            }
        }
        else {

            my $DateObj = RT::Date->new( $session{'CurrentUser'} );
            $DateObj->Set(
                Format => 'unknown',
                Value  => $ARGSRef->{ $field . '_Date' }
            );

            if ( $DateObj->Unix != $Ticket->$obj()->Unix() )
            {
                my ( $code, $msg ) = $Ticket->$method( $DateObj->ISO );
                push @results, $msg;
            }
        }
    }

    # }}}
    return (@results);
}



=head2 ProcessTicketLinks ( TicketObj => $Ticket, ARGSRef => \%ARGS );

Returns an array of results messages.

=cut

sub ProcessTicketLinks {
    my %args = (
        TicketObj => undef,
        TicketId  => undef,
        ARGSRef   => undef,
        @_
    );

    my $Ticket  = $args{'TicketObj'};
    my $TicketId = $args{'TicketId'} || $Ticket->Id;
    my $ARGSRef = $args{'ARGSRef'};

    my (@results) = ProcessRecordLinks(
        %args, RecordObj => $Ticket, RecordId => $TicketId, ARGSRef => $ARGSRef,
    );

    #Merge if we need to
    my $input = $TicketId .'-MergeInto';
    if ( $ARGSRef->{ $input } ) {
        $ARGSRef->{ $input } =~ s/\s+//g;
        my ( $val, $msg ) = $Ticket->MergeInto( $ARGSRef->{ $input } );
        push @results, $msg;
    }

    return (@results);
}


sub ProcessRecordLinks {
    my %args = (
        RecordObj => undef,
        RecordId  => undef,
        ARGSRef   => undef,
        @_
    );

    my $Record  = $args{'RecordObj'};
    my $RecordId = $args{'RecordId'} || $Record->Id;
    my $ARGSRef = $args{'ARGSRef'};

    my (@results);

    # Delete links that are gone gone gone.
    foreach my $arg ( keys %$ARGSRef ) {
        if ( $arg =~ /DeleteLink-(.*?)-(DependsOn|MemberOf|RefersTo)-(.*)$/ ) {
            my $base   = $1;
            my $type   = $2;
            my $target = $3;

            my ( $val, $msg ) = $Record->DeleteLink(
                Base   => $base,
                Type   => $type,
                Target => $target
            );

            push @results, $msg;

        }

    }

    my @linktypes = qw( DependsOn MemberOf RefersTo );

    foreach my $linktype (@linktypes) {
        my $input = $RecordId .'-'. $linktype;
        if ( $ARGSRef->{ $input } ) {
            $ARGSRef->{ $input } = join( ' ', @{ $ARGSRef->{ $input } } )
                if ref $ARGSRef->{ $input };

            for my $luri ( split( / /, $ARGSRef->{ $input } ) ) {
                next unless $luri;
                $luri =~ s/\s+$//;    # Strip trailing whitespace
                my ( $val, $msg ) = $Record->AddLink(
                    Target => $luri,
                    Type   => $linktype
                );
                push @results, $msg;
            }
        }
        $input = $linktype .'-'. $RecordId;
        if ( $ARGSRef->{ $input } ) {
            $ARGSRef->{ $input } = join( ' ', @{ $ARGSRef->{ $input } } )
                if ref $ARGSRef->{ $input };

            for my $luri ( split( / /, $ARGSRef->{ $input } ) ) {
                next unless $luri;
                my ( $val, $msg ) = $Record->AddLink(
                    Base => $luri,
                    Type => $linktype
                );

                push @results, $msg;
            }
        }
    }

    return (@results);
}

=head2 ProcessLinksForCreate

Takes a hash with a single key, C<ARGSRef>, the value of which is a hashref to
C<%ARGS>.

Converts and returns submitted args in the form of C<new-LINKTYPE> and
C<LINKTYPE-new> into their appropriate directional link types.  For example,
C<new-DependsOn> becomes C<DependsOn> and C<DependsOn-new> becomes
C<DependedOnBy>.  The incoming arg values are split on whitespace and
normalized into arrayrefs before being returned.

Primarily used by object creation pages for transforming incoming form inputs
from F</Elements/EditLinks> into arguments appropriate for individual record
Create methods.

Returns a hashref in scalar context and a hash in list context.

=cut

sub ProcessLinksForCreate {
    my %args = @_;
    my %links;

    foreach my $type ( keys %RT::Link::DIRMAP ) {
        for ([Base => "new-$type"], [Target => "$type-new"]) {
            my ($direction, $key) = @$_;
            next unless $args{ARGSRef}->{$key};
            $links{ $RT::Link::DIRMAP{$type}->{$direction} } = [
                grep $_, split ' ', $args{ARGSRef}->{$key}
            ];
        }
    }
    return wantarray ? %links : \%links;
}

=head2 ProcessTransactionSquelching

Takes a hashref of the submitted form arguments, C<%ARGS>.

Returns a hash of squelched addresses.

=cut

sub ProcessTransactionSquelching {
    my $args    = shift;
    my %checked = map { $_ => 1 } grep { defined }
        (    ref $args->{'TxnSendMailTo'} eq "ARRAY"  ? @{$args->{'TxnSendMailTo'}} :
         defined $args->{'TxnSendMailTo'}             ?  ($args->{'TxnSendMailTo'}) :
                                                                             () );
    my %squelched = map { $_ => 1 } grep { not $checked{$_} } split /,/, ($args->{'TxnRecipients'}||'');
    return %squelched;
}

sub ProcessRecordBulkCustomFields {
    my %args = (RecordObj => undef, ARGSRef => {}, @_);

    my $ARGSRef = $args{'ARGSRef'};

    my %data;

    my @results;
    foreach my $key ( keys %$ARGSRef ) {
        next unless $key =~ /^Bulk-(Add|Delete)-CustomField-(\d+)-(.*)$/;
        my ($op, $cfid, $rest) = ($1, $2, $3);
        next if $rest =~ /-Category$/;

        my $res = $data{$cfid} ||= {};
        unless (keys %$res) {
            my $cf = RT::CustomField->new( $session{'CurrentUser'} );
            $cf->Load( $cfid );
            next unless $cf->Id;

            $res->{'cf'} = $cf;
        }

        if ( $op eq 'Delete' && $rest eq 'AllValues' ) {
            $res->{'DeleteAll'} = $ARGSRef->{$key};
            next;
        }

        my @values = _NormalizeObjectCustomFieldValue(
            CustomField => $res->{'cf'},
            Value => $ARGSRef->{$key},
            Param => $key,
        );
        next unless @values;
        $res->{$op} = \@values;
    }

    while ( my ($cfid, $data) = each %data ) {
        my $current_values = $args{'RecordObj'}->CustomFieldValues( $cfid );

        # just add one value for fields with single value
        if ( $data->{'Add'} && $data->{'cf'}->MaxValues == 1 ) {
            next if $current_values->HasEntry($data->{Add}[-1]);

            my ( $id, $msg ) = $args{'RecordObj'}->AddCustomFieldValue(
                Field => $cfid,
                Value => $data->{'Add'}[-1],
            );
            push @results, $msg;
            next;
        }

        if ( $data->{'DeleteAll'} ) {
            while ( my $value = $current_values->Next ) {
                my ( $id, $msg ) = $args{'RecordObj'}->DeleteCustomFieldValue(
                    Field   => $cfid,
                    ValueId => $value->id,
                );
                push @results, $msg;
            }
        }
        foreach my $value ( @{ $data->{'Delete'} || [] } ) {
            my $entry = $current_values->HasEntry($value);
            next unless $entry;

            my ( $id, $msg ) = $args{'RecordObj'}->DeleteCustomFieldValue(
                Field   => $cfid,
                ValueId => $entry->id,
            );
            push @results, $msg;
        }
        foreach my $value ( @{ $data->{'Add'} || [] } ) {
            next if $current_values->HasEntry($value);

            next if $args{'RecordObj'}->CustomFieldValueIsEmpty(
                Field => $cfid,
                Value => $value,
            );

            my ( $id, $msg ) = $args{'RecordObj'}->AddCustomFieldValue(
                Field => $cfid,
                Value => $value
            );
            push @results, $msg;
        }
    }
    return @results;
}

=head2 _UploadedFile ( $arg );

Takes a CGI parameter name; if a file is uploaded under that name,
return a hash reference suitable for AddCustomFieldValue's use:
C<( Value => $filename, LargeContent => $content, ContentType => $type )>.

Returns C<undef> if no files were uploaded in the C<$arg> field.

=cut

sub _UploadedFile {
    my $arg         = shift;
    my $cgi_object  = $m->cgi_object;
    my $fh          = $cgi_object->upload($arg) or return undef;
    my $upload_info = $cgi_object->uploadInfo($fh);

    my $filename = "$fh";
    $filename =~ s#^.*[\\/]##;
    binmode($fh);

    return {
        Value        => $filename,
        LargeContent => do { local $/; scalar <$fh> },
        ContentType  => $upload_info->{'Content-Type'},
    };
}

sub GetColumnMapEntry {
    my %args = ( Map => {}, Name => '', Attribute => undef, @_ );

    # deal with the simplest thing first
    if ( $args{'Map'}{ $args{'Name'} } ) {
        return $args{'Map'}{ $args{'Name'} }{ $args{'Attribute'} };
    }

    # complex things
    elsif ( my ( $mainkey, $subkey ) = $args{'Name'} =~ /^(.*?)\.(.+)$/ ) {
        $subkey =~ s/^\{(.*)\}$/$1/;
        return undef unless $args{'Map'}->{$mainkey};
        return $args{'Map'}{$mainkey}{ $args{'Attribute'} }
            unless ref $args{'Map'}{$mainkey}{ $args{'Attribute'} } eq 'CODE';

        return sub { $args{'Map'}{$mainkey}{ $args{'Attribute'} }->( @_, $subkey ) };
    }
    return undef;
}

sub ProcessColumnMapValue {
    my $value = shift;
    my %args = ( Arguments => [], Escape => 1, @_ );

    if ( ref $value ) {
        if ( UNIVERSAL::isa( $value, 'CODE' ) ) {
            my @tmp = $value->( @{ $args{'Arguments'} } );
            return ProcessColumnMapValue( ( @tmp > 1 ? \@tmp : $tmp[0] ), %args );
        } elsif ( UNIVERSAL::isa( $value, 'ARRAY' ) ) {
            return join '', map ProcessColumnMapValue( $_, %args ), @$value;
        } elsif ( UNIVERSAL::isa( $value, 'SCALAR' ) ) {
            return $$value;
        }
    } else {
        if ($args{'Escape'}) {
            $value = $m->interp->apply_escapes( $value, 'h' );
            $value =~ s/\n/<br>/g if defined $value;
        }
        return $value;
    }
}

=head2 GetPrincipalsMap OBJECT, CATEGORIES

Returns an array suitable for passing to /Admin/Elements/EditRights with the
principal collections mapped from the categories given.

=cut

sub GetPrincipalsMap {
    my $object = shift;
    my @map;
    for (@_) {
        if (/System/) {
            my $system = RT::Groups->new($session{'CurrentUser'});
            $system->LimitToSystemInternalGroups();
            $system->OrderBy( FIELD => 'Name', ORDER => 'ASC' );
            push @map, [
                'System' => $system,    # loc_left_pair
                'Name'   => 1,
            ];
        }
        elsif (/Groups/) {
            my $groups = RT::Groups->new($session{'CurrentUser'});
            $groups->LimitToUserDefinedGroups();
            $groups->OrderBy( FIELD => 'Name', ORDER => 'ASC' );

            # Only show groups who have rights granted on this object
            $groups->WithGroupRight(
                Right   => '',
                Object  => $object,
                IncludeSystemRights => 0,
                IncludeSubgroupMembers => 0,
            );

            push @map, [
                'User Groups' => $groups,   # loc_left_pair
                'Name'        => 0
            ];
        }
        elsif (/Roles/) {
            my $roles = RT::Groups->new($session{'CurrentUser'});

            if ($object->isa("RT::CustomField")) {
                # If we're a custom field, show the global roles for our LookupType.
                my $class = $object->RecordClassFromLookupType;
                if ($class and $class->DOES("RT::Record::Role::Roles")) {
                    $roles->LimitToRolesForObject(RT->System);
                    $roles->Limit(
                        FIELD         => "Name",
                        FUNCTION      => 'LOWER(?)',
                        OPERATOR      => "IN",
                        VALUE         => [ map {lc $_} $class->Roles ],
                        CASESENSITIVE => 1,
                    );
                } else {
                    # No roles to show; so show nothing
                    undef $roles;
                }
            } else {
                $roles->LimitToRolesForObject($object);
            }

            if ($roles) {
                $roles->OrderBy( FIELD => 'Name', ORDER => 'ASC' );
                push @map, [
                    'Roles' => $roles,  # loc_left_pair
                    'Name'  => 1
                ];
            }
        }
        elsif (/Users/) {
            my $Users = RT->PrivilegedUsers->UserMembersObj();
            $Users->OrderBy( FIELD => 'Name', ORDER => 'ASC' );

            # Only show users who have rights granted on this object
            my $group_members = $Users->WhoHaveGroupRight(
                Right   => '',
                Object  => $object,
                IncludeSystemRights => 0,
                IncludeSubgroupMembers => 0,
            );

            # Limit to UserEquiv groups
            my $groups = $Users->Join(
                ALIAS1 => $group_members,
                FIELD1 => 'GroupId',
                TABLE2 => 'Groups',
                FIELD2 => 'id',
            );
            $Users->Limit( ALIAS => $groups, FIELD => 'Domain', VALUE => 'ACLEquivalence', CASESENSITIVE => 0 );
            $Users->Limit( ALIAS => $groups, FIELD => 'Name', VALUE => 'UserEquiv', CASESENSITIVE => 0 );

            push @map, [
                'Users' => $Users,  # loc_left_pair
                'Format' => 0
            ];
        }
    }
    return @map;
}

=head2 _load_container_object ( $type, $id );

Instantiate container object for saving searches.

=cut

sub _load_container_object {
    my ( $obj_type, $obj_id ) = @_;
    return RT::SavedSearch->new( $session{'CurrentUser'} )->_load_privacy_object( $obj_type, $obj_id );
}

=head2 _parse_saved_search ( $arg );

Given a serialization string for saved search, and returns the
container object and the search id.

=cut

sub _parse_saved_search {
    my $spec = shift;
    return unless $spec;
    if ( $spec !~ /^(.*?)-(\d+)-SavedSearch-(\d+)$/ ) {
        return;
    }
    my $obj_type  = $1;
    my $obj_id    = $2;
    my $search_id = $3;

    return ( _load_container_object( $obj_type, $obj_id ), $search_id );
}

=head2 ScrubHTML content

Removes unsafe and undesired HTML from the passed content

=cut

my $SCRUBBER;
sub ScrubHTML {
    my $Content = shift;
    $SCRUBBER = _NewScrubber() unless $SCRUBBER;

    $Content = '' if !defined($Content);
    return $SCRUBBER->scrub($Content);
}

=head2 _NewScrubber

Returns a new L<HTML::Scrubber> object.

If you need to be more lax about what HTML tags and attributes are allowed,
create C</opt/rt4/local/lib/RT/Interface/Web_Local.pm> with something like the
following:

    package HTML::Mason::Commands;
    # Let tables through
    push @SCRUBBER_ALLOWED_TAGS, qw(TABLE THEAD TBODY TFOOT TR TD TH);
    1;

=cut

our @SCRUBBER_ALLOWED_TAGS = qw(
    A B U P BR I HR BR SMALL EM FONT SPAN STRONG SUB SUP STRIKE H1 H2 H3 H4 H5
    H6 DIV UL OL LI DL DT DD PRE BLOCKQUOTE BDO
);

our %SCRUBBER_ALLOWED_ATTRIBUTES = (
    # Match http, https, ftp, mailto and relative urls
    # XXX: we also scrub format strings with this module then allow simple config options
    href   => qr{^(?:https?:|ftp:|mailto:|/|__Web(?:Path|HomePath|BaseURL|URL)__)}i,
    face   => 1,
    size   => 1,
    color  => 1,
    target => 1,
    style  => qr{
        ^(?:\s*
            (?:(?:background-)?color: \s*
                    (?:rgb\(\s* \d+, \s* \d+, \s* \d+ \s*\) |   # rgb(d,d,d)
                       \#[a-f0-9]{3,6}                      |   # #fff or #ffffff
                       [\w\-]+                                  # green, light-blue, etc.
                       )                            |
               text-align: \s* \w+                  |
               font-size: \s* [\w.\-]+              |
               font-family: \s* [\w\s"',.\-]+       |
               font-weight: \s* [\w\-]+             |

               border-style: \s* \w+                |
               border-color: \s* [#\w]+             |
               border-width: \s* [\s\w]+            |
               padding: \s* [\s\w]+                 |
               margin: \s* [\s\w]+                  |

               # MS Office styles, which are probably fine.  If we don't, then any
               # associated styles in the same attribute get stripped.
               mso-[\w\-]+?: \s* [\w\s"',.\-]+
            )\s* ;? \s*)
         +$ # one or more of these allowed properties from here 'till sunset
    }ix,
    dir    => qr/^(rtl|ltr)$/i,
    lang   => qr/^\w+(-\w+)?$/,
);

our %SCRUBBER_RULES = ();

# If we're displaying images, let embedded ones through
if (RT->Config->Get('ShowTransactionImages') or RT->Config->Get('ShowRemoteImages')) {
    $SCRUBBER_RULES{'img'} = {
        '*' => 0,
        alt => 1,
    };

    my @src;
    push @src, qr/^cid:/i
        if RT->Config->Get('ShowTransactionImages');

    push @src, $SCRUBBER_ALLOWED_ATTRIBUTES{'href'}
        if RT->Config->Get('ShowRemoteImages');

    $SCRUBBER_RULES{'img'}->{'src'} = join "|", @src;
}

sub _NewScrubber {
    require HTML::Scrubber;
    my $scrubber = HTML::Scrubber->new();

    if (HTML::Gumbo->require) {
        no warnings 'redefine';
        my $orig = \&HTML::Scrubber::scrub;
        *HTML::Scrubber::scrub = sub {
            my $self = shift;

            eval { $_[0] = HTML::Gumbo->new->parse( $_[0] ); chomp $_[0] };
            warn "HTML::Gumbo pre-parse failed: $@" if $@;
            return $orig->($self, @_);
        };
        push @SCRUBBER_ALLOWED_TAGS, qw/TABLE THEAD TBODY TFOOT TR TD TH/;
        $SCRUBBER_ALLOWED_ATTRIBUTES{$_} = 1 for
            qw/colspan rowspan align valign cellspacing cellpadding border width height/;
    }

    $scrubber->default(
        0,
        {
            %SCRUBBER_ALLOWED_ATTRIBUTES,
            '*' => 0, # require attributes be explicitly allowed
        },
    );
    $scrubber->deny(qw[*]);
    $scrubber->allow(@SCRUBBER_ALLOWED_TAGS);
    $scrubber->rules(%SCRUBBER_RULES);

    # Scrubbing comments is vital since IE conditional comments can contain
    # arbitrary HTML and we'd pass it right on through.
    $scrubber->comment(0);

    return $scrubber;
}

=head2 JSON

Redispatches to L<RT::Interface::Web/EncodeJSON>

=cut

sub JSON {
    RT::Interface::Web::EncodeJSON(@_);
}

sub CSSClass {
    my $value = shift;
    return '' unless defined $value;
    $value =~ s/[^A-Za-z0-9_-]/_/g;
    return $value;
}

sub GetCustomFieldInputName {
    RT::Interface::Web::GetCustomFieldInputName(@_);
}

sub GetCustomFieldInputNamePrefix {
    RT::Interface::Web::GetCustomFieldInputNamePrefix(@_);
}

package RT::Interface::Web;
RT::Base->_ImportOverlays();

1;<|MERGE_RESOLUTION|>--- conflicted
+++ resolved
@@ -2068,12 +2068,8 @@
 
     my (@Actions);
 
-<<<<<<< HEAD
-    my $Ticket = delete $ARGS{TicketObj} || RT::Ticket->new( $session{'CurrentUser'} );
-=======
     my $current_user = $session{'CurrentUser'};
-    my $Ticket = RT::Ticket->new( $current_user );
->>>>>>> 42ea6ee0
+    my $Ticket = delete $ARGS{TicketObj} || RT::Ticket->new( $current_user );
 
     my $Queue = RT::Queue->new( $current_user );
     unless ( $Queue->Load( $ARGS{'Queue'} ) ) {
