--- conflicted
+++ resolved
@@ -1986,29 +1986,19 @@
 
     my @attachments;
     if ( my $tmp = $session{'Attachments'}{ $ARGS{'Token'} || '' } ) {
-        push @attachments, grep $_, values %$tmp;
-
-<<<<<<< HEAD
+        push @attachments, grep $_, map $tmp->{$_}, sort keys %$tmp;
+
         delete $session{'Attachments'}{ $ARGS{'Token'} || '' }
             unless $ARGS{'KeepAttachments'};
         $session{'Attachments'} = $session{'Attachments'}
             if @attachments;
     }
     if ( $ARGS{'Attachments'} ) {
-        push @attachments, grep $_, values %{ $ARGS{'Attachments'} };
+        push @attachments, grep $_, map $ARGS{Attachments}->{$_}, sort keys %{ $ARGS{'Attachments'} };
     }
     if ( @attachments ) {
         $MIMEObj->make_multipart;
         $MIMEObj->add_part( $_ ) foreach @attachments;
-=======
-        foreach ( map $ARGS{Attachments}->{$_}, sort keys %{ $ARGS{'Attachments'} } ) {
-            unless ($_) {
-                $RT::Logger->error("Couldn't add empty attachemnt");
-                next;
-            }
-            $MIMEObj->add_part($_);
-        }
->>>>>>> 793e087b
     }
 
     for my $argument (qw(Encrypt Sign)) {
@@ -2126,7 +2116,7 @@
 
     my @attachments;
     if ( my $tmp = $session{'Attachments'}{ $args{'ARGSRef'}{'Token'} || '' } ) {
-        push @attachments, grep $_, values %$tmp;
+        push @attachments, grep $_, map $tmp->{$_}, sort keys %$tmp;
 
         delete $session{'Attachments'}{ $args{'ARGSRef'}{'Token'} || '' }
             unless $args{'KeepAttachments'};
@@ -2134,7 +2124,8 @@
             if @attachments;
     }
     if ( $args{ARGSRef}{'UpdateAttachments'} ) {
-        push @attachments, grep $_, values %{ $args{ARGSRef}{'UpdateAttachments'} };
+        push @attachments, grep $_, map $args{ARGSRef}->{UpdateAttachments}{$_},
+                                   sort keys %{ $args{ARGSRef}->{'UpdateAttachments'} };
     }
 
     # Strip the signature
@@ -2187,12 +2178,7 @@
 
     if ( @attachments ) {
         $Message->make_multipart;
-<<<<<<< HEAD
         $Message->add_part( $_ ) foreach @attachments;
-=======
-        $Message->add_part($_) foreach map $args{ARGSRef}->{UpdateAttachments}{$_},
-                                  sort keys %{ $args{ARGSRef}->{'UpdateAttachments'} };
->>>>>>> 793e087b
     }
 
     if ( $args{ARGSRef}->{'AttachTickets'} ) {
