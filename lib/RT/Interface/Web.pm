--- conflicted
+++ resolved
@@ -3150,12 +3150,8 @@
     }
 
     # complex things
-<<<<<<< HEAD
-    elsif ( my ( $mainkey, $subkey ) = $args{'Name'} =~ /^(.*?)\.\{(.+)\}$/ ) {
-=======
     elsif ( my ( $mainkey, $subkey ) = $args{'Name'} =~ /^(.*?)\.(.+)$/ ) {
         $subkey =~ s/^\{(.*)\}$/$1/;
->>>>>>> baa9833a
         return undef unless $args{'Map'}->{$mainkey};
         return $args{'Map'}{$mainkey}{ $args{'Attribute'} }
             unless ref $args{'Map'}{$mainkey}{ $args{'Attribute'} } eq 'CODE';
