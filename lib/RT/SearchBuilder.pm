--- conflicted
+++ resolved
@@ -282,26 +282,18 @@
 
 sub Limit {
     my $self = shift;
-<<<<<<< HEAD
-    my %args = (
-        CASESENSITIVE => 1,
-        @_
-    );
-
-    # We use the same regex here that DBIx::SearchBuilder uses to exclude
-    # values from quoting
-    if ( ($args{'OPERATOR'} || '') =~ /IS/i ) {
-        # Don't pass anything but NULL for IS and IS NOT
-        $args{'VALUE'} = 'NULL';
-    }
-
-    $self->SUPER::Limit(%args);
-=======
     my %ARGS = (
         CASESENSITIVE => 1,
         OPERATOR => '=',
         @_,
     );
+
+    # We use the same regex here that DBIx::SearchBuilder uses to exclude
+    # values from quoting
+    if ( $ARGS{'OPERATOR'} =~ /IS/i ) {
+        # Don't pass anything but NULL for IS and IS NOT
+        $ARGS{'VALUE'} = 'NULL';
+    }
 
     if ($ARGS{FUNCTION}) {
         ($ARGS{ALIAS}, $ARGS{FIELD}) = split /\./, delete $ARGS{FUNCTION}, 2;
@@ -323,7 +315,6 @@
     } else {
         $self->SUPER::Limit(%ARGS);
     }
->>>>>>> 236c3de7
 }
 
 =head2 ItemsOrderBy
