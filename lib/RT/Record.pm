# BEGIN BPS TAGGED BLOCK {{{
#
# COPYRIGHT:
#
# This software is Copyright (c) 1996-2012 Best Practical Solutions, LLC
#                                          <sales@bestpractical.com>
#
# (Except where explicitly superseded by other copyright notices)
#
#
# LICENSE:
#
# This work is made available to you under the terms of Version 2 of
# the GNU General Public License. A copy of that license should have
# been provided with this software, but in any event can be snarfed
# from www.gnu.org.
#
# This work is distributed in the hope that it will be useful, but
# WITHOUT ANY WARRANTY; without even the implied warranty of
# MERCHANTABILITY or FITNESS FOR A PARTICULAR PURPOSE.  See the GNU
# General Public License for more details.
#
# You should have received a copy of the GNU General Public License
# along with this program; if not, write to the Free Software
# Foundation, Inc., 51 Franklin Street, Fifth Floor, Boston, MA
# 02110-1301 or visit their web page on the internet at
# http://www.gnu.org/licenses/old-licenses/gpl-2.0.html.
#
#
# CONTRIBUTION SUBMISSION POLICY:
#
# (The following paragraph is not intended to limit the rights granted
# to you to modify and distribute this software under the terms of
# the GNU General Public License and is only of importance to you if
# you choose to contribute your changes and enhancements to the
# community by submitting them to Best Practical Solutions, LLC.)
#
# By intentionally submitting any modifications, corrections or
# derivatives to this work, or any other work intended for use with
# Request Tracker, to Best Practical Solutions, LLC, you confirm that
# you are the copyright holder for those contributions and you grant
# Best Practical Solutions,  LLC a nonexclusive, worldwide, irrevocable,
# royalty-free, perpetual, license to use, copy, create derivative
# works based on those contributions, and sublicense and distribute
# those contributions and any derivatives thereof.
#
# END BPS TAGGED BLOCK }}}

=head1 NAME

  RT::Record - Base class for RT record objects

=head1 SYNOPSIS


=head1 DESCRIPTION



=head1 METHODS

=cut

package RT::Record;

use strict;
use warnings;


use RT::Date;
use RT::User;
use RT::Attributes;
use RT::Link;
use Encode qw();

our $_TABLE_ATTR = { };
use base RT->Config->Get('RecordBaseClass');
use base 'RT::Base';


sub _Init {
    my $self = shift;
    $self->_BuildTableAttributes unless ($_TABLE_ATTR->{ref($self)});
    $self->CurrentUser(@_);
}



=head2 _PrimaryKeys

The primary keys for RT classes is 'id'

=cut

sub _PrimaryKeys { return ['id'] }
# short circuit many, many thousands of calls from searchbuilder
sub _PrimaryKey { 'id' }

=head2 Id

Override L<DBIx::SearchBuilder/Id> to avoid a few lookups RT doesn't do
on a very common codepath

C<id> is an alias to C<Id> and is the preferred way to call this method.

=cut

sub Id {
    return shift->{'values'}->{id};
}

*id = \&Id;

=head2 Delete

Delete this record object from the database.

=cut

sub Delete {
    my $self = shift;
    my ($rv) = $self->SUPER::Delete;
    if ($rv) {
        return ($rv, $self->loc("Object deleted"));
    } else {

        return(0, $self->loc("Object could not be deleted"))
    } 
}

=head2 ObjectTypeStr

Returns a string which is this object's type.  The type is the class,
without the "RT::" prefix.


=cut

sub ObjectTypeStr {
    my $self = shift;
    if (ref($self) =~ /^.*::(\w+)$/) {
	return $self->loc($1);
    } else {
	return $self->loc(ref($self));
    }
}

=head2 Attributes

Return this object's attributes as an RT::Attributes object

=cut

sub Attributes {
    my $self = shift;
    unless ($self->{'attributes'}) {
        $self->{'attributes'} = RT::Attributes->new($self->CurrentUser);
        $self->{'attributes'}->LimitToObject($self);
        $self->{'attributes'}->OrderByCols({FIELD => 'id'});
    }
    return ($self->{'attributes'});
}


=head2 AddAttribute { Name, Description, Content }

Adds a new attribute for this object.

=cut

sub AddAttribute {
    my $self = shift;
    my %args = ( Name        => undef,
                 Description => undef,
                 Content     => undef,
                 @_ );

    my $attr = RT::Attribute->new( $self->CurrentUser );
    my ( $id, $msg ) = $attr->Create( 
                                      Object    => $self,
                                      Name        => $args{'Name'},
                                      Description => $args{'Description'},
                                      Content     => $args{'Content'} );


    # XXX TODO: Why won't RedoSearch work here?                                     
    $self->Attributes->_DoSearch;
    
    return ($id, $msg);
}


=head2 SetAttribute { Name, Description, Content }

Like AddAttribute, but replaces all existing attributes with the same Name.

=cut

sub SetAttribute {
    my $self = shift;
    my %args = ( Name        => undef,
                 Description => undef,
                 Content     => undef,
                 @_ );

    my @AttributeObjs = $self->Attributes->Named( $args{'Name'} )
        or return $self->AddAttribute( %args );

    my $AttributeObj = pop( @AttributeObjs );
    $_->Delete foreach @AttributeObjs;

    $AttributeObj->SetDescription( $args{'Description'} );
    $AttributeObj->SetContent( $args{'Content'} );

    $self->Attributes->RedoSearch;
    return 1;
}

=head2 DeleteAttribute NAME

Deletes all attributes with the matching name for this object.

=cut

sub DeleteAttribute {
    my $self = shift;
    my $name = shift;
    my ($val,$msg) =  $self->Attributes->DeleteEntry( Name => $name );
    $self->ClearAttributes;
    return ($val,$msg);
}

=head2 FirstAttribute NAME

Returns the first attribute with the matching name for this object (as an
L<RT::Attribute> object), or C<undef> if no such attributes exist.
If there is more than one attribute with the matching name on the
object, the first value that was set is returned.

=cut

sub FirstAttribute {
    my $self = shift;
    my $name = shift;
    return ($self->Attributes->Named( $name ))[0];
}


sub ClearAttributes {
    my $self = shift;
    delete $self->{'attributes'};

}

sub _Handle { return $RT::Handle }



=head2  Create PARAMHASH

Takes a PARAMHASH of Column -> Value pairs.
If any Column has a Validate$PARAMNAME subroutine defined and the 
value provided doesn't pass validation, this routine returns
an error.

If this object's table has any of the following atetributes defined as
'Auto', this routine will automatically fill in their values.

=over

=item Created

=item Creator

=item LastUpdated

=item LastUpdatedBy

=back

=cut

sub Create {
    my $self    = shift;
    my %attribs = (@_);
    foreach my $key ( keys %attribs ) {
        if (my $method = $self->can("Validate$key")) {
        if (! $method->( $self, $attribs{$key} ) ) {
            if (wantarray) {
                return ( 0, $self->loc('Invalid value for [_1]', $key) );
            }
            else {
                return (0);
            }
        }
        }
    }



    my ($sec,$min,$hour,$mday,$mon,$year,$wday,$ydaym,$isdst,$offset) = gmtime();

    my $now_iso =
     sprintf("%04d-%02d-%02d %02d:%02d:%02d", ($year+1900), ($mon+1), $mday, $hour, $min, $sec);

    $attribs{'Created'} = $now_iso if ( $self->_Accessible( 'Created', 'auto' ) && !$attribs{'Created'});

    if ($self->_Accessible( 'Creator', 'auto' ) && !$attribs{'Creator'}) {
         $attribs{'Creator'} = $self->CurrentUser->id || '0'; 
    }
    $attribs{'LastUpdated'} = $now_iso
      if ( $self->_Accessible( 'LastUpdated', 'auto' ) && !$attribs{'LastUpdated'});

    $attribs{'LastUpdatedBy'} = $self->CurrentUser->id || '0'
      if ( $self->_Accessible( 'LastUpdatedBy', 'auto' ) && !$attribs{'LastUpdatedBy'});

    my $id = $self->SUPER::Create(%attribs);
    if ( UNIVERSAL::isa( $id, 'Class::ReturnValue' ) ) {
        if ( $id->errno ) {
            if (wantarray) {
                return ( 0,
                    $self->loc( "Internal Error: [_1]", $id->{error_message} ) );
            }
            else {
                return (0);
            }
        }
    }
    # If the object was created in the database, 
    # load it up now, so we're sure we get what the database 
    # has.  Arguably, this should not be necessary, but there
    # isn't much we can do about it.

   unless ($id) { 
    if (wantarray) {
        return ( $id, $self->loc('Object could not be created') );
    }
    else {
        return ($id);
    }

   }

    if  (UNIVERSAL::isa('errno',$id)) {
        return(undef);
    }

    $self->Load($id) if ($id);



    if (wantarray) {
        return ( $id, $self->loc('Object created') );
    }
    else {
        return ($id);
    }

}



=head2 LoadByCols

Override DBIx::SearchBuilder::LoadByCols to do case-insensitive loads if the 
DB is case sensitive

=cut

sub LoadByCols {
    my $self = shift;

    # We don't want to hang onto this
    $self->ClearAttributes;

    return $self->SUPER::LoadByCols( @_ ) unless $self->_Handle->CaseSensitive;

    # If this database is case sensitive we need to uncase objects for
    # explicit loading
    my %hash = (@_);
    foreach my $key ( keys %hash ) {

        # If we've been passed an empty value, we can't do the lookup. 
        # We don't need to explicitly downcase integers or an id.
        if ( $key ne 'id' && defined $hash{ $key } && $hash{ $key } !~ /^\d+$/ ) {
            my ($op, $val, $func);
            ($key, $op, $val, $func) =
                $self->_Handle->_MakeClauseCaseInsensitive( $key, '=', delete $hash{ $key } );
            $hash{$key}->{operator} = $op;
            $hash{$key}->{value}    = $val;
            $hash{$key}->{function} = $func;
        }
    }
    return $self->SUPER::LoadByCols( %hash );
}



# There is room for optimizations in most of those subs:


sub LastUpdatedObj {
    my $self = shift;
    my $obj  = RT::Date->new( $self->CurrentUser );

    $obj->Set( Format => 'sql', Value => $self->LastUpdated );
    return $obj;
}



sub CreatedObj {
    my $self = shift;
    my $obj  = RT::Date->new( $self->CurrentUser );

    $obj->Set( Format => 'sql', Value => $self->Created );

    return $obj;
}


# B<DEPRECATED> and will be removed in 4.4
sub AgeAsString {
    my $self = shift;
    $RT::Logger->warning("RT::Record->AgeAsString is deprecated and will be removed in RT 4.4; use ->CreatedObj->AgeAsString instead");
    return ( $self->CreatedObj->AgeAsString() );
}

# B<DEPRECATED> and will be removed in 4.4
sub LongSinceUpdateAsString {
    my $self = shift;
    $RT::Logger->warning("RT::Record->LongSinceUpdateAsString is deprecated and will be removed in RT 4.4; use ->LastUpdatedObj->AgeAsString instead");

    if ( $self->LastUpdated ) {
        return ( $self->LastUpdatedObj->AgeAsString() );
    } else {
        return "never";
    }
}

sub LastUpdatedAsString {
    my $self = shift;
    if ( $self->LastUpdated ) {
        return ( $self->LastUpdatedObj->AsString() );
    } else {
        return "never";
    }
}

sub CreatedAsString {
    my $self = shift;
    return ( $self->CreatedObj->AsString() );
}

sub _Set {
    my $self = shift;

    my %args = (
        Field => undef,
        Value => undef,
        IsSQL => undef,
        @_
    );

    #if the user is trying to modify the record
    # TODO: document _why_ this code is here

    if ( ( !defined( $args{'Field'} ) ) || ( !defined( $args{'Value'} ) ) ) {
        $args{'Value'} = 0;
    }

    my $old_val = $self->__Value($args{'Field'});
     $self->_SetLastUpdated();
    my $ret = $self->SUPER::_Set(
        Field => $args{'Field'},
        Value => $args{'Value'},
        IsSQL => $args{'IsSQL'}
    );
        my ($status, $msg) =  $ret->as_array();

        # @values has two values, a status code and a message.

    # $ret is a Class::ReturnValue object. as such, in a boolean context, it's a bool
    # we want to change the standard "success" message
    if ($status) {
        if ($self->SQLType( $args{'Field'}) =~ /text/) {
            $msg = $self->loc(
                "[_1] updated",
                $self->loc( $args{'Field'} ),
            );
        } else {
            $msg = $self->loc(
                "[_1] changed from [_2] to [_3]",
                $self->loc( $args{'Field'} ),
                ( $old_val ? '"' . $old_val . '"' : $self->loc("(no value)") ),
                '"' . $self->__Value( $args{'Field'}) . '"',
            );
        }
    } else {
        $msg = $self->CurrentUser->loc_fuzzy($msg);
    }

    return wantarray ? ($status, $msg) : $ret;
}



=head2 _SetLastUpdated

This routine updates the LastUpdated and LastUpdatedBy columns of the row in question
It takes no options. Arguably, this is a bug

=cut

sub _SetLastUpdated {
    my $self = shift;
    use RT::Date;
    my $now = RT::Date->new( $self->CurrentUser );
    $now->SetToNow();

    if ( $self->_Accessible( 'LastUpdated', 'auto' ) ) {
        my ( $msg, $val ) = $self->__Set(
            Field => 'LastUpdated',
            Value => $now->ISO
        );
    }
    if ( $self->_Accessible( 'LastUpdatedBy', 'auto' ) ) {
        my ( $msg, $val ) = $self->__Set(
            Field => 'LastUpdatedBy',
            Value => $self->CurrentUser->id
        );
    }
}



=head2 CreatorObj

Returns an RT::User object with the RT account of the creator of this row

=cut

sub CreatorObj {
    my $self = shift;
    unless ( exists $self->{'CreatorObj'} ) {

        $self->{'CreatorObj'} = RT::User->new( $self->CurrentUser );
        $self->{'CreatorObj'}->Load( $self->Creator );
    }
    return ( $self->{'CreatorObj'} );
}



=head2 LastUpdatedByObj

  Returns an RT::User object of the last user to touch this object

=cut

sub LastUpdatedByObj {
    my $self = shift;
    unless ( exists $self->{LastUpdatedByObj} ) {
        $self->{'LastUpdatedByObj'} = RT::User->new( $self->CurrentUser );
        $self->{'LastUpdatedByObj'}->Load( $self->LastUpdatedBy );
    }
    return $self->{'LastUpdatedByObj'};
}



=head2 URI

Returns this record's URI

=cut

sub URI {
    my $self = shift;
    my $uri = RT::URI::fsck_com_rt->new($self->CurrentUser);
    return($uri->URIForObject($self));
}


=head2 ValidateName NAME

Validate the name of the record we're creating. Mostly, just make sure it's not a numeric ID, which is invalid for Name

=cut

sub ValidateName {
    my $self = shift;
    my $value = shift;
    if (defined $value && $value=~ /^\d+$/) {
        return(0);
    } else  {
        return(1);
    }
}



=head2 SQLType attribute

return the SQL type for the attribute 'attribute' as stored in _ClassAccessible

=cut

sub SQLType {
    my $self = shift;
    my $field = shift;

    return ($self->_Accessible($field, 'type'));


}

sub __Value {
    my $self  = shift;
    my $field = shift;
    my %args  = ( decode_utf8 => 1, @_ );

    unless ($field) {
        $RT::Logger->error("__Value called with undef field");
    }

    my $value = $self->SUPER::__Value($field);

    return undef if (!defined $value);

    if ( $args{'decode_utf8'} ) {
        if ( !utf8::is_utf8($value) ) {
            utf8::decode($value);
        }
    }
    else {
        if ( utf8::is_utf8($value) ) {
            utf8::encode($value);
        }
    }

    return $value;

}

# Set up defaults for DBIx::SearchBuilder::Record::Cachable

sub _CacheConfig {
  {
     'cache_p'        => 1,
     'cache_for_sec'  => 30,
  }
}



sub _BuildTableAttributes {
    my $self = shift;
    my $class = ref($self) || $self;

    my $attributes;
    if ( UNIVERSAL::can( $self, '_CoreAccessible' ) ) {
       $attributes = $self->_CoreAccessible();
    } elsif ( UNIVERSAL::can( $self, '_ClassAccessible' ) ) {
       $attributes = $self->_ClassAccessible();

    }

    foreach my $column (keys %$attributes) {
        foreach my $attr ( keys %{ $attributes->{$column} } ) {
            $_TABLE_ATTR->{$class}->{$column}->{$attr} = $attributes->{$column}->{$attr};
        }
    }
    foreach my $method ( qw(_OverlayAccessible _VendorAccessible _LocalAccessible) ) {
        next unless UNIVERSAL::can( $self, $method );
        $attributes = $self->$method();

        foreach my $column ( keys %$attributes ) {
            foreach my $attr ( keys %{ $attributes->{$column} } ) {
                $_TABLE_ATTR->{$class}->{$column}->{$attr} = $attributes->{$column}->{$attr};
            }
        }
    }
}


=head2 _ClassAccessible 

Overrides the "core" _ClassAccessible using $_TABLE_ATTR. Behaves identical to the version in
DBIx::SearchBuilder::Record

=cut

sub _ClassAccessible {
    my $self = shift;
    return $_TABLE_ATTR->{ref($self) || $self};
}

=head2 _Accessible COLUMN ATTRIBUTE

returns the value of ATTRIBUTE for COLUMN


=cut 

sub _Accessible  {
  my $self = shift;
  my $column = shift;
  my $attribute = lc(shift);
  return 0 unless defined ($_TABLE_ATTR->{ref($self)}->{$column});
  return $_TABLE_ATTR->{ref($self)}->{$column}->{$attribute} || 0;

}

=head2 _EncodeLOB BODY MIME_TYPE

Takes a potentially large attachment. Returns (ContentEncoding, EncodedBody) based on system configuration and selected database

=cut

sub _EncodeLOB {
        my $self = shift;
        my $Body = shift;
        my $MIMEType = shift || '';
        my $Filename = shift;

        my $ContentEncoding = 'none';

        #get the max attachment length from RT
        my $MaxSize = RT->Config->Get('MaxAttachmentSize');

        #if the current attachment contains nulls and the
        #database doesn't support embedded nulls

        if ( ( !$RT::Handle->BinarySafeBLOBs ) && ( $Body =~ /\x00/ ) ) {

            # set a flag telling us to mimencode the attachment
            $ContentEncoding = 'base64';

            #cut the max attchment size by 25% (for mime-encoding overhead.
            $RT::Logger->debug("Max size is $MaxSize");
            $MaxSize = $MaxSize * 3 / 4;
        # Some databases (postgres) can't handle non-utf8 data
        } elsif (    !$RT::Handle->BinarySafeBLOBs
                  && $MIMEType !~ /text\/plain/gi
                  && !Encode::is_utf8( $Body, 1 ) ) {
              $ContentEncoding = 'quoted-printable';
        }

        #if the attachment is larger than the maximum size
        if ( ($MaxSize) and ( $MaxSize < length($Body) ) ) {

            # if we're supposed to truncate large attachments
            if (RT->Config->Get('TruncateLongAttachments')) {

                # truncate the attachment to that length.
                $Body = substr( $Body, 0, $MaxSize );

            }

            # elsif we're supposed to drop large attachments on the floor,
            elsif (RT->Config->Get('DropLongAttachments')) {

                # drop the attachment on the floor
                $RT::Logger->info( "$self: Dropped an attachment of size "
                                   . length($Body));
                $RT::Logger->info( "It started: " . substr( $Body, 0, 60 ) );
                $Filename .= ".txt" if $Filename;
                return ("none", "Large attachment dropped", "plain/text", $Filename );
            }
        }

        # if we need to mimencode the attachment
        if ( $ContentEncoding eq 'base64' ) {

            # base64 encode the attachment
            Encode::_utf8_off($Body);
            $Body = MIME::Base64::encode_base64($Body);

        } elsif ($ContentEncoding eq 'quoted-printable') {
            Encode::_utf8_off($Body);
            $Body = MIME::QuotedPrint::encode($Body);
        }


        return ($ContentEncoding, $Body, $MIMEType, $Filename );

}

sub _DecodeLOB {
    my $self            = shift;
    my $ContentType     = shift || '';
    my $ContentEncoding = shift || 'none';
    my $Content         = shift;

    if ( $ContentEncoding eq 'base64' ) {
        $Content = MIME::Base64::decode_base64($Content);
    }
    elsif ( $ContentEncoding eq 'quoted-printable' ) {
        $Content = MIME::QuotedPrint::decode($Content);
    }
    elsif ( $ContentEncoding && $ContentEncoding ne 'none' ) {
        return ( $self->loc( "Unknown ContentEncoding [_1]", $ContentEncoding ) );
    }
    if ( RT::I18N::IsTextualContentType($ContentType) ) {
       $Content = Encode::decode_utf8($Content) unless Encode::is_utf8($Content);
    }
        return ($Content);
}

=head2 Update  ARGSHASH

Updates fields on an object for you using the proper Set methods,
skipping unchanged values.

 ARGSRef => a hashref of attributes => value for the update
 AttributesRef => an arrayref of keys in ARGSRef that should be updated
 AttributePrefix => a prefix that should be added to the attributes in AttributesRef
                    when looking up values in ARGSRef
                    Bare attributes are tried before prefixed attributes

Returns a list of localized results of the update

=cut

sub Update {
    my $self = shift;

    my %args = (
        ARGSRef         => undef,
        AttributesRef   => undef,
        AttributePrefix => undef,
        @_
    );

    my $attributes = $args{'AttributesRef'};
    my $ARGSRef    = $args{'ARGSRef'};
    my %new_values;

    # gather all new values
    foreach my $attribute (@$attributes) {
        my $value;
        if ( defined $ARGSRef->{$attribute} ) {
            $value = $ARGSRef->{$attribute};
        }
        elsif (
            defined( $args{'AttributePrefix'} )
            && defined(
                $ARGSRef->{ $args{'AttributePrefix'} . "-" . $attribute }
            )
          ) {
            $value = $ARGSRef->{ $args{'AttributePrefix'} . "-" . $attribute };

        }
        else {
            next;
        }

        $value =~ s/\r\n/\n/gs;

        # If Queue is 'General', we want to resolve the queue name for
        # the object.

        # This is in an eval block because $object might not exist.
        # and might not have a Name method. But "can" won't find autoloaded
        # items. If it fails, we don't care
        do {
            no warnings "uninitialized";
            local $@;
            eval {
                my $object = $attribute . "Obj";
                my $name = $self->$object->Name;
                next if $name eq $value || $name eq ($value || 0);
            };

            my $current = $self->$attribute();
            # RT::Queue->Lifecycle returns a Lifecycle object instead of name
            $current = eval { $current->Name } if ref $current;
            next if $value eq $current;
            next if ( $value || 0 ) eq $current;
        };

        $new_values{$attribute} = $value;
    }

    return $self->_UpdateAttributes(
        Attributes => $attributes,
        NewValues  => \%new_values,
    );
}

sub _UpdateAttributes {
    my $self = shift;
    my %args = (
        Attributes => [],
        NewValues  => {},
        @_,
    );

    my @results;

    foreach my $attribute (@{ $args{Attributes} }) {
        next if !exists($args{NewValues}{$attribute});

        my $value = $args{NewValues}{$attribute};
        my $method = "Set$attribute";
        my ( $code, $msg ) = $self->$method($value);
        my ($prefix) = ref($self) =~ /RT(?:.*)::(\w+)/;

        # Default to $id, but use name if we can get it.
        my $label = $self->id;
        $label = $self->Name if (UNIVERSAL::can($self,'Name'));
        # this requires model names to be loc'ed.

=for loc

    "Ticket" # loc
    "User" # loc
    "Group" # loc
    "Queue" # loc

=cut

        push @results, $self->loc( $prefix ) . " $label: ". $msg;

=for loc

                                   "[_1] could not be set to [_2].",       # loc
                                   "That is already the current value",    # loc
                                   "No value sent to _Set!",               # loc
                                   "Illegal value for [_1]",               # loc
                                   "The new value has been set.",          # loc
                                   "No column specified",                  # loc
                                   "Immutable field",                      # loc
                                   "Nonexistant field?",                   # loc
                                   "Invalid data",                         # loc
                                   "Couldn't find row",                    # loc
                                   "Missing a primary key?: [_1]",         # loc
                                   "Found Object",                         # loc

=cut

    }

    return @results;
}




=head2 Members

  This returns an RT::Links object which references all the tickets 
which are 'MembersOf' this ticket

=cut

sub Members {
    my $self = shift;
    return ( $self->_Links( 'Target', 'MemberOf' ) );
}



=head2 MemberOf

  This returns an RT::Links object which references all the tickets that this
ticket is a 'MemberOf'

=cut

sub MemberOf {
    my $self = shift;
    return ( $self->_Links( 'Base', 'MemberOf' ) );
}



=head2 RefersTo

  This returns an RT::Links object which shows all references for which this ticket is a base

=cut

sub RefersTo {
    my $self = shift;
    return ( $self->_Links( 'Base', 'RefersTo' ) );
}



=head2 ReferredToBy

This returns an L<RT::Links> object which shows all references for which this ticket is a target

=cut

sub ReferredToBy {
    my $self = shift;
    return ( $self->_Links( 'Target', 'RefersTo' ) );
}



=head2 DependedOnBy

  This returns an RT::Links object which references all the tickets that depend on this one

=cut

sub DependedOnBy {
    my $self = shift;
    return ( $self->_Links( 'Target', 'DependsOn' ) );
}




=head2 HasUnresolvedDependencies

Takes a paramhash of Type (default to '__any').  Returns the number of
unresolved dependencies, if $self->UnresolvedDependencies returns an
object with one or more members of that type.  Returns false
otherwise.

=cut

sub HasUnresolvedDependencies {
    my $self = shift;
    my %args = (
        Type   => undef,
        @_
    );

    my $deps = $self->UnresolvedDependencies;

    if ($args{Type}) {
        $deps->Limit( FIELD => 'Type', 
              OPERATOR => '=',
              VALUE => $args{Type}); 
    }
    else {
	    $deps->IgnoreType;
    }

    if ($deps->Count > 0) {
        return $deps->Count;
    }
    else {
        return (undef);
    }
}



=head2 UnresolvedDependencies

Returns an RT::Tickets object of tickets which this ticket depends on
and which have a status of new, open or stalled. (That list comes from
RT::Queue->ActiveStatusArray

=cut


sub UnresolvedDependencies {
    my $self = shift;
    my $deps = RT::Tickets->new($self->CurrentUser);

    $deps->LimitToActiveStatus;
    $deps->LimitDependedOnBy($self->Id);

    return($deps);

}



=head2 AllDependedOnBy

Returns an array of RT::Ticket objects which (directly or indirectly)
depends on this ticket; takes an optional 'Type' argument in the param
hash, which will limit returned tickets to that type, as well as cause
tickets with that type to serve as 'leaf' nodes that stops the recursive
dependency search.

=cut

sub AllDependedOnBy {
    my $self = shift;
    return $self->_AllLinkedTickets( LinkType => 'DependsOn',
                                     Direction => 'Target', @_ );
}

=head2 AllDependsOn

Returns an array of RT::Ticket objects which this ticket (directly or
indirectly) depends on; takes an optional 'Type' argument in the param
hash, which will limit returned tickets to that type, as well as cause
tickets with that type to serve as 'leaf' nodes that stops the
recursive dependency search.

=cut

sub AllDependsOn {
    my $self = shift;
    return $self->_AllLinkedTickets( LinkType => 'DependsOn',
                                     Direction => 'Base', @_ );
}

sub _AllLinkedTickets {
    my $self = shift;

    my %args = (
        LinkType  => undef,
        Direction => undef,
        Type   => undef,
	_found => {},
	_top   => 1,
        @_
    );

    my $dep = $self->_Links( $args{Direction}, $args{LinkType});
    while (my $link = $dep->Next()) {
        my $uri = $args{Direction} eq 'Target' ? $link->BaseURI : $link->TargetURI;
	next unless ($uri->IsLocal());
        my $obj = $args{Direction} eq 'Target' ? $link->BaseObj : $link->TargetObj;
	next if $args{_found}{$obj->Id};

	if (!$args{Type}) {
	    $args{_found}{$obj->Id} = $obj;
	    $obj->_AllLinkedTickets( %args, _top => 0 );
	}
	elsif ($obj->Type and $obj->Type eq $args{Type}) {
	    $args{_found}{$obj->Id} = $obj;
	}
	else {
	    $obj->_AllLinkedTickets( %args, _top => 0 );
	}
    }

    if ($args{_top}) {
	return map { $args{_found}{$_} } sort keys %{$args{_found}};
    }
    else {
	return 1;
    }
}



=head2 DependsOn

  This returns an RT::Links object which references all the tickets that this ticket depends on

=cut

sub DependsOn {
    my $self = shift;
    return ( $self->_Links( 'Base', 'DependsOn' ) );
}






=head2 Links DIRECTION [TYPE]

Return links (L<RT::Links>) to/from this object.

DIRECTION is either 'Base' or 'Target'.

TYPE is a type of links to return, it can be omitted to get
links of any type.

=cut

sub Links { shift->_Links(@_) }

sub _Links {
    my $self = shift;

    #TODO: Field isn't the right thing here. but I ahave no idea what mnemonic ---
    #tobias meant by $f
    my $field = shift;
    my $type  = shift || "";

    unless ( $self->{"$field$type"} ) {
        $self->{"$field$type"} = RT::Links->new( $self->CurrentUser );
            # at least to myself
            $self->{"$field$type"}->Limit( FIELD => $field,
                                           VALUE => $self->URI,
                                           ENTRYAGGREGATOR => 'OR' );
            $self->{"$field$type"}->Limit( FIELD => 'Type',
                                           VALUE => $type )
              if ($type);
    }
    return ( $self->{"$field$type"} );
}




=head2 FormatType

Takes a Type and returns a string that is more human readable.

=cut

sub FormatType{
    my $self = shift;
    my %args = ( Type => '',
		 @_
	       );
    $args{Type} =~ s/([A-Z])/" " . lc $1/ge;
    $args{Type} =~ s/^\s+//;
    return $args{Type};
}




=head2 FormatLink

Takes either a Target or a Base and returns a string of human friendly text.

=cut

sub FormatLink {
    my $self = shift;
    my %args = ( Object => undef,
		 FallBack => '',
		 @_
	       );
    my $text = "URI " . $args{FallBack};
    if ($args{Object} && $args{Object}->isa("RT::Ticket")) {
	$text = "Ticket " . $args{Object}->id;
    }
    return $text;
}

=head2 _AddLink

Takes a paramhash of Type and one of Base or Target. Adds that link to this object.

If Silent is true then no transactions will be recorded.  You can individually
control transactions on both base and target and with SilentBase and
SilentTarget respectively. By default both transactions are created.

Returns a tuple of (link ID, message, flag if link already existed).

=cut

sub _AddLink {
    my $self = shift;
    my %args = (
        Target       => '',
        Base         => '',
        Type         => '',
        Silent       => undef,
        Silent       => undef,
        SilentBase   => undef,
        SilentTarget => undef,
        @_
    );

    # Remote_link is the URI of the object that is not this ticket
    my $remote_link;
    my $direction;

    if ( $args{'Base'} and $args{'Target'} ) {
        $RT::Logger->debug( "$self tried to create a link. both base and target were specified" );
        return ( 0, $self->loc("Can't specifiy both base and target") );
    }
    elsif ( $args{'Base'} ) {
        $args{'Target'} = $self->URI();
        $remote_link    = $args{'Base'};
        $direction      = 'Target';
    }
    elsif ( $args{'Target'} ) {
        $args{'Base'} = $self->URI();
        $remote_link  = $args{'Target'};
        $direction    = 'Base';
    }
    else {
        return ( 0, $self->loc('Either base or target must be specified') );
    }

    # Check if the link already exists - we don't want duplicates
    use RT::Link;
    my $old_link = RT::Link->new( $self->CurrentUser );
    $old_link->LoadByParams( Base   => $args{'Base'},
                             Type   => $args{'Type'},
                             Target => $args{'Target'} );
    if ( $old_link->Id ) {
        $RT::Logger->debug("$self Somebody tried to duplicate a link");
        return ( $old_link->id, $self->loc("Link already exists"), 1 );
    }

    # Storing the link in the DB.
    my $link = RT::Link->new( $self->CurrentUser );
    my ($linkid, $linkmsg) = $link->Create( Target => $args{Target},
                                            Base   => $args{Base},
                                            Type   => $args{Type} );

    unless ($linkid) {
        $RT::Logger->error("Link could not be created: ".$linkmsg);
        return ( 0, $self->loc("Link could not be created: [_1]", $linkmsg) );
    }

    my $basetext = $self->FormatLink(Object   => $link->BaseObj,
                                     FallBack => $args{Base});
    my $targettext = $self->FormatLink(Object   => $link->TargetObj,
                                       FallBack => $args{Target});
    my $typetext = $self->FormatType(Type => $args{Type});
    my $TransString = "$basetext $typetext $targettext.";

    # No transactions for you!
    return ($linkid, $TransString) if $args{'Silent'};

    # Some transactions?
    my $remote_uri = RT::URI->new( $self->CurrentUser );
    $remote_uri->FromURI( $remote_link );

    my $opposite_direction = $direction eq 'Target' ? 'Base': 'Target';

    unless ( $args{ 'Silent'. $direction } ) {
        my ( $Trans, $Msg, $TransObj ) = $self->_NewTransaction(
            Type      => 'AddLink',
            Field     => $RT::Link::DIRMAP{$args{'Type'}}->{$direction},
            NewValue  => $remote_uri->URI || $remote_link,
            TimeTaken => 0
        );
        $RT::Logger->error("Couldn't create transaction: $Msg") unless $Trans;
    }

    if ( !$args{"Silent$opposite_direction"} && $remote_uri->IsLocal ) {
        my $OtherObj = $remote_uri->Object;
        my ( $val, $msg ) = $OtherObj->_NewTransaction(
            Type           => 'AddLink',
            Field          => $RT::Link::DIRMAP{$args{'Type'}}->{$opposite_direction},
            NewValue       => $self->URI,
            TimeTaken      => 0,
        );
        $RT::Logger->error("Couldn't create transaction: $msg") unless $val;
    }

    return ($linkid, $TransString);
}

=head2 _DeleteLink

<<<<<<< HEAD
Takes a paramhash of Type and one of Base or Target. Removes that link from this object.

If Silent is true then no transactions will be recorded.  You can individually
control transactions on both base and target and with SilentBase and
SilentTarget respectively. By default both transactions are created.

Returns a tuple of (status flag, message).
=======
Delete a link. takes a paramhash of Base, Target and Type.
Either Base or Target must be null. The null value will 
be replaced with this ticket's id
>>>>>>> 2b89931f

=cut 

sub _DeleteLink {
    my $self = shift;
    my %args = (
        Base         => undef,
        Target       => undef,
        Type         => undef,
        Silent       => undef,
        SilentBase   => undef,
        SilentTarget => undef,
        @_
    );

    # We want one of base and target. We don't care which but we only want _one_.
    my $direction;
    my $remote_link;

    if ( $args{'Base'} and $args{'Target'} ) {
        $RT::Logger->debug("$self ->_DeleteLink. got both Base and Target");
        return ( 0, $self->loc("Can't specifiy both base and target") );
    }
    elsif ( $args{'Base'} ) {
        $args{'Target'} = $self->URI();
        $remote_link    = $args{'Base'};
        $direction      = 'Target';
    }
    elsif ( $args{'Target'} ) {
        $args{'Base'} = $self->URI();
        $remote_link  = $args{'Target'};
        $direction    = 'Base';
    }
    else {
        $RT::Logger->error("Base or Target must be specified");
        return ( 0, $self->loc('Either base or target must be specified') );
    }

    my $link = RT::Link->new( $self->CurrentUser );
    $RT::Logger->debug( "Trying to load link: "
            . $args{'Base'} . " "
            . $args{'Type'} . " "
            . $args{'Target'} );

    $link->LoadByParams(
        Base   => $args{'Base'},
        Type   => $args{'Type'},
        Target => $args{'Target'}
    );

    unless ($link->id) {
        $RT::Logger->debug("Couldn't find that link");
        return ( 0, $self->loc("Link not found") );
    }

    my $basetext = $self->FormatLink(Object   => $link->BaseObj,
                                     FallBack => $args{Base});
    my $targettext = $self->FormatLink(Object   => $link->TargetObj,
                                       FallBack => $args{Target});
    my $typetext = $self->FormatType(Type => $args{Type});
    my $TransString = "$basetext no longer $typetext $targettext.";

    my ($ok, $msg) = $link->Delete();
    unless ($ok) {
        RT->Logger->error("Link could not be deleted: $msg");
        return ( 0, $self->loc("Link could not be deleted: [_1]", $msg) );
    }

    # No transactions for you!
    return (1, $TransString) if $args{'Silent'};

    # Some transactions?
    my $remote_uri = RT::URI->new( $self->CurrentUser );
    $remote_uri->FromURI( $remote_link );

    my $opposite_direction = $direction eq 'Target' ? 'Base': 'Target';

    unless ( $args{ 'Silent'. $direction } ) {
        my ( $Trans, $Msg, $TransObj ) = $self->_NewTransaction(
            Type      => 'DeleteLink',
            Field     => $RT::Link::DIRMAP{$args{'Type'}}->{$direction},
            OldValue  => $remote_uri->URI || $remote_link,
            TimeTaken => 0
        );
        $RT::Logger->error("Couldn't create transaction: $Msg") unless $Trans;
    }

    if ( !$args{"Silent$opposite_direction"} && $remote_uri->IsLocal ) {
        my $OtherObj = $remote_uri->Object;
        my ( $val, $msg ) = $OtherObj->_NewTransaction(
            Type           => 'DeleteLink',
            Field          => $RT::Link::DIRMAP{$args{'Type'}}->{$opposite_direction},
            OldValue       => $self->URI,
            TimeTaken      => 0,
        );
        $RT::Logger->error("Couldn't create transaction: $msg") unless $val;
    }

    return (1, $TransString);
}

=head1 LockForUpdate

In a database transaction, gains an exclusive lock on the row, to
prevent race conditions.  On SQLite, this is a "RESERVED" lock on the
entire database.

=cut

sub LockForUpdate {
    my $self = shift;

    my $pk = $self->_PrimaryKey;
    my $id = @_ ? $_[0] : $self->$pk;
    $self->_expire if $self->isa("DBIx::SearchBuilder::Record::Cachable");
    if (RT->Config->Get('DatabaseType') eq "SQLite") {
        # SQLite does DB-level locking, upgrading the transaction to
        # "RESERVED" on the first UPDATE/INSERT/DELETE.  Do a no-op
        # UPDATE to force the upgade.
        return RT->DatabaseHandle->dbh->do(
            "UPDATE " .$self->Table.
                " SET $pk = $pk WHERE 1 = 0");
    } else {
        return $self->_LoadFromSQL(
            "SELECT * FROM ".$self->Table
                ." WHERE $pk = ? FOR UPDATE",
            $id,
        );
    }
}

=head2 _NewTransaction  PARAMHASH

Private function to create a new RT::Transaction object for this ticket update

=cut

sub _NewTransaction {
    my $self = shift;
    my %args = (
        TimeTaken => undef,
        Type      => undef,
        OldValue  => undef,
        NewValue  => undef,
        OldReference  => undef,
        NewReference  => undef,
        ReferenceType => undef,
        Data      => undef,
        Field     => undef,
        MIMEObj   => undef,
        ActivateScrips => 1,
        CommitScrips => 1,
        SquelchMailTo => undef,
        @_
    );

    my $in_txn = RT->DatabaseHandle->TransactionDepth;
    RT->DatabaseHandle->BeginTransaction unless $in_txn;

    $self->LockForUpdate;

    my $old_ref = $args{'OldReference'};
    my $new_ref = $args{'NewReference'};
    my $ref_type = $args{'ReferenceType'};
    if ($old_ref or $new_ref) {
	$ref_type ||= ref($old_ref) || ref($new_ref);
	if (!$ref_type) {
	    $RT::Logger->error("Reference type not specified for transaction");
	    return;
	}
	$old_ref = $old_ref->Id if ref($old_ref);
	$new_ref = $new_ref->Id if ref($new_ref);
    }

    require RT::Transaction;
    my $trans = RT::Transaction->new( $self->CurrentUser );
    my ( $transaction, $msg ) = $trans->Create(
	ObjectId  => $self->Id,
	ObjectType => ref($self),
        TimeTaken => $args{'TimeTaken'},
        Type      => $args{'Type'},
        Data      => $args{'Data'},
        Field     => $args{'Field'},
        NewValue  => $args{'NewValue'},
        OldValue  => $args{'OldValue'},
        NewReference  => $new_ref,
        OldReference  => $old_ref,
        ReferenceType => $ref_type,
        MIMEObj   => $args{'MIMEObj'},
        ActivateScrips => $args{'ActivateScrips'},
        CommitScrips => $args{'CommitScrips'},
        SquelchMailTo => $args{'SquelchMailTo'},
    );

    # Rationalize the object since we may have done things to it during the caching.
    $self->Load($self->Id);

    $RT::Logger->warning($msg) unless $transaction;

    $self->_SetLastUpdated;

    if ( defined $args{'TimeTaken'} and $self->can('_UpdateTimeTaken')) {
        $self->_UpdateTimeTaken( $args{'TimeTaken'} );
    }
    if ( RT->Config->Get('UseTransactionBatch') and $transaction ) {
	    push @{$self->{_TransactionBatch}}, $trans if $args{'CommitScrips'};
    }

    RT->DatabaseHandle->Commit unless $in_txn;

    return ( $transaction, $msg, $trans );
}



=head2 Transactions

  Returns an RT::Transactions object of all transactions on this record object

=cut

sub Transactions {
    my $self = shift;

    use RT::Transactions;
    my $transactions = RT::Transactions->new( $self->CurrentUser );

    #If the user has no rights, return an empty object
    $transactions->Limit(
        FIELD => 'ObjectId',
        VALUE => $self->id,
    );
    $transactions->Limit(
        FIELD => 'ObjectType',
        VALUE => ref($self),
    );

    return ($transactions);
}

#

sub CustomFields {
    my $self = shift;
    my $cfs  = RT::CustomFields->new( $self->CurrentUser );
    
    $cfs->SetContextObject( $self );
    # XXX handle multiple types properly
    $cfs->LimitToLookupType( $self->CustomFieldLookupType );
    $cfs->LimitToGlobalOrObjectId( $self->CustomFieldLookupId );
    $cfs->ApplySortOrder;

    return $cfs;
}

# TODO: This _only_ works for RT::Foo classes. it doesn't work, for
# example, for RT::IR::Foo classes.

sub CustomFieldLookupId {
    my $self = shift;
    my $lookup = shift || $self->CustomFieldLookupType;
    my @classes = ($lookup =~ /RT::(\w+)-/g);

    # Work on "RT::Queue", for instance
    return $self->Id unless @classes;

    my $object = $self;
    # Save a ->Load call by not calling ->FooObj->Id, just ->Foo
    my $final = shift @classes;
    foreach my $class (reverse @classes) {
	my $method = "${class}Obj";
	$object = $object->$method;
    }

    return $object->$final;
}


=head2 CustomFieldLookupType 

Returns the path RT uses to figure out which custom fields apply to this object.

=cut

sub CustomFieldLookupType {
    my $self = shift;
    return ref($self);
}


=head2 AddCustomFieldValue { Field => FIELD, Value => VALUE }

VALUE should be a string. FIELD can be any identifier of a CustomField
supported by L</LoadCustomFieldByIdentifier> method.

Adds VALUE as a value of CustomField FIELD. If this is a single-value custom field,
deletes the old value.
If VALUE is not a valid value for the custom field, returns 
(0, 'Error message' ) otherwise, returns ($id, 'Success Message') where
$id is ID of created L<ObjectCustomFieldValue> object.

=cut

sub AddCustomFieldValue {
    my $self = shift;
    $self->_AddCustomFieldValue(@_);
}

sub _AddCustomFieldValue {
    my $self = shift;
    my %args = (
        Field             => undef,
        Value             => undef,
        LargeContent      => undef,
        ContentType       => undef,
        RecordTransaction => 1,
        @_
    );

    my $cf = $self->LoadCustomFieldByIdentifier($args{'Field'});
    unless ( $cf->Id ) {
        return ( 0, $self->loc( "Custom field [_1] not found", $args{'Field'} ) );
    }

    my $OCFs = $self->CustomFields;
    $OCFs->Limit( FIELD => 'id', VALUE => $cf->Id );
    unless ( $OCFs->Count ) {
        return (
            0,
            $self->loc(
                "Custom field [_1] does not apply to this object",
                ref $args{'Field'} ? $args{'Field'}->id : $args{'Field'}
            )
        );
    }

    # empty string is not correct value of any CF, so undef it
    foreach ( qw(Value LargeContent) ) {
        $args{ $_ } = undef if defined $args{ $_ } && !length $args{ $_ };
    }

    unless ( $cf->ValidateValue( $args{'Value'} ) ) {
        return ( 0, $self->loc("Invalid value for custom field") );
    }

    # If the custom field only accepts a certain # of values, delete the existing
    # value and record a "changed from foo to bar" transaction
    unless ( $cf->UnlimitedValues ) {

        # Load up a ObjectCustomFieldValues object for this custom field and this ticket
        my $values = $cf->ValuesForObject($self);

        # We need to whack any old values here.  In most cases, the custom field should
        # only have one value to delete.  In the pathalogical case, this custom field
        # used to be a multiple and we have many values to whack....
        my $cf_values = $values->Count;

        if ( $cf_values > $cf->MaxValues ) {
            my $i = 0;   #We want to delete all but the max we can currently have , so we can then
                 # execute the same code to "change" the value from old to new
            while ( my $value = $values->Next ) {
                $i++;
                if ( $i < $cf_values ) {
                    my ( $val, $msg ) = $cf->DeleteValueForObject(
                        Object  => $self,
                        Content => $value->Content
                    );
                    unless ($val) {
                        return ( 0, $msg );
                    }
                    my ( $TransactionId, $Msg, $TransactionObj ) =
                      $self->_NewTransaction(
                        Type         => 'CustomField',
                        Field        => $cf->Id,
                        OldReference => $value,
                      );
                }
            }
            $values->RedoSearch if $i; # redo search if have deleted at least one value
        }

        my ( $old_value, $old_content );
        if ( $old_value = $values->First ) {
            $old_content = $old_value->Content;
            $old_content = undef if defined $old_content && !length $old_content;

            my $is_the_same = 1;
            if ( defined $args{'Value'} ) {
                $is_the_same = 0 unless defined $old_content
                    && lc $old_content eq lc $args{'Value'};
            } else {
                $is_the_same = 0 if defined $old_content;
            }
            if ( $is_the_same ) {
                my $old_content = $old_value->LargeContent;
                if ( defined $args{'LargeContent'} ) {
                    $is_the_same = 0 unless defined $old_content
                        && $old_content eq $args{'LargeContent'};
                } else {
                    $is_the_same = 0 if defined $old_content;
                }
            }

            return $old_value->id if $is_the_same;
        }

        my ( $new_value_id, $value_msg ) = $cf->AddValueForObject(
            Object       => $self,
            Content      => $args{'Value'},
            LargeContent => $args{'LargeContent'},
            ContentType  => $args{'ContentType'},
        );

        unless ( $new_value_id ) {
            return ( 0, $self->loc( "Could not add new custom field value: [_1]", $value_msg ) );
        }

        my $new_value = RT::ObjectCustomFieldValue->new( $self->CurrentUser );
        $new_value->Load( $new_value_id );

        # now that adding the new value was successful, delete the old one
        if ( $old_value ) {
            my ( $val, $msg ) = $old_value->Delete();
            return ( 0, $msg ) unless $val;
        }

        if ( $args{'RecordTransaction'} ) {
            my ( $TransactionId, $Msg, $TransactionObj ) =
              $self->_NewTransaction(
                Type         => 'CustomField',
                Field        => $cf->Id,
                OldReference => $old_value,
                NewReference => $new_value,
              );
        }

        my $new_content = $new_value->Content;

        # For datetime, we need to display them in "human" format in result message
        #XXX TODO how about date without time?
        if ($cf->Type eq 'DateTime') {
            my $DateObj = RT::Date->new( $self->CurrentUser );
            $DateObj->Set(
                Format => 'ISO',
                Value  => $new_content,
            );
            $new_content = $DateObj->AsString;

            if ( defined $old_content && length $old_content ) {
                $DateObj->Set(
                    Format => 'ISO',
                    Value  => $old_content,
                );
                $old_content = $DateObj->AsString;
            }
        }

        unless ( defined $old_content && length $old_content ) {
            return ( $new_value_id, $self->loc( "[_1] [_2] added", $cf->Name, $new_content ));
        }
        elsif ( !defined $new_content || !length $new_content ) {
            return ( $new_value_id,
                $self->loc( "[_1] [_2] deleted", $cf->Name, $old_content ) );
        }
        else {
            return ( $new_value_id, $self->loc( "[_1] [_2] changed to [_3]", $cf->Name, $old_content, $new_content));
        }

    }

    # otherwise, just add a new value and record "new value added"
    else {
        my ($new_value_id, $msg) = $cf->AddValueForObject(
            Object       => $self,
            Content      => $args{'Value'},
            LargeContent => $args{'LargeContent'},
            ContentType  => $args{'ContentType'},
        );

        unless ( $new_value_id ) {
            return ( 0, $self->loc( "Could not add new custom field value: [_1]", $msg ) );
        }
        if ( $args{'RecordTransaction'} ) {
            my ( $tid, $msg ) = $self->_NewTransaction(
                Type          => 'CustomField',
                Field         => $cf->Id,
                NewReference  => $new_value_id,
                ReferenceType => 'RT::ObjectCustomFieldValue',
            );
            unless ( $tid ) {
                return ( 0, $self->loc( "Couldn't create a transaction: [_1]", $msg ) );
            }
        }
        return ( $new_value_id, $self->loc( "[_1] added as a value for [_2]", $args{'Value'}, $cf->Name ) );
    }
}



=head2 DeleteCustomFieldValue { Field => FIELD, Value => VALUE }

Deletes VALUE as a value of CustomField FIELD. 

VALUE can be a string, a CustomFieldValue or a ObjectCustomFieldValue.

If VALUE is not a valid value for the custom field, returns 
(0, 'Error message' ) otherwise, returns (1, 'Success Message')

=cut

sub DeleteCustomFieldValue {
    my $self = shift;
    my %args = (
        Field   => undef,
        Value   => undef,
        ValueId => undef,
        @_
    );

    my $cf = $self->LoadCustomFieldByIdentifier($args{'Field'});
    unless ( $cf->Id ) {
        return ( 0, $self->loc( "Custom field [_1] not found", $args{'Field'} ) );
    }

    my ( $val, $msg ) = $cf->DeleteValueForObject(
        Object  => $self,
        Id      => $args{'ValueId'},
        Content => $args{'Value'},
    );
    unless ($val) {
        return ( 0, $msg );
    }

    my ( $TransactionId, $Msg, $TransactionObj ) = $self->_NewTransaction(
        Type          => 'CustomField',
        Field         => $cf->Id,
        OldReference  => $val,
        ReferenceType => 'RT::ObjectCustomFieldValue',
    );
    unless ($TransactionId) {
        return ( 0, $self->loc( "Couldn't create a transaction: [_1]", $Msg ) );
    }

    my $old_value = $TransactionObj->OldValue;
    # For datetime, we need to display them in "human" format in result message
    if ( $cf->Type eq 'DateTime' ) {
        my $DateObj = RT::Date->new( $self->CurrentUser );
        $DateObj->Set(
            Format => 'ISO',
            Value  => $old_value,
        );
        $old_value = $DateObj->AsString;
    }
    return (
        $TransactionId,
        $self->loc(
            "[_1] is no longer a value for custom field [_2]",
            $old_value, $cf->Name
        )
    );
}



=head2 FirstCustomFieldValue FIELD

Return the content of the first value of CustomField FIELD for this ticket
Takes a field id or name

=cut

sub FirstCustomFieldValue {
    my $self = shift;
    my $field = shift;

    my $values = $self->CustomFieldValues( $field );
    return undef unless my $first = $values->First;
    return $first->Content;
}

=head2 CustomFieldValuesAsString FIELD

Return the content of the CustomField FIELD for this ticket.
If this is a multi-value custom field, values will be joined with newlines.

Takes a field id or name as the first argument

Takes an optional Separator => "," second and third argument
if you want to join the values using something other than a newline

=cut

sub CustomFieldValuesAsString {
    my $self  = shift;
    my $field = shift;
    my %args  = @_;
    my $separator = $args{Separator} || "\n";

    my $values = $self->CustomFieldValues( $field );
    return join ($separator, grep { defined $_ }
                 map { $_->Content } @{$values->ItemsArrayRef});
}



=head2 CustomFieldValues FIELD

Return a ObjectCustomFieldValues object of all values of the CustomField whose 
id or Name is FIELD for this record.

Returns an RT::ObjectCustomFieldValues object

=cut

sub CustomFieldValues {
    my $self  = shift;
    my $field = shift;

    if ( $field ) {
        my $cf = $self->LoadCustomFieldByIdentifier( $field );

        # we were asked to search on a custom field we couldn't find
        unless ( $cf->id ) {
            $RT::Logger->warning("Couldn't load custom field by '$field' identifier");
            return RT::ObjectCustomFieldValues->new( $self->CurrentUser );
        }
        return ( $cf->ValuesForObject($self) );
    }

    # we're not limiting to a specific custom field;
    my $ocfs = RT::ObjectCustomFieldValues->new( $self->CurrentUser );
    $ocfs->LimitToObject( $self );
    return $ocfs;
}

=head2 LoadCustomFieldByIdentifier IDENTIFER

Find the custom field has id or name IDENTIFIER for this object.

If no valid field is found, returns an empty RT::CustomField object.

=cut

sub LoadCustomFieldByIdentifier {
    my $self = shift;
    my $field = shift;
    
    my $cf;
    if ( UNIVERSAL::isa( $field, "RT::CustomField" ) ) {
        $cf = RT::CustomField->new($self->CurrentUser);
        $cf->SetContextObject( $self );
        $cf->LoadById( $field->id );
    }
    elsif ($field =~ /^\d+$/) {
        $cf = RT::CustomField->new($self->CurrentUser);
        $cf->SetContextObject( $self );
        $cf->LoadById($field);
    } else {

        my $cfs = $self->CustomFields($self->CurrentUser);
        $cfs->SetContextObject( $self );
        $cfs->Limit(FIELD => 'Name', VALUE => $field, CASESENSITIVE => 0);
        $cf = $cfs->First || RT::CustomField->new($self->CurrentUser);
    }
    return $cf;
}

sub ACLEquivalenceObjects { } 

sub BasicColumns { }

sub WikiBase {
    return RT->Config->Get('WebPath'). "/index.html?q=";
}

=head2 RegisterRole

Registers an RT role which applies to this class for role-based access control.
Arguments:

=over 4

=item Name

Required.  The role name (i.e. Requestor, Owner, AdminCc, etc).

=item EquivClasses

Optional.  Array ref of classes through which this role percolates up to
L<RT::System>.  You can think of this list as:

    map { ref } $record_object->ACLEquivalenceObjects;

You should not include L<RT::System> itself in this list.

Simply calls RegisterRole on each equivalent class.

=back

=cut

sub RegisterRole {
    my $self  = shift;
    my $class = ref($self) || $self;
    my %role  = (
        Name            => undef,
        EquivClasses    => [],
        @_
    );
    return unless $role{Name};

    # Keep track of the class this role came from originally
    $role{ Class } ||= $class;

    # Some groups are limited to a single user
    $role{ Single } = 1 if $role{Column};

    # Stash the role on ourself
    $class->_ROLES->{ $role{Name} } = \%role;

    # Register it with any equivalent classes...
    my $equiv = delete $role{EquivClasses} || [];

    # ... and globally unless we ARE global
    unless ($class eq "RT::System") {
        require RT::System;
        push @$equiv, "RT::System";
    }

    $_->RegisterRole(%role) for @$equiv;

    # XXX TODO: Register which classes have roles on them somewhere?

    return 1;
}

=head2 Roles

Returns a list of role names registered for this class.

=cut

sub Roles { sort { $a cmp $b } keys %{ shift->_ROLES } }

{
    my %ROLES;
    sub _ROLES {
        my $class = ref($_[0]) || $_[0];
        return $ROLES{$class} ||= {};
    }
}

=head2 HasRole

Returns true if the name provided is a registered role for this class.
Otherwise returns false.

=cut

sub HasRole {
    my $self = shift;
    my $type = shift;
    return scalar grep { $type eq $_ } $self->Roles;
}

=head2 RoleGroup

Expects a role name as the first parameter which is used to load the
L<RT::Group> for the specified role on this record.  Returns an unloaded
L<RT::Group> object on failure.

=cut

sub RoleGroup {
    my $self  = shift;
    my $type  = shift;
    my $group = RT::Group->new( $self->CurrentUser );

    if ($self->HasRole($type)) {
        $group->LoadRoleGroup(
            Object  => $self,
            Type    => $type,
        );
    }
    return $group;
}

=head2 AddRoleMember

Adds the described L<RT::Principal> to the specified role group for this record.

Takes a set of key-value pairs:

=over 4

=item PrincipalId

Optional.  The ID of the L<RT::Principal> object to add.

=item User

=item Group

Optional.  The Name of an L<RT::User> or L<RT::Group>, respectively, to use as
the principal.

=item Type

Required.  One of the valid roles for this record, as returned by L</Roles>.

=back

One, and only one, of I<PrincipalId>, I<User>, or I<Group> is required.

Returns a tuple of (status, message).

=cut

sub AddRoleMember {
    my $self = shift;
    my %args = (@_);

    return (0, $self->loc("One, and only one, of PrincipalId/User/Group is required"))
        if 1 != grep { $_ } @args{qw/PrincipalId User Group/};

    my $type = delete $args{Type};
    return (0, $self->loc("No valid Type specified"))
        unless $type and $self->HasRole($type);

    unless ($args{PrincipalId}) {
        my $object;
        if ($args{User}) {
            $object = RT::User->new( $self->CurrentUser );
            $object->Load(delete $args{User});
        }
        elsif ($args{Group}) {
            $object = RT::Group->new( $self->CurrentUser );
            $object->LoadUserDefinedGroup(delete $args{Group});
        }
        $args{PrincipalId} = $object->PrincipalObj->id;
    }

    return (0, $self->loc("No valid PrincipalId"))
        unless $args{PrincipalId};

    my ($ok, $msg) = $self->RoleGroup($type)->_AddMember(%args);

    if ($ok and not $args{Silent}) {
        $self->_NewTransaction(
            Type     => 'AddWatcher', # use "watcher" for history's sake
            NewValue => $args{PrincipalId},
            Field    => $type,
        );
    }

    return ($ok, $msg);
}

=head2 DeleteRoleMember

Removes the specified L<RT::Principal> from the specified role group for this
record.

Takes a set of key-value pairs:

=over 4

=item PrincipalId

Required.  The ID of the L<RT::Principal> object to remove.

=item Type

Required.  One of the valid roles for this record, as returned by L</Roles>.

=back

Returns a tuple of (status, message).

=cut

sub DeleteRoleMember {
    my $self = shift;
    my %args = (@_);

    return (0, $self->loc("No valid Type specified"))
        unless $args{Type} and $self->HasRole($args{Type});

    return (0, $self->loc("No valid PrincipalId"))
        unless $args{PrincipalId};

    my ($ok, $msg) = $self->RoleGroup($args{Type})->_DeleteMember($args{PrincipalId});

    if ($ok and not $args{Silent}) {
        $self->_NewTransaction(
            Type     => 'DelWatcher', # use "watcher" for history's sake
            OldValue => $args{PrincipalId},
            Field    => $args{Type},
        );
    }
    return ($ok, $msg);
}

sub _ResolveRoles {
    my $self = shift;
    my ($roles, %args) = (@_);

    my @errors;
    for my $role ($self->Roles) {
        if ($self->_ROLES->{$role}{Single}) {
            # Default to nobody if unspecified
            my $value = $args{$role} || RT->Nobody;
            if (Scalar::Util::blessed($value) and $value->isa("RT::User")) {
                # Accept a user; it may not be loaded, which we catch below
                $roles->{$role} = $value->PrincipalObj;
            } else {
                # Try loading by id, name, then email.  If all fail, catch that below
                my $user = RT::User->new( $self->CurrentUser );
                $user->Load( $value );
                # XXX: LoadOrCreateByEmail ?
                $user->LoadByEmail( $value ) unless $user->id;
                $roles->{$role} = $user->PrincipalObj;
            }
            unless ($roles->{$role}->id) {
                push @errors, $self->loc("Invalid value for [_1]",loc($role));
                $roles->{$role} = RT->Nobody->PrincipalObj unless $roles->{$role}->id;
            }
            # For consistency, we always return an arrayref
            $roles->{$role} = [ $roles->{$role} ];
        } else {
            $roles->{$role} = [];
            my @values = ref $args{ $role } ? @{ $args{$role} } : ($args{$role});
            for my $value (grep {defined} @values) {
                if ( $value =~ /^\d+$/ ) {
                    # This implicitly allows groups, if passed by id.
                    my $principal = RT::Principal->new( $self->CurrentUser );
                    my ($ok, $msg) = $principal->Load( $value );
                    if ($ok) {
                        push @{ $roles->{$role} }, $principal;
                    } else {
                        push @errors,
                            $self->loc("Couldn't load principal: [_1]", $msg);
                    }
                } else {
                    my @addresses = RT::EmailParser->ParseEmailAddress( $value );
                    for my $address ( @addresses ) {
                        my $user = RT::User->new( RT->SystemUser );
                        my ($id, $msg) = $user->LoadOrCreateByEmail( $address );
                        if ( $id ) {
                            # Load it back as us, not as the system
                            # user, to be completely safe.
                            $user = RT::User->new( $self->CurrentUser );
                            $user->Load( $id );
                            push @{ $roles->{$role} }, $user->PrincipalObj;
                        } else {
                            push @errors,
                                $self->loc("Couldn't load or create user: [_1]", $msg);
                        }
                    }
                }
            }
        }
    }
    return (@errors);
}

sub _CreateRoleGroups {
    my $self = shift;
    my %args = (@_);
    for my $type ($self->Roles) {
        my $type_obj = RT::Group->new($self->CurrentUser);
        my ($id, $msg) = $type_obj->CreateRoleGroup(
            Type    => $type,
            Object  => $self,
            %args,
        );
        unless ($id) {
            $RT::Logger->error("Couldn't create a role group of type '$type' for ".ref($self)." ".
                                   $self->Id.": ".$msg);
            return(undef);
        }
    }
    return(1);
}

sub _AddRolesOnCreate {
    my $self = shift;
    my ($roles, %acls) = @_;

    my @errors;
    {
        my $changed = 0;

        for my $role (keys %{$roles}) {
            my @left;
            for my $principal (@{$roles->{$role}}) {
                if ($acls{$role}->($principal)) {
                    my ($ok, $msg) = $self->RoleGroup($role)->_AddMember(
                        PrincipalId       => $principal->id,
                        InsideTransaction => 1,
                        RecordTransaction => 0,
                        Object            => $self,
                    );
                    push @errors, $self->loc("Couldn't set [_1] watcher: [_2]", $role, $msg)
                        unless $ok;
                    $changed++;
                } else {
                    push @left, $principal;
                }
            }
            $roles->{$role} = [ @left ];
        }

        redo if $changed;
    }

    return @errors;
}

RT::Base->_ImportOverlays();

1;<|MERGE_RESOLUTION|>--- conflicted
+++ resolved
@@ -1350,7 +1350,6 @@
 
 =head2 _DeleteLink
 
-<<<<<<< HEAD
 Takes a paramhash of Type and one of Base or Target. Removes that link from this object.
 
 If Silent is true then no transactions will be recorded.  You can individually
@@ -1358,11 +1357,6 @@
 SilentTarget respectively. By default both transactions are created.
 
 Returns a tuple of (status flag, message).
-=======
-Delete a link. takes a paramhash of Base, Target and Type.
-Either Base or Target must be null. The null value will 
-be replaced with this ticket's id
->>>>>>> 2b89931f
 
 =cut 
 
