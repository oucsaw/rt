# BEGIN BPS TAGGED BLOCK {{{
# 
# COPYRIGHT:
#  
# This software is Copyright (c) 1996-2006 Best Practical Solutions, LLC 
#                                          <jesse@bestpractical.com>
# 
# (Except where explicitly superseded by other copyright notices)
# 
# 
# LICENSE:
# 
# This work is made available to you under the terms of Version 2 of
# the GNU General Public License. A copy of that license should have
# been provided with this software, but in any event can be snarfed
# from www.gnu.org.
# 
# This work is distributed in the hope that it will be useful, but
# WITHOUT ANY WARRANTY; without even the implied warranty of
# MERCHANTABILITY or FITNESS FOR A PARTICULAR PURPOSE.  See the GNU
# General Public License for more details.
# 
# You should have received a copy of the GNU General Public License
# along with this program; if not, write to the Free Software
# Foundation, Inc., 675 Mass Ave, Cambridge, MA 02139, USA.
# 
# 
# CONTRIBUTION SUBMISSION POLICY:
# 
# (The following paragraph is not intended to limit the rights granted
# to you to modify and distribute this software under the terms of
# the GNU General Public License and is only of importance to you if
# you choose to contribute your changes and enhancements to the
# community by submitting them to Best Practical Solutions, LLC.)
# 
# By intentionally submitting any modifications, corrections or
# derivatives to this work, or any other work intended for use with
# Request Tracker, to Best Practical Solutions, LLC, you confirm that
# you are the copyright holder for those contributions and you grant
# Best Practical Solutions,  LLC a nonexclusive, worldwide, irrevocable,
# royalty-free, perpetual, license to use, copy, create derivative
# works based on those contributions, and sublicense and distribute
# those contributions and any derivatives thereof.
# 
# END BPS TAGGED BLOCK }}}

=head1 NAME

  RT::Record - Base class for RT record objects

=head1 SYNOPSIS


=head1 DESCRIPTION


=begin testing

ok (require RT::Record);

=end testing

=head1 METHODS

=cut

package RT::Record;

use strict;
use warnings;

use RT::Date;
use RT::User;
use RT::Attributes;
use Encode qw();

<<<<<<< HEAD
use Encode ();
=======
our $_TABLE_ATTR = { };
>>>>>>> ad685624

use RT::Base;
our @ISA = qw(RT::Base);
my $base = 'DBIx::SearchBuilder::Record::Cachable';
if ( $RT::Config && $RT::Config->Get('DontCacheSearchBuilderRecords') ) {
    $base = 'DBIx::SearchBuilder::Record';
}
eval "require $base" or die $@;
push @ISA, $base;

# {{{ sub _Init 

sub _Init {
    my $self = shift;
    $self->_BuildTableAttributes unless ($_TABLE_ATTR->{ref($self)});
    $self->CurrentUser(@_);
}

# }}}

# {{{ _PrimaryKeys

=head2 _PrimaryKeys

The primary keys for RT classes is 'id'

=cut

sub _PrimaryKeys { return ['id'] }

# }}}

=head2 Delete

Delete this record object from the database.

=cut

sub Delete {
    my $self = shift;
    my ($rv) = $self->SUPER::Delete;
    if ($rv) {
        return ($rv, $self->loc("Object deleted"));
    } else {

        return(0, $self->loc("Object could not be deleted"))
    } 
}

=head2 ObjectTypeStr

Returns a string which is this object's type.  The type is the class,
without the "RT::" prefix.

=begin testing

my $ticket = RT::Ticket->new($RT::SystemUser);
my $group = RT::Group->new($RT::SystemUser);
is($ticket->ObjectTypeStr, 'Ticket', "Ticket returns correct typestring");
is($group->ObjectTypeStr, 'Group', "Group returns correct typestring");

=end testing

=cut

sub ObjectTypeStr {
    my $self = shift;
    if (ref($self) =~ /^.*::(\w+)$/) {
	return $self->loc($1);
    } else {
	return $self->loc(ref($self));
    }
}

=head2 Attributes

Return this object's attributes as an RT::Attributes object

=cut

sub Attributes {
    my $self = shift;
    
    unless ($self->{'attributes'}) {
        $self->{'attributes'} = RT::Attributes->new($self->CurrentUser);     
       $self->{'attributes'}->LimitToObject($self); 
    }
    return ($self->{'attributes'}); 

}


=head2 AddAttribute { Name, Description, Content }

Adds a new attribute for this object.

=cut

sub AddAttribute {
    my $self = shift;
    my %args = ( Name        => undef,
                 Description => undef,
                 Content     => undef,
                 @_ );

    my $attr = RT::Attribute->new( $self->CurrentUser );
    my ( $id, $msg ) = $attr->Create( 
                                      Object    => $self,
                                      Name        => $args{'Name'},
                                      Description => $args{'Description'},
                                      Content     => $args{'Content'} );


    # XXX TODO: Why won't RedoSearch work here?                                     
    $self->Attributes->_DoSearch;
    
    return ($id, $msg);
}


=head2 SetAttribute { Name, Description, Content }

Like AddAttribute, but replaces all existing attributes with the same Name.

=cut

sub SetAttribute {
    my $self = shift;
    my %args = ( Name        => undef,
                 Description => undef,
                 Content     => undef,
                 @_ );

    my @AttributeObjs = $self->Attributes->Named( $args{'Name'} )
        or return $self->AddAttribute( %args );

    my $AttributeObj = pop( @AttributeObjs );
    $_->Delete foreach @AttributeObjs;

    $AttributeObj->SetDescription( $args{'Description'} );
    $AttributeObj->SetContent( $args{'Content'} );

    $self->Attributes->RedoSearch;
    return 1;
}

=head2 DeleteAttribute NAME

Deletes all attributes with the matching name for this object.

=cut

sub DeleteAttribute {
    my $self = shift;
    my $name = shift;
    return $self->Attributes->DeleteEntry( Name => $name );
}

=head2 FirstAttribute NAME

Returns the first attribute with the matching name for this object (as an
L<RT::Attribute> object), or C<undef> if no such attributes exist.

Note that if there is more than one attribute with the matching name on the
object, the choice of which one to return is basically arbitrary.  This may be
made well-defined in the future.

=cut

sub FirstAttribute {
    my $self = shift;
    my $name = shift;
    return ($self->Attributes->Named( $name ))[0];
}


# {{{ sub _Handle 
sub _Handle { return $RT::Handle }

# }}}

# {{{ sub Create 

=head2  Create PARAMHASH

Takes a PARAMHASH of Column -> Value pairs.
If any Column has a Validate$PARAMNAME subroutine defined and the 
value provided doesn't pass validation, this routine returns
an error.

If this object's table has any of the following atetributes defined as
'Auto', this routine will automatically fill in their values.

=cut

sub Create {
    my $self    = shift;
    my %attribs = (@_);
    foreach my $key ( keys %attribs ) {
        my $method = "Validate$key";
        unless ( $self->$method( $attribs{$key} ) ) {
            if (wantarray) {
                return ( 0, $self->loc('Invalid value for [_1]', $key) );
            }
            else {
                return (0);
            }
        }
    }
    my $now = RT::Date->new( $self->CurrentUser );
    $now->Set( Format => 'unix', Value => time );
    $attribs{'Created'} = $now->ISO() if ( $self->_Accessible( 'Created', 'auto' ) && !$attribs{'Created'});

    if ($self->_Accessible( 'Creator', 'auto' ) && !$attribs{'Creator'}) {
         $attribs{'Creator'} = $self->CurrentUser->id || '0'; 
    }
    $attribs{'LastUpdated'} = $now->ISO()
      if ( $self->_Accessible( 'LastUpdated', 'auto' ) && !$attribs{'LastUpdated'});

    $attribs{'LastUpdatedBy'} = $self->CurrentUser->id || '0'
      if ( $self->_Accessible( 'LastUpdatedBy', 'auto' ) && !$attribs{'LastUpdatedBy'});

    my $id = $self->SUPER::Create(%attribs);
    if ( UNIVERSAL::isa( $id, 'Class::ReturnValue' ) ) {
        if ( $id->errno ) {
            if (wantarray) {
                return ( 0,
                    $self->loc( "Internal Error: [_1]", $id->{error_message} ) );
            }
            else {
                return (0);
            }
        }
    }
    # If the object was created in the database, 
    # load it up now, so we're sure we get what the database 
    # has.  Arguably, this should not be necessary, but there
    # isn't much we can do about it.

   unless ($id) { 
    if (wantarray) {
        return ( $id, $self->loc('Object could not be created') );
    }
    else {
        return ($id);
    }

   }

    if  (UNIVERSAL::isa('errno',$id)) {
        exit(0);
       warn "It's here!";
        return(undef);
    }

    $self->Load($id) if ($id);



    if (wantarray) {
        return ( $id, $self->loc('Object created') );
    }
    else {
        return ($id);
    }

}

# }}}

# {{{ sub LoadByCols

=head2 LoadByCols

Override DBIx::SearchBuilder::LoadByCols to do case-insensitive loads if the 
DB is case sensitive

=cut

sub LoadByCols {
    my $self = shift;

    # We don't want to hang onto this
    delete $self->{'attributes'};

    return $self->SUPER::LoadByCols( @_ ) unless $self->_Handle->CaseSensitive;

    # If this database is case sensitive we need to uncase objects for
    # explicit loading
    my %hash = (@_);
    foreach my $key ( keys %hash ) {

        # If we've been passed an empty value, we can't do the lookup. 
        # We don't need to explicitly downcase integers or an id.
        if ( $key ne 'id' && defined $hash{ $key } && $hash{ $key } !~ /^\d+$/ ) {
            my ($op, $val, $func);
            ($key, $op, $val, $func) =
                $self->_Handle->_MakeClauseCaseInsensitive( $key, '=', delete $hash{ $key } );
            $hash{$key}->{operator} = $op;
            $hash{$key}->{value}    = $val;
            $hash{$key}->{function} = $func;
        }
    }
    return $self->SUPER::LoadByCols( %hash );
}

# }}}

# {{{ Datehandling

# There is room for optimizations in most of those subs:

# {{{ LastUpdatedObj

sub LastUpdatedObj {
    my $self = shift;
    my $obj  = new RT::Date( $self->CurrentUser );

    $obj->Set( Format => 'sql', Value => $self->LastUpdated );
    return $obj;
}

# }}}

# {{{ CreatedObj

sub CreatedObj {
    my $self = shift;
    my $obj  = new RT::Date( $self->CurrentUser );

    $obj->Set( Format => 'sql', Value => $self->Created );

    return $obj;
}

# }}}

# {{{ AgeAsString
#
# TODO: This should be deprecated
#
sub AgeAsString {
    my $self = shift;
    return ( $self->CreatedObj->AgeAsString() );
}

# }}}

# {{{ LastUpdatedAsString

# TODO this should be deprecated

sub LastUpdatedAsString {
    my $self = shift;
    if ( $self->LastUpdated ) {
        return ( $self->LastUpdatedObj->AsString() );

    }
    else {
        return "never";
    }
}

# }}}

# {{{ CreatedAsString
#
# TODO This should be deprecated 
#
sub CreatedAsString {
    my $self = shift;
    return ( $self->CreatedObj->AsString() );
}

# }}}

# {{{ LongSinceUpdateAsString
#
# TODO This should be deprecated
#
sub LongSinceUpdateAsString {
    my $self = shift;
    if ( $self->LastUpdated ) {

        return ( $self->LastUpdatedObj->AgeAsString() );

    }
    else {
        return "never";
    }
}

# }}}

# }}} Datehandling

# {{{ sub _Set 
#
sub _Set {
    my $self = shift;

    my %args = (
        Field => undef,
        Value => undef,
        IsSQL => undef,
        @_
    );

    #if the user is trying to modify the record
    # TODO: document _why_ this code is here

    if ( ( !defined( $args{'Field'} ) ) || ( !defined( $args{'Value'} ) ) ) {
        $args{'Value'} = 0;
    }

    my $old_val = $self->__Value($args{'Field'});
     $self->_SetLastUpdated();
    my $ret = $self->SUPER::_Set(
        Field => $args{'Field'},
        Value => $args{'Value'},
        IsSQL => $args{'IsSQL'}
    );
        my ($status, $msg) =  $ret->as_array();

        # @values has two values, a status code and a message.

    # $ret is a Class::ReturnValue object. as such, in a boolean context, it's a bool
    # we want to change the standard "success" message
    if ($status) {
        $msg =
          $self->loc(
            "[_1] changed from [_2] to [_3]",
            $args{'Field'},
            ( $old_val ? "'$old_val'" : $self->loc("(no value)") ),
            '"' . $self->__Value( $args{'Field'}) . '"' 
          );
      } else {

          $msg = $self->CurrentUser->loc_fuzzy($msg);
    }
    return wantarray ? ($status, $msg) : $ret;     

}

# }}}

# {{{ sub _SetLastUpdated

=head2 _SetLastUpdated

This routine updates the LastUpdated and LastUpdatedBy columns of the row in question
It takes no options. Arguably, this is a bug

=cut

sub _SetLastUpdated {
    my $self = shift;
    use RT::Date;
    my $now = new RT::Date( $self->CurrentUser );
    $now->SetToNow();

    if ( $self->_Accessible( 'LastUpdated', 'auto' ) ) {
        my ( $msg, $val ) = $self->__Set(
            Field => 'LastUpdated',
            Value => $now->ISO
        );
    }
    if ( $self->_Accessible( 'LastUpdatedBy', 'auto' ) ) {
        my ( $msg, $val ) = $self->__Set(
            Field => 'LastUpdatedBy',
            Value => $self->CurrentUser->id
        );
    }
}

# }}}

# {{{ sub CreatorObj 

=head2 CreatorObj

Returns an RT::User object with the RT account of the creator of this row

=cut

sub CreatorObj {
    my $self = shift;
    unless ( exists $self->{'CreatorObj'} ) {

        $self->{'CreatorObj'} = RT::User->new( $self->CurrentUser );
        $self->{'CreatorObj'}->Load( $self->Creator );
    }
    return ( $self->{'CreatorObj'} );
}

# }}}

# {{{ sub LastUpdatedByObj

=head2 LastUpdatedByObj

  Returns an RT::User object of the last user to touch this object

=cut

sub LastUpdatedByObj {
    my $self = shift;
    unless ( exists $self->{LastUpdatedByObj} ) {
        $self->{'LastUpdatedByObj'} = RT::User->new( $self->CurrentUser );
        $self->{'LastUpdatedByObj'}->Load( $self->LastUpdatedBy );
    }
    return $self->{'LastUpdatedByObj'};
}

# }}}

# {{{ sub URI 

=head2 URI

Returns this record's URI

=cut

sub URI {
    my $self = shift;
    my $uri = RT::URI::fsck_com_rt->new($self->CurrentUser);
    return($uri->URIForObject($self));
}

# }}}

=head2 ValidateName NAME

Validate the name of the record we're creating. Mostly, just make sure it's not a numeric ID, which is invalid for Name

=cut

sub ValidateName {
    my $self = shift;
    my $value = shift;
    if ($value && $value=~ /^\d+$/) {
        return(0);
    } else  {
         return (1);
    }
}



=head2 SQLType attribute

return the SQL type for the attribute 'attribute' as stored in _ClassAccessible

=cut

sub SQLType {
    my $self = shift;
    my $field = shift;

    return ($self->_Accessible($field, 'type'));


}

<<<<<<< HEAD
=======

>>>>>>> ad685624
sub __Value {
    my $self  = shift;
    my $field = shift;
    my %args = ( decode_utf8 => 1, @_ );

    unless ( $field ) {
        $RT::Logger->error("__Value called with undef field");
    }

    my $value = $self->SUPER::__Value( $field );
    if( $args{'decode_utf8'} ) {
        return Encode::decode_utf8( $value ) unless Encode::is_utf8( $value );
    } else {
        return Encode::encode_utf8( $value ) if Encode::is_utf8( $value );
    }
    return $value;
}

# Set up defaults for DBIx::SearchBuilder::Record::Cachable

sub _CacheConfig {
  {
     'cache_p'        => 1,
     'cache_for_sec'  => 30,
  }
}



sub _BuildTableAttributes {
    my $self = shift;

    my $attributes;
    if ( UNIVERSAL::can( $self, '_CoreAccessible' ) ) {
       $attributes = $self->_CoreAccessible();
    } elsif ( UNIVERSAL::can( $self, '_ClassAccessible' ) ) {
       $attributes = $self->_ClassAccessible();

    }

    foreach my $column (%$attributes) {
        foreach my $attr ( %{ $attributes->{$column} } ) {
            $_TABLE_ATTR->{ref($self)}->{$column}->{$attr} = $attributes->{$column}->{$attr};
        }
    }
    if ( UNIVERSAL::can( $self, '_OverlayAccessible' ) ) {
        $attributes = $self->_OverlayAccessible();

        foreach my $column (%$attributes) {
            foreach my $attr ( %{ $attributes->{$column} } ) {
                $_TABLE_ATTR->{ref($self)}->{$column}->{$attr} = $attributes->{$column}->{$attr};
            }
        }
    }
    if ( UNIVERSAL::can( $self, '_VendorAccessible' ) ) {
        $attributes = $self->_VendorAccessible();

        foreach my $column (%$attributes) {
            foreach my $attr ( %{ $attributes->{$column} } ) {
                $_TABLE_ATTR->{ref($self)}->{$column}->{$attr} = $attributes->{$column}->{$attr};
            }
        }
    }
    if ( UNIVERSAL::can( $self, '_LocalAccessible' ) ) {
        $attributes = $self->_LocalAccessible();

        foreach my $column (%$attributes) {
            foreach my $attr ( %{ $attributes->{$column} } ) {
                $_TABLE_ATTR->{ref($self)}->{$column}->{$attr} = $attributes->{$column}->{$attr};
            }
        }
    }

}


=head2 _ClassAccessible 

Overrides the "core" _ClassAccessible using $_TABLE_ATTR. Behaves identical to the version in
DBIx::SearchBuilder::Record

=cut

sub _ClassAccessible {
    my $self = shift;
    return $_TABLE_ATTR->{ref($self)};
}

=head2 _Accessible COLUMN ATTRIBUTE

returns the value of ATTRIBUTE for COLUMN


=cut 

sub _Accessible  {
  my $self = shift;
  my $column = shift;
  my $attribute = lc(shift);
  return 0 unless defined ($_TABLE_ATTR->{ref($self)}->{$column});
  return $_TABLE_ATTR->{ref($self)}->{$column}->{$attribute} || 0;

}

=head2 _EncodeLOB BODY MIME_TYPE

Takes a potentially large attachment. Returns (ContentEncoding, EncodedBody) based on system configuration and selected database

=cut

sub _EncodeLOB {
        my $self = shift;
        my $Body = shift;
        my $MIMEType = shift;

        my $ContentEncoding = 'none';

        #get the max attachment length from RT
        my $MaxSize = RT->Config->Get('MaxAttachmentSize');

        #if the current attachment contains nulls and the
        #database doesn't support embedded nulls

        if ( RT->Config->Get('AlwaysUseBase64') or
             ( !$RT::Handle->BinarySafeBLOBs ) && ( $Body =~ /\x00/ ) ) {

            # set a flag telling us to mimencode the attachment
            $ContentEncoding = 'base64';

            #cut the max attchment size by 25% (for mime-encoding overhead.
            $RT::Logger->debug("Max size is $MaxSize\n");
            $MaxSize = $MaxSize * 3 / 4;
        # Some databases (postgres) can't handle non-utf8 data
        } elsif (    !$RT::Handle->BinarySafeBLOBs
                  && $MIMEType !~ /text\/plain/gi
                  && !Encode::is_utf8( $Body, 1 ) ) {
              $ContentEncoding = 'quoted-printable';
        }

        #if the attachment is larger than the maximum size
        if ( ($MaxSize) and ( $MaxSize < length($Body) ) ) {

            # if we're supposed to truncate large attachments
            if (RT->Config->Get('TruncateLongAttachments')) {

                # truncate the attachment to that length.
                $Body = substr( $Body, 0, $MaxSize );

            }

            # elsif we're supposed to drop large attachments on the floor,
            elsif (RT->Config->Get('DropLongAttachments')) {

                # drop the attachment on the floor
                $RT::Logger->info( "$self: Dropped an attachment of size "
                                   . length($Body) . "\n"
                                   . "It started: " . substr( $Body, 0, 60 ) . "\n"
                                 );
                return ("none", "Large attachment dropped" );
            }
        }

        # if we need to mimencode the attachment
        if ( $ContentEncoding eq 'base64' ) {

            # base64 encode the attachment
            Encode::_utf8_off($Body);
            $Body = MIME::Base64::encode_base64($Body);

        } elsif ($ContentEncoding eq 'quoted-printable') {
            Encode::_utf8_off($Body);
            $Body = MIME::QuotedPrint::encode($Body);
        }


        return ($ContentEncoding, $Body);

}

sub _DecodeLOB {
    my $self            = shift;
    my $ContentType     = shift;
    my $ContentEncoding = shift;
    my $Content         = shift;

    if ( $ContentEncoding eq 'base64' ) {
        $Content = MIME::Base64::decode_base64($Content);
    }
    elsif ( $ContentEncoding eq 'quoted-printable' ) {
        $Content = MIME::QuotedPrint::decode($Content);
    }
    elsif ( $ContentEncoding && $ContentEncoding ne 'none' ) {
        return ( $self->loc( "Unknown ContentEncoding [_1]", $ContentEncoding ) );
    }
    if ( $ContentType eq 'text/plain' ) {
       $Content = Encode::decode_utf8($Content) unless Encode::is_utf8($Content);
    }
        return ($Content);
}

# {{{ LINKDIRMAP
# A helper table for links mapping to make it easier
# to build and parse links between tickets

use vars '%LINKDIRMAP';

%LINKDIRMAP = (
    MemberOf => { Base => 'MemberOf',
                  Target => 'HasMember', },
    RefersTo => { Base => 'RefersTo',
                Target => 'ReferredToBy', },
    DependsOn => { Base => 'DependsOn',
                   Target => 'DependedOnBy', },
    MergedInto => { Base => 'MergedInto',
                   Target => 'MergedInto', },

);

sub Update {
    my $self = shift;

    my %args = (
        ARGSRef         => undef,
        AttributesRef   => undef,
        AttributePrefix => undef,
        @_
    );

    my $attributes = $args{'AttributesRef'};
    my $ARGSRef    = $args{'ARGSRef'};
    my @results;

    foreach my $attribute (@$attributes) {
        my $value;
        if ( defined $ARGSRef->{$attribute} ) {
            $value = $ARGSRef->{$attribute};
        }
        elsif (
            defined( $args{'AttributePrefix'} )
            && defined(
                $ARGSRef->{ $args{'AttributePrefix'} . "-" . $attribute }
            )
          ) {
            $value = $ARGSRef->{ $args{'AttributePrefix'} . "-" . $attribute };

        }
        else {
            next;
        }

        $value =~ s/\r\n/\n/gs;


        # If Queue is 'General', we want to resolve the queue name for
        # the object.

        # This is in an eval block because $object might not exist.
        # and might not have a Name method. But "can" won't find autoloaded
        # items. If it fails, we don't care
        eval {
            my $object = $attribute . "Obj";
            next if ($self->$object->Name eq $value);
        };
        next if ( $value eq $self->$attribute() );
        my $method = "Set$attribute";
        my ( $code, $msg ) = $self->$method($value);
        my ($prefix) = ref($self) =~ /RT(?:.*)::(\w+)/;

        # Default to $id, but use name if we can get it.
        my $label = $self->id;
        $label = $self->Name if (UNIVERSAL::can($self,'Name'));
        push @results, $self->loc( "$prefix [_1]", $label ) . ': '. $msg;

=for loc

                                   "[_1] could not be set to [_2].",       # loc
                                   "That is already the current value",    # loc
                                   "No value sent to _Set!\n",             # loc
                                   "Illegal value for [_1]",               # loc
                                   "The new value has been set.",          # loc
                                   "No column specified",                  # loc
                                   "Immutable field",                      # loc
                                   "Nonexistant field?",                   # loc
                                   "Invalid data",                         # loc
                                   "Couldn't find row",                    # loc
                                   "Missing a primary key?: [_1]",         # loc
                                   "Found Object",                         # loc

=cut

    }

    return @results;
}

# {{{ Routines dealing with Links

# {{{ Link Collections

# {{{ sub Members

=head2 Members

  This returns an RT::Links object which references all the tickets 
which are 'MembersOf' this ticket

=cut

sub Members {
    my $self = shift;
    return ( $self->_Links( 'Target', 'MemberOf' ) );
}

# }}}

# {{{ sub MemberOf

=head2 MemberOf

  This returns an RT::Links object which references all the tickets that this
ticket is a 'MemberOf'

=cut

sub MemberOf {
    my $self = shift;
    return ( $self->_Links( 'Base', 'MemberOf' ) );
}

# }}}

# {{{ RefersTo

=head2 RefersTo

  This returns an RT::Links object which shows all references for which this ticket is a base

=cut

sub RefersTo {
    my $self = shift;
    return ( $self->_Links( 'Base', 'RefersTo' ) );
}

# }}}

# {{{ ReferredToBy

=head2 ReferredToBy

  This returns an RT::Links object which shows all references for which this ticket is a target

=cut

sub ReferredToBy {
    my $self = shift;
    return ( $self->_Links( 'Target', 'RefersTo' ) );
}

# }}}

# {{{ DependedOnBy

=head2 DependedOnBy

  This returns an RT::Links object which references all the tickets that depend on this one

=cut

sub DependedOnBy {
    my $self = shift;
    return ( $self->_Links( 'Target', 'DependsOn' ) );
}

# }}}



=head2 HasUnresolvedDependencies

  Takes a paramhash of Type (default to '__any').  Returns true if
$self->UnresolvedDependencies returns an object with one or more members
of that type.  Returns false otherwise


=begin testing

my $t1 = RT::Ticket->new($RT::SystemUser);
my ($id, $trans, $msg) = $t1->Create(Subject => 'DepTest1', Queue => 'general');
ok($id, "Created dep test 1 - $msg");

my $t2 = RT::Ticket->new($RT::SystemUser);
my ($id2, $trans, $msg2) = $t2->Create(Subject => 'DepTest2', Queue => 'general');
ok($id2, "Created dep test 2 - $msg2");
my $t3 = RT::Ticket->new($RT::SystemUser);
my ($id3, $trans, $msg3) = $t3->Create(Subject => 'DepTest3', Queue => 'general', Type => 'approval');
ok($id3, "Created dep test 3 - $msg3");
my ($addid, $addmsg);
ok (($addid, $addmsg) =$t1->AddLink( Type => 'DependsOn', Target => $t2->id));
ok ($addid, $addmsg);
ok (($addid, $addmsg) =$t1->AddLink( Type => 'DependsOn', Target => $t3->id));

ok ($addid, $addmsg);
my $link = RT::Link->new($RT::SystemUser);
my ($rv, $msg) = $link->Load($addid);
ok ($rv, $msg);
ok ($link->LocalTarget == $t3->id, "Link LocalTarget is correct");
ok ($link->LocalBase   == $t1->id, "Link LocalBase   is correct");

ok ($t1->HasUnresolvedDependencies, "Ticket ".$t1->Id." has unresolved deps");
ok (!$t1->HasUnresolvedDependencies( Type => 'blah' ), "Ticket ".$t1->Id." has no unresolved blahs");
ok ($t1->HasUnresolvedDependencies( Type => 'approval' ), "Ticket ".$t1->Id." has unresolved approvals");
ok (!$t2->HasUnresolvedDependencies, "Ticket ".$t2->Id." has no unresolved deps");
;

my ($rid, $rmsg)= $t1->Resolve();
ok(!$rid, $rmsg);
my ($rid2, $rmsg2) = $t2->Resolve();
ok ($rid2, $rmsg2);
($rid, $rmsg)= $t1->Resolve();
ok(!$rid, $rmsg);
my ($rid3,$rmsg3) = $t3->Resolve;
ok ($rid3,$rmsg3);
($rid, $rmsg)= $t1->Resolve();
ok($rid, $rmsg);


=end testing

=cut

sub HasUnresolvedDependencies {
    my $self = shift;
    my %args = (
        Type   => undef,
        @_
    );

    my $deps = $self->UnresolvedDependencies;

    if ($args{Type}) {
        $deps->Limit( FIELD => 'Type', 
              OPERATOR => '=',
              VALUE => $args{Type}); 
    }
    else {
	    $deps->IgnoreType;
    }

    if ($deps->Count > 0) {
        return 1;
    }
    else {
        return (undef);
    }
}


# {{{ UnresolvedDependencies 

=head2 UnresolvedDependencies

Returns an RT::Tickets object of tickets which this ticket depends on
and which have a status of new, open or stalled. (That list comes from
RT::Queue->ActiveStatusArray

=cut


sub UnresolvedDependencies {
    my $self = shift;
    my $deps = RT::Tickets->new($self->CurrentUser);

    my @live_statuses = RT::Queue->ActiveStatusArray();
    foreach my $status (@live_statuses) {
        $deps->LimitStatus(VALUE => $status);
    }
    $deps->LimitDependedOnBy($self->Id);

    return($deps);

}

# }}}

# {{{ AllDependedOnBy

=head2 AllDependedOnBy

Returns an array of RT::Ticket objects which (directly or indirectly)
depends on this ticket; takes an optional 'Type' argument in the param
hash, which will limit returned tickets to that type, as well as cause
tickets with that type to serve as 'leaf' nodes that stops the recursive
dependency search.

=cut

sub AllDependedOnBy {
    my $self = shift;
    my $dep = $self->DependedOnBy;
    my %args = (
        Type   => undef,
	_found => {},
	_top   => 1,
        @_
    );

    while (my $link = $dep->Next()) {
	next unless ($link->BaseURI->IsLocal());
	next if $args{_found}{$link->BaseObj->Id};

	if (!$args{Type}) {
	    $args{_found}{$link->BaseObj->Id} = $link->BaseObj;
	    $link->BaseObj->AllDependedOnBy( %args, _top => 0 );
	}
	elsif ($link->BaseObj->Type eq $args{Type}) {
	    $args{_found}{$link->BaseObj->Id} = $link->BaseObj;
	}
	else {
	    $link->BaseObj->AllDependedOnBy( %args, _top => 0 );
	}
    }

    if ($args{_top}) {
	return map { $args{_found}{$_} } sort keys %{$args{_found}};
    }
    else {
	return 1;
    }
}

# }}}

# {{{ DependsOn

=head2 DependsOn

  This returns an RT::Links object which references all the tickets that this ticket depends on

=cut

sub DependsOn {
    my $self = shift;
    return ( $self->_Links( 'Base', 'DependsOn' ) );
}

# }}}




# {{{ sub _Links 

=head2 Links DIRECTION TYPE 

return links to/from this object. 

=cut

*Links = \&_Links;

sub _Links {
    my $self = shift;

    #TODO: Field isn't the right thing here. but I ahave no idea what mnemonic ---
    #tobias meant by $f
    my $field = shift;
    my $type  = shift || "";

    unless ( $self->{"$field$type"} ) {
        $self->{"$field$type"} = new RT::Links( $self->CurrentUser );
            # at least to myself
            $self->{"$field$type"}->Limit( FIELD => $field,
                                           VALUE => $self->URI,
                                           ENTRYAGGREGATOR => 'OR' );
            $self->{"$field$type"}->Limit( FIELD => 'Type',
                                           VALUE => $type )
              if ($type);
    }
    return ( $self->{"$field$type"} );
}

# }}}

# }}}

# {{{ sub _AddLink

=head2 _AddLink

Takes a paramhash of Type and one of Base or Target. Adds that link to this object.

Returns C<link id>, C<message> and C<exist> flag.


=cut


sub _AddLink {
    my $self = shift;
    my %args = ( Target => '',
                 Base   => '',
                 Type   => '',
                 Silent => undef,
                 @_ );


    # Remote_link is the URI of the object that is not this ticket
    my $remote_link;
    my $direction;

    if ( $args{'Base'} and $args{'Target'} ) {
        $RT::Logger->debug( "$self tried to create a link. both base and target were specified\n" );
        return ( 0, $self->loc("Can't specifiy both base and target") );
    }
    elsif ( $args{'Base'} ) {
        $args{'Target'} = $self->URI();
        $remote_link    = $args{'Base'};
        $direction      = 'Target';
    }
    elsif ( $args{'Target'} ) {
        $args{'Base'} = $self->URI();
        $remote_link  = $args{'Target'};
        $direction    = 'Base';
    }
    else {
        return ( 0, $self->loc('Either base or target must be specified') );
    }

    # {{{ Check if the link already exists - we don't want duplicates
    use RT::Link;
    my $old_link = RT::Link->new( $self->CurrentUser );
    $old_link->LoadByParams( Base   => $args{'Base'},
                             Type   => $args{'Type'},
                             Target => $args{'Target'} );
    if ( $old_link->Id ) {
        $RT::Logger->debug("$self Somebody tried to duplicate a link");
        return ( $old_link->id, $self->loc("Link already exists"), 1 );
    }

    # }}}


    # Storing the link in the DB.
    my $link = RT::Link->new( $self->CurrentUser );
    my ($linkid, $linkmsg) = $link->Create( Target => $args{Target},
                                  Base   => $args{Base},
                                  Type   => $args{Type} );

    unless ($linkid) {
        $RT::Logger->error("Link could not be created: ".$linkmsg);
        return ( 0, $self->loc("Link could not be created") );
    }

    my $TransString =
      "Record $args{'Base'} $args{Type} record $args{'Target'}.";

    return ( $linkid, $self->loc( "Link created ([_1])", $TransString ) );
}

# }}}

# {{{ sub _DeleteLink 

=head2 _DeleteLink

Delete a link. takes a paramhash of Base, Target and Type.
Either Base or Target must be null. The null value will 
be replaced with this ticket\'s id

=cut 

sub _DeleteLink {
    my $self = shift;
    my %args = (
        Base   => undef,
        Target => undef,
        Type   => undef,
        @_
    );

    #we want one of base and target. we don't care which
    #but we only want _one_

    my $direction;
    my $remote_link;

    if ( $args{'Base'} and $args{'Target'} ) {
        $RT::Logger->debug("$self ->_DeleteLink. got both Base and Target\n");
        return ( 0, $self->loc("Can't specifiy both base and target") );
    }
    elsif ( $args{'Base'} ) {
        $args{'Target'} = $self->URI();
	$remote_link = $args{'Base'};
    	$direction = 'Target';
    }
    elsif ( $args{'Target'} ) {
        $args{'Base'} = $self->URI();
	$remote_link = $args{'Target'};
        $direction='Base';
    }
    else {
        $RT::Logger->error("Base or Target must be specified\n");
        return ( 0, $self->loc('Either base or target must be specified') );
    }

    my $link = new RT::Link( $self->CurrentUser );
    $RT::Logger->debug( "Trying to load link: " . $args{'Base'} . " " . $args{'Type'} . " " . $args{'Target'} . "\n" );


    $link->LoadByParams( Base=> $args{'Base'}, Type=> $args{'Type'}, Target=>  $args{'Target'} );
    #it's a real link. 
    if ( $link->id ) {

        my $linkid = $link->id;
        $link->Delete();

        my $TransString = "Record $args{'Base'} no longer $args{Type} record $args{'Target'}.";
        return ( 1, $self->loc("Link deleted ([_1])", $TransString));
    }

    #if it's not a link we can find
    else {
        $RT::Logger->debug("Couldn't find that link\n");
        return ( 0, $self->loc("Link not found") );
    }
}

# }}}

# }}}

# {{{ Routines dealing with transactions

# {{{ sub _NewTransaction

=head2 _NewTransaction  PARAMHASH

Private function to create a new RT::Transaction object for this ticket update

=cut

sub _NewTransaction {
    my $self = shift;
    my %args = (
        TimeTaken => undef,
        Type      => undef,
        OldValue  => undef,
        NewValue  => undef,
        OldReference  => undef,
        NewReference  => undef,
        ReferenceType => undef,
        Data      => undef,
        Field     => undef,
        MIMEObj   => undef,
        ActivateScrips => 1,
        CommitScrips => 1,
        @_
    );

    my $old_ref = $args{'OldReference'};
    my $new_ref = $args{'NewReference'};
    my $ref_type = $args{'ReferenceType'};
    if ($old_ref or $new_ref) {
	$ref_type ||= ref($old_ref) || ref($new_ref);
	if (!$ref_type) {
	    $RT::Logger->error("Reference type not specified for transaction");
	    return;
	}
	$old_ref = $old_ref->Id if ref($old_ref);
	$new_ref = $new_ref->Id if ref($new_ref);
    }

    require RT::Transaction;
    my $trans = new RT::Transaction( $self->CurrentUser );
    my ( $transaction, $msg ) = $trans->Create(
	ObjectId  => $self->Id,
	ObjectType => ref($self),
        TimeTaken => $args{'TimeTaken'},
        Type      => $args{'Type'},
        Data      => $args{'Data'},
        Field     => $args{'Field'},
        NewValue  => $args{'NewValue'},
        OldValue  => $args{'OldValue'},
        NewReference  => $new_ref,
        OldReference  => $old_ref,
        ReferenceType => $ref_type,
        MIMEObj   => $args{'MIMEObj'},
        ActivateScrips => $args{'ActivateScrips'},
        CommitScrips => $args{'CommitScrips'},
    );

    # Rationalize the object since we may have done things to it during the caching.
    $self->Load($self->Id);

    $RT::Logger->warning($msg) unless $transaction;

    $self->_SetLastUpdated;

    if ( defined $args{'TimeTaken'} and $self->can('_UpdateTimeTaken')) {
        $self->_UpdateTimeTaken( $args{'TimeTaken'} );
    }
    if ( RT->Config->Get('UseTransactionBatch') and $transaction ) {
	    push @{$self->{_TransactionBatch}}, $trans if $args{'CommitScrips'};
    }
    return ( $transaction, $msg, $trans );
}

# }}}

# {{{ sub Transactions 

=head2 Transactions

  Returns an RT::Transactions object of all transactions on this record object

=cut

sub Transactions {
    my $self = shift;

    use RT::Transactions;
    my $transactions = RT::Transactions->new( $self->CurrentUser );

    #If the user has no rights, return an empty object
    $transactions->Limit(
        FIELD => 'ObjectId',
        VALUE => $self->id,
    );
    $transactions->Limit(
        FIELD => 'ObjectType',
        VALUE => ref($self),
    );

    return ($transactions);
}

# }}}
# }}}
#
# {{{ Routines dealing with custom fields

sub CustomFields {
    my $self = shift;
    my $cfs  = RT::CustomFields->new( $self->CurrentUser );

    # XXX handle multiple types properly
    $cfs->LimitToLookupType( $self->CustomFieldLookupType );
    $cfs->LimitToGlobalOrObjectId(
        $self->_LookupId( $self->CustomFieldLookupType ) );

    return $cfs;
}

# TODO: This _only_ works for RT::Class classes. it doesn't work, for example, for RT::FM classes.

sub _LookupId {
    my $self = shift;
    my $lookup = shift;
    my @classes = ($lookup =~ /RT::(\w+)-/g);

    my $object = $self;
    foreach my $class (reverse @classes) {
	my $method = "${class}Obj";
	$object = $object->$method;
    }

    return $object->Id;
}


=head2 CustomFieldLookupType 

Returns the path RT uses to figure out which custom fields apply to this object.

=cut

sub CustomFieldLookupType {
    my $self = shift;
    return ref($self);
}

# {{{ AddCustomFieldValue

=head2 AddCustomFieldValue { Field => FIELD, Value => VALUE }

VALUE should be a string.
FIELD can be a CustomField object OR a CustomField ID.


Adds VALUE as a value of CustomField FIELD.  If this is a single-value custom field,
deletes the old value. 
If VALUE is not a valid value for the custom field, returns 
(0, 'Error message' ) otherwise, returns (1, 'Success Message')

=cut

sub AddCustomFieldValue {
    my $self = shift;
    $self->_AddCustomFieldValue(@_);
}

sub _AddCustomFieldValue {
    my $self = shift;
    my %args = (
        Field             => undef,
        Value             => undef,
        LargeContent      => undef,
        ContentType       => undef,
        RecordTransaction => 1,
        @_
    );

    my $cf = $self->LoadCustomFieldByIdentifier($args{'Field'});
    unless ( $cf->Id ) {
        return ( 0, $self->loc( "Custom field [_1] not found", $args{'Field'} ) );
    }

    my $OCFs = $self->CustomFields;
    $OCFs->Limit( FIELD => 'id', VALUE => $cf->Id );
    unless ( $OCFs->Count ) {
        return (
            0,
            $self->loc(
                "Custom field [_1] does not apply to this object",
                $args{'Field'}
            )
        );
    }
    unless ( $cf->ValidateValue( $args{'Value'} ) ) {
        return ( 0, $self->loc("Invalid value for custom field") );
    }

    # If the custom field only accepts a certain # of values, delete the existing
    # value and record a "changed from foo to bar" transaction
    unless ( $cf->UnlimitedValues ) {

        # Load up a ObjectCustomFieldValues object for this custom field and this ticket
        my $values = $cf->ValuesForObject($self);

        # We need to whack any old values here.  In most cases, the custom field should
        # only have one value to delete.  In the pathalogical case, this custom field
        # used to be a multiple and we have many values to whack....
        my $cf_values = $values->Count;

        if ( $cf_values > $cf->MaxValues ) {
            my $i = 0;   #We want to delete all but the max we can currently have , so we can then
                 # execute the same code to "change" the value from old to new
            while ( my $value = $values->Next ) {
                $i++;
                if ( $i < $cf_values ) {
                    my ( $val, $msg ) = $cf->DeleteValueForObject(
                        Object  => $self,
                        Content => $value->Content
                    );
                    unless ($val) {
                        return ( 0, $msg );
                    }
                    my ( $TransactionId, $Msg, $TransactionObj ) =
                      $self->_NewTransaction(
                        Type         => 'CustomField',
                        Field        => $cf->Id,
                        OldReference => $value,
                      );
                }
            }
            $values->RedoSearch if $i; # redo search if have deleted at least one value
        }

        my ( $old_value, $old_content );
        if ( $old_value = $values->First ) {
            $old_content = $old_value->Content;
            return (1) if ( $old_content || '' ) eq ( $args{'Value'} || '' ) &&
                          ( $old_value->LargeContent || '' ) eq ( $args{'LargeContent'} || '' );
        }

        my ( $new_value_id, $value_msg ) = $cf->AddValueForObject(
            Object       => $self,
            Content      => $args{'Value'},
            LargeContent => $args{'LargeContent'},
            ContentType  => $args{'ContentType'},
        );

        unless ( $new_value_id ) {
            return ( 0, $self->loc( "Could not add new custom field value: [_1] ", $value_msg ) );
        }

        my $new_value = RT::ObjectCustomFieldValue->new( $self->CurrentUser );
        $new_value->Load( $new_value_id );

        # now that adding the new value was successful, delete the old one
        if ( $old_value ) {
            my ( $val, $msg ) = $old_value->Delete();
            return ( 0, $msg ) unless $val;
        }

        if ( $args{'RecordTransaction'} ) {
            my ( $TransactionId, $Msg, $TransactionObj ) =
              $self->_NewTransaction(
                Type         => 'CustomField',
                Field        => $cf->Id,
                OldReference => $old_value,
                NewReference => $new_value,
              );
        }

        my $new_content = $new_value->Content;
        if ( !defined $old_content || $old_content eq '' ) {
            return ( 1, $self->loc( "[_1] [_2] added", $cf->Name, $new_content ));
        }
        elsif ( !defined $new_content || $new_content eq '' ) {
            return ( 1,
                $self->loc( "[_1] [_2] deleted", $cf->Name, $old_content ) );
        }
        else {
            return ( 1, $self->loc( "[_1] [_2] changed to [_3]", $cf->Name, $old_content, $new_content));
        }

    }

    # otherwise, just add a new value and record "new value added"
    else {
        my ($new_value_id, $msg) = $cf->AddValueForObject(
            Object       => $self,
            Content      => $args{'Value'},
            LargeContent => $args{'LargeContent'},
            ContentType  => $args{'ContentType'},
        );

        unless ( $new_value_id ) {
            return ( 0, $self->loc( "Could not add new custom field value: [_1] ", $msg ) );
        }
        if ( $args{'RecordTransaction'} ) {
            my ( $tid, $msg ) = $self->_NewTransaction(
                Type          => 'CustomField',
                Field         => $cf->Id,
                NewReference  => $new_value_id,
                ReferenceType => 'RT::ObjectCustomFieldValue',
            );
            unless ( $tid ) {
                return ( 0, $self->loc( "Couldn't create a transaction: [_1]", $msg ) );
            }
        }
        return ( 1, $self->loc( "[_1] added as a value for [_2]", $args{'Value'}, $cf->Name ) );
    }
}

# }}}

# {{{ DeleteCustomFieldValue

=head2 DeleteCustomFieldValue { Field => FIELD, Value => VALUE }

Deletes VALUE as a value of CustomField FIELD. 

VALUE can be a string, a CustomFieldValue or a ObjectCustomFieldValue.

If VALUE is not a valid value for the custom field, returns 
(0, 'Error message' ) otherwise, returns (1, 'Success Message')

=cut

sub DeleteCustomFieldValue {
    my $self = shift;
    my %args = (
        Field   => undef,
        Value   => undef,
        ValueId => undef,
        @_
    );

    my $cf = $self->LoadCustomFieldByIdentifier($args{'Field'});
    unless ( $cf->Id ) {
        return ( 0, $self->loc( "Custom field [_1] not found", $args{'Field'} ) );
    }

    my ( $val, $msg ) = $cf->DeleteValueForObject(
        Object  => $self,
        Id      => $args{'ValueId'},
        Content => $args{'Value'},
    );
    unless ($val) {
        return ( 0, $msg );
    }

    my ( $TransactionId, $Msg, $TransactionObj ) = $self->_NewTransaction(
        Type          => 'CustomField',
        Field         => $cf->Id,
        OldReference  => $val,
        ReferenceType => 'RT::ObjectCustomFieldValue',
    );
    unless ($TransactionId) {
        return ( 0, $self->loc( "Couldn't create a transaction: [_1]", $Msg ) );
    }

    return (
        $TransactionId,
        $self->loc(
            "[_1] is no longer a value for custom field [_2]",
            $TransactionObj->OldValue, $cf->Name
        )
    );
}

# }}}

# {{{ FirstCustomFieldValue

=head2 FirstCustomFieldValue FIELD

Return the content of the first value of CustomField FIELD for this ticket
Takes a field id or name

=cut

sub FirstCustomFieldValue {
    my $self = shift;
    my $field = shift;

    my $values = $self->CustomFieldValues( $field );
    return undef unless my $first = $values->First;
    return $first->Content;
}



# {{{ CustomFieldValues

=head2 CustomFieldValues FIELD

Return a ObjectCustomFieldValues object of all values of the CustomField whose 
id or Name is FIELD for this record.

Returns an RT::ObjectCustomFieldValues object

=cut

sub CustomFieldValues {
    my $self  = shift;
    my $field = shift;

    if ( $field ) {
        my $cf = $self->LoadCustomFieldByIdentifier( $field );

        # we were asked to search on a custom field we couldn't find
        unless ( $cf->id ) {
            return RT::ObjectCustomFieldValues->new( $self->CurrentUser );
        }
        return ( $cf->ValuesForObject($self) );
    }

    # we're not limiting to a specific custom field;
    my $ocfs = RT::ObjectCustomFieldValues->new( $self->CurrentUser );
    $ocfs->LimitToObject( $self );
    return $ocfs;
}

=head2 LoadCustomFieldByIdentifier IDENTIFER

Find the custom field has id or name IDENTIFIER for this object.

If no valid field is found, returns an empty RT::CustomField object.

=cut

sub LoadCustomFieldByIdentifier {
    my $self = shift;
    my $field = shift;
    
    my $cf = RT::CustomField->new($self->CurrentUser);

    if ( UNIVERSAL::isa( $field, "RT::CustomField" ) ) {
        $cf->LoadById( $field->id );
    }
    elsif ($field =~ /^\d+$/) {
        $cf = RT::CustomField->new($self->CurrentUser);
        $cf->LoadById($field);
    } else {

        my $cfs = $self->CustomFields($self->CurrentUser);
        $cfs->Limit(FIELD => 'Name', VALUE => $field);
        $cf = $cfs->First || RT::CustomField->new($self->CurrentUser);
    }
    return $cf;
}


# }}}

# }}}

# }}}

sub BasicColumns {
}

sub WikiBase {
    return RT->Config->Get('WebPath'). "/index.html?q=";
}

eval "require RT::Record_Vendor";
die $@ if ($@ && $@ !~ qr{^Can't locate RT/Record_Vendor.pm});
eval "require RT::Record_Local";
die $@ if ($@ && $@ !~ qr{^Can't locate RT/Record_Local.pm});

1;<|MERGE_RESOLUTION|>--- conflicted
+++ resolved
@@ -74,11 +74,7 @@
 use RT::Attributes;
 use Encode qw();
 
-<<<<<<< HEAD
-use Encode ();
-=======
 our $_TABLE_ATTR = { };
->>>>>>> ad685624
 
 use RT::Base;
 our @ISA = qw(RT::Base);
@@ -644,10 +640,6 @@
 
 }
 
-<<<<<<< HEAD
-=======
-
->>>>>>> ad685624
 sub __Value {
     my $self  = shift;
     my $field = shift;
