--- conflicted
+++ resolved
@@ -2,7 +2,7 @@
 # 
 # COPYRIGHT:
 #  
-# This software is Copyright (c) 1996-2005 Best Practical Solutions, LLC 
+# This software is Copyright (c) 1996-2006 Best Practical Solutions, LLC 
 #                                          <jesse@bestpractical.com>
 # 
 # (Except where explicitly superseded by other copyright notices)
@@ -69,30 +69,14 @@
 use strict;
 use warnings;
 
-our @ISA;
-use base qw(RT::Base);
-
 use RT::Date;
 use RT::User;
 use RT::Attributes;
-<<<<<<< HEAD
+use Encode qw();
+
+our $_TABLE_ATTR = { };
+
 use RT::Base;
-
-use strict;
-=======
-use DBIx::SearchBuilder::Record::Cachable;
-use Encode qw();
-
-our $_TABLE_ATTR = { };
-
-
-if ( $RT::DontCacheSearchBuilderRecords ) {
-    push (@ISA, 'DBIx::SearchBuilder::Record');
-} else {
-    push (@ISA, 'DBIx::SearchBuilder::Record::Cachable');
->>>>>>> 83bed6f4
-
-our $_TABLE_ATTR;
 our @ISA = qw(RT::Base);
 my $base = 'DBIx::SearchBuilder::Record::Cachable';
 if ( $RT::Config && $RT::Config->Get('DontCacheSearchBuilderRecords') ) {
@@ -1482,13 +1466,8 @@
     if ( defined $args{'TimeTaken'} and $self->can('_UpdateTimeTaken')) {
         $self->_UpdateTimeTaken( $args{'TimeTaken'} );
     }
-<<<<<<< HEAD
     if ( RT->Config->Get('UseTransactionBatch') and $transaction ) {
-	    push @{$self->{_TransactionBatch}}, $trans;
-=======
-    if ( $RT::UseTransactionBatch and $transaction ) {
 	    push @{$self->{_TransactionBatch}}, $trans if $args{'CommitScrips'};
->>>>>>> 83bed6f4
     }
     return ( $transaction, $msg, $trans );
 }
