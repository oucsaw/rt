# BEGIN BPS TAGGED BLOCK {{{
#
# COPYRIGHT:
#
# This software is Copyright (c) 1996-2012 Best Practical Solutions, LLC
#                                          <sales@bestpractical.com>
#
# (Except where explicitly superseded by other copyright notices)
#
#
# LICENSE:
#
# This work is made available to you under the terms of Version 2 of
# the GNU General Public License. A copy of that license should have
# been provided with this software, but in any event can be snarfed
# from www.gnu.org.
#
# This work is distributed in the hope that it will be useful, but
# WITHOUT ANY WARRANTY; without even the implied warranty of
# MERCHANTABILITY or FITNESS FOR A PARTICULAR PURPOSE.  See the GNU
# General Public License for more details.
#
# You should have received a copy of the GNU General Public License
# along with this program; if not, write to the Free Software
# Foundation, Inc., 51 Franklin Street, Fifth Floor, Boston, MA
# 02110-1301 or visit their web page on the internet at
# http://www.gnu.org/licenses/old-licenses/gpl-2.0.html.
#
#
# CONTRIBUTION SUBMISSION POLICY:
#
# (The following paragraph is not intended to limit the rights granted
# to you to modify and distribute this software under the terms of
# the GNU General Public License and is only of importance to you if
# you choose to contribute your changes and enhancements to the
# community by submitting them to Best Practical Solutions, LLC.)
#
# By intentionally submitting any modifications, corrections or
# derivatives to this work, or any other work intended for use with
# Request Tracker, to Best Practical Solutions, LLC, you confirm that
# you are the copyright holder for those contributions and you grant
# Best Practical Solutions,  LLC a nonexclusive, worldwide, irrevocable,
# royalty-free, perpetual, license to use, copy, create derivative
# works based on those contributions, and sublicense and distribute
# those contributions and any derivatives thereof.
#
# END BPS TAGGED BLOCK }}}

package RT::Config;

use strict;
use warnings;

use File::Spec ();
use Symbol::Global::Name;

=head1 NAME

    RT::Config - RT's config

=head1 SYNOPSYS

    # get config object
    use RT::Config;
    my $config = RT::Config->new;
    $config->LoadConfigs;

    # get or set option
    my $rt_web_path = $config->Get('WebPath');
    $config->Set(EmailOutputEncoding => 'latin1');

    # get config object from RT package
    use RT;
    RT->LoadConfig;
    my $config = RT->Config;

=head1 DESCRIPTION

C<RT::Config> class provide access to RT's and RT extensions' config files.

RT uses two files for site configuring:

First file is F<RT_Config.pm> - core config file. This file is shipped
with RT distribution and contains default values for all available options.
B<You should never edit this file.>

Second file is F<RT_SiteConfig.pm> - site config file. You can use it
to customize your RT instance. In this file you can override any option
listed in core config file.

RT extensions could also provide thier config files. Extensions should
use F<< <NAME>_Config.pm >> and F<< <NAME>_SiteConfig.pm >> names for
config files, where <NAME> is extension name.

B<NOTE>: All options from RT's config and extensions' configs are saved
in one place and thus extension could override RT's options, but it is not
recommended.

=cut

=head2 %META

Hash of Config options that may be user overridable
or may require more logic than should live in RT_*Config.pm

Keyed by config name, there are several properties that
can be set for each config optin:

 Section     - What header this option should be grouped
               under on the user Settings page
 Overridable - Can users change this option
 SortOrder   - Within a Section, how should the options be sorted
               for display to the user
 Widget      - Mason component path to widget that should be used 
               to display this config option
 WidgetArguments - An argument hash passed to the WIdget
    Description - Friendly description to show the user
    Values      - Arrayref of options (for select Widget)
    ValuesLabel - Hashref, key is the Value from the Values
                  list, value is a user friendly description
                  of the value
    Callback    - subref that receives no arguments.  It returns
                  a hashref of items that are added to the rest
                  of the WidgetArguments
 PostSet       - subref passed the RT::Config object and the current and
                 previous setting of the config option.  This is called well
                 before much of RT's subsystems are initialized, so what you
                 can do here is pretty limited.  It's mostly useful for
                 effecting the value of other config options early.
 PostLoadCheck - subref passed the RT::Config object and the current
                 setting of the config option.  Can make further checks
                 (such as seeing if a library is installed) and then change
                 the setting of this or other options in the Config using 
                 the RT::Config option.
   Obfuscate   - subref passed the RT::Config object, current setting of the config option
                 and a user object, can return obfuscated value. it's called in
                 RT->Config->GetObfuscated() 

=cut

our %META = (
    # General user overridable options
    DefaultQueue => {
        Section         => 'General',
        Overridable     => 1,
        SortOrder       => 1,
        Widget          => '/Widgets/Form/Select',
        WidgetArguments => {
            Description => 'Default queue',    #loc
            Callback    => sub {
                my $ret = { Values => [], ValuesLabel => {}};
                my $q = RT::Queues->new($HTML::Mason::Commands::session{'CurrentUser'});
                $q->UnLimit;
                while (my $queue = $q->Next) {
                    next unless $queue->CurrentUserHasRight("CreateTicket");
                    push @{$ret->{Values}}, $queue->Id;
                    $ret->{ValuesLabel}{$queue->Id} = $queue->Name;
                }
                return $ret;
            },
        }
    },
    RememberDefaultQueue => {
        Section     => 'General',
        Overridable => 1,
        SortOrder   => 2,
        Widget      => '/Widgets/Form/Boolean',
        WidgetArguments => {
            Description => 'Remember default queue' # loc
        }
    },
    UsernameFormat => {
        Section         => 'General',
        Overridable     => 1,
        SortOrder       => 3,
        Widget          => '/Widgets/Form/Select',
        WidgetArguments => {
            Description => 'Username format', # loc
            Values      => [qw(concise verbose)],
            ValuesLabel => {
                concise => 'Short usernames', # loc
                verbose => 'Name and email address', # loc
            },
        },
    },
    AutocompleteOwners => {
        Section     => 'General',
        Overridable => 1,
        SortOrder   => 3.1,
        Widget      => '/Widgets/Form/Boolean',
        WidgetArguments => {
            Description => 'Use autocomplete to find owners?', # loc
            Hints       => 'Replaces the owner dropdowns with textboxes' #loc
        }
    },
    WebDefaultStylesheet => {
        Section         => 'General',                #loc
        Overridable     => 1,
        SortOrder       => 4,
        Widget          => '/Widgets/Form/Select',
        WidgetArguments => {
            Description => 'Theme',                  #loc
            # XXX: we need support for 'get values callback'
            Values => [qw(web2 aileron ballard)],
        },
        PostLoadCheck => sub {
            my $self = shift;
            my $value = $self->Get('WebDefaultStylesheet');

            my @comp_roots = RT::Interface::Web->ComponentRoots;
            for my $comp_root (@comp_roots) {
                return if -d $comp_root.'/NoAuth/css/'.$value;
            }

            $RT::Logger->warning(
                "The default stylesheet ($value) does not exist in this instance of RT. "
              . "Defaulting to aileron."
            );

            $self->Set('WebDefaultStylesheet', 'aileron');
        },
    },
    TimeInICal => {
        Section     => 'General',
        Overridable => 1,
        SortOrder   => 5,
        Widget      => '/Widgets/Form/Boolean',
        WidgetArguments => {
            Description => 'Include time in iCal feed events?', # loc
            Hints       => 'Formats iCal feed events with date and time' #loc
        }
    },
    UseSideBySideLayout => {
        Section => 'Ticket composition',
        Overridable => 1,
        SortOrder => 5,
        Widget => '/Widgets/Form/Boolean',
        WidgetArguments => {
            Description => 'Use a two column layout for create and update forms?' # loc
        }
    },
    MessageBoxRichText => {
        Section => 'Ticket composition',
        Overridable => 1,
        SortOrder => 5.1,
        Widget => '/Widgets/Form/Boolean',
        WidgetArguments => {
            Description => 'WYSIWYG message composer' # loc
        }
    },
    MessageBoxRichTextHeight => {
        Section => 'Ticket composition',
        Overridable => 1,
        SortOrder => 6,
        Widget => '/Widgets/Form/Integer',
        WidgetArguments => {
            Description => 'WYSIWYG composer height', # loc
        }
    },
    MessageBoxWidth => {
        Section         => 'Ticket composition',
        Overridable     => 1,
        SortOrder       => 7,
        Widget          => '/Widgets/Form/Integer',
        WidgetArguments => {
            Description => 'Message box width',           #loc
        },
    },
    MessageBoxHeight => {
        Section         => 'Ticket composition',
        Overridable     => 1,
        SortOrder       => 8,
        Widget          => '/Widgets/Form/Integer',
        WidgetArguments => {
            Description => 'Message box height',          #loc
        },
    },
    MessageBoxWrap => {
        Section         => 'Ticket composition',                #loc
        Overridable     => 1,
        SortOrder       => 8.1,
        Widget          => '/Widgets/Form/Select',
        WidgetArguments => {
            Description => 'Message box wrapping',   #loc
            Values => [qw(SOFT HARD)],
            Hints => "When the WYSIWYG editor is not enabled, this setting determines whether automatic line wraps in the ticket message box are sent to RT or not.",              # loc
        },
    },
    DefaultTimeUnitsToHours => {
        Section         => 'Ticket composition', #loc
        Overridable     => 1,
        SortOrder       => 9,
        Widget          => '/Widgets/Form/Boolean',
        WidgetArguments => {
            Description => 'Enter time in hours by default', #loc
            Hints       => 'Only for entry, not display', #loc
        },
    },
    SearchResultsRefreshInterval => {
        Section         => 'General',                       #loc
        Overridable     => 1,
        SortOrder       => 9,
        Widget          => '/Widgets/Form/Select',
        WidgetArguments => {
            Description => 'Search results refresh interval',                            #loc
            Values      => [qw(0 120 300 600 1200 3600 7200)],
            ValuesLabel => {
                0 => "Don't refresh search results.",                      #loc
                120 => "Refresh search results every 2 minutes.",          #loc
                300 => "Refresh search results every 5 minutes.",          #loc
                600 => "Refresh search results every 10 minutes.",         #loc
                1200 => "Refresh search results every 20 minutes.",        #loc
                3600 => "Refresh search results every 60 minutes.",        #loc
                7200 => "Refresh search results every 120 minutes.",       #loc
            },  
        },  
    },

    # User overridable options for RT at a glance
    DefaultSummaryRows => {
        Section         => 'RT at a glance',    #loc
        Overridable     => 1,
        SortOrder       => 1,
        Widget          => '/Widgets/Form/Integer',
        WidgetArguments => {
            Description => 'Number of search results',    #loc
        },
    },
    HomePageRefreshInterval => {
        Section         => 'RT at a glance',                       #loc
        Overridable     => 1,
        SortOrder       => 2,
        Widget          => '/Widgets/Form/Select',
        WidgetArguments => {
            Description => 'Home page refresh interval',                #loc
            Values      => [qw(0 120 300 600 1200 3600 7200)],
            ValuesLabel => {
                0 => "Don't refresh home page.",                  #loc
                120 => "Refresh home page every 2 minutes.",      #loc
                300 => "Refresh home page every 5 minutes.",      #loc
                600 => "Refresh home page every 10 minutes.",     #loc
                1200 => "Refresh home page every 20 minutes.",    #loc
                3600 => "Refresh home page every 60 minutes.",    #loc
                7200 => "Refresh home page every 120 minutes.",   #loc
            },  
        },  
    },

    # User overridable options for Ticket displays
    MaxInlineBody => {
        Section         => 'Ticket display',              #loc
        Overridable     => 1,
        SortOrder       => 1,
        Widget          => '/Widgets/Form/Integer',
        WidgetArguments => {
            Description => 'Maximum inline message length',    #loc
            Hints =>
            "Length in characters; Use '0' to show all messages inline, regardless of length" #loc
        },
    },
    OldestTransactionsFirst => {
        Section         => 'Ticket display',
        Overridable     => 1,
        SortOrder       => 2,
        Widget          => '/Widgets/Form/Boolean',
        WidgetArguments => {
            Description => 'Show oldest history first',    #loc
        },
    },
    DeferTransactionLoading => {
        Section         => 'Ticket display',
        Overridable     => 1,
        SortOrder       => 3,
        Widget          => '/Widgets/Form/Boolean',
        WidgetArguments => {
            Description => 'Hide ticket history by default',    #loc
        },
    },
    ShowUnreadMessageNotifications => { 
        Section         => 'Ticket display',
        Overridable     => 1,
        SortOrder       => 4,
        Widget          => '/Widgets/Form/Boolean',
        WidgetArguments => {
            Description => 'Notify me of unread messages',    #loc
        },

    },
    PlainTextPre => {
        Section         => 'Ticket display',
        Overridable     => 1,
        SortOrder       => 5,
        Widget          => '/Widgets/Form/Boolean',
        WidgetArguments => {
            Description => 'add <pre> tag around plain text attachments', #loc
            Hints       => "Use this to protect the format of plain text" #loc
        },
    },
    PlainTextMono => {
        Section         => 'Ticket display',
        Overridable     => 1,
        SortOrder       => 5,
        Widget          => '/Widgets/Form/Boolean',
        WidgetArguments => {
            Description => 'display wrapped and formatted plain text attachments', #loc
            Hints => 'Use css rules to display text monospaced and with formatting preserved, but wrap as needed.  This does not work well with IE6 and you should use the previous option', #loc
        },
    },
    MoreAboutRequestorTicketList => {
        Section         => 'Ticket display',                       #loc
        Overridable     => 1,
        SortOrder       => 6,
        Widget          => '/Widgets/Form/Select',
        WidgetArguments => {
            Description => q|What tickets to display in the 'More about requestor' box|,                #loc
            Values      => [qw(Active Inactive All None)],
            ValuesLabel => {
                Active   => "Show the Requestor's 10 highest priority active tickets",                  #loc
                Inactive => "Show the Requestor's 10 highest priority inactive tickets",      #loc
                All      => "Show the Requestor's 10 highest priority tickets",      #loc
                None     => "Show no tickets for the Requestor", #loc
            },
        },
    },
    SimplifiedRecipients => {
        Section         => 'Ticket display',                       #loc
        Overridable     => 1,
        SortOrder       => 7,
        Widget          => '/Widgets/Form/Boolean',
        WidgetArguments => {
            Description => q|Show simplified recipient list on ticket update|,                #loc
        },
    },
    DisplayTicketAfterQuickCreate => {
        Section         => 'Ticket display',
        Overridable     => 1,
        SortOrder       => 8,
        Widget          => '/Widgets/Form/Boolean',
        WidgetArguments => {
            Description => q{Display ticket after "Quick Create"}, #loc
        },
    },

    # User overridable locale options
    DateTimeFormat => {
        Section         => 'Locale',                       #loc
        Overridable     => 1,
        Widget          => '/Widgets/Form/Select',
        WidgetArguments => {
            Description => 'Date format',                            #loc
            Callback => sub { my $ret = { Values => [], ValuesLabel => {}};
                              my $date = RT::Date->new($HTML::Mason::Commands::session{'CurrentUser'});
                              $date->SetToNow;
                              foreach my $value ($date->Formatters) {
                                 push @{$ret->{Values}}, $value;
                                 $ret->{ValuesLabel}{$value} = $date->Get(
                                     Format     => $value,
                                     Timezone   => 'user',
                                 );
                              }
                              return $ret;
            },
        },
    },

    RTAddressRegexp => {
        Type    => 'SCALAR',
        PostLoadCheck => sub {
            my $self = shift;
            my $value = $self->Get('RTAddressRegexp');
            if (not $value) {
                $RT::Logger->debug(
                    'The RTAddressRegexp option is not set in the config.'
                    .' Not setting this option results in additional SQL queries to'
                    .' check whether each address belongs to RT or not.'
                    .' It is especially important to set this option if RT recieves'
                    .' emails on addresses that are not in the database or config.'
                );
            } elsif (ref $value and ref $value eq "Regexp") {
                # Ensure that the regex is case-insensitive; while the
                # local part of email addresses is _technically_
                # case-sensitive, most MTAs don't treat it as such.
                $RT::Logger->warning(
                    'RTAddressRegexp is set to a case-sensitive regular expression.'
                    .' This may lead to mail loops with MTAs which treat the'
                    .' local part as case-insensitive -- which is most of them.'
                ) if "$value" =~ /^\(\?[a-z]*-([a-z]*):/ and "$1" =~ /i/;
            }
        },
    },
    # User overridable mail options
    EmailFrequency => {
        Section         => 'Mail',                                     #loc
        Overridable     => 1,
        Default     => 'Individual messages',
        Widget          => '/Widgets/Form/Select',
        WidgetArguments => {
            Description => 'Email delivery',    #loc
            Values      => [
            'Individual messages',    #loc
            'Daily digest',           #loc
            'Weekly digest',          #loc
            'Suspended'               #loc
            ]
        }
    },
    NotifyActor => {
        Section         => 'Mail',                                     #loc
        Overridable     => 1,
        SortOrder       => 2,
        Widget          => '/Widgets/Form/Boolean',
        WidgetArguments => {
            Description => 'Outgoing mail', #loc
            Hints => 'Should RT send you mail for ticket updates you make?', #loc
        }
    },

    # this tends to break extensions that stash links in ticket update pages
    Organization => {
        Type            => 'SCALAR',
        PostLoadCheck   => sub {
            my ($self,$value) = @_;
            $RT::Logger->error("your \$Organization setting ($value) appears to contain whitespace.  Please fix this.")
                if $value =~ /\s/;;
        },
    },

    # Internal config options
    FullTextSearch => {
        Type => 'HASH',
        PostLoadCheck => sub {
            my $self = shift;
            my $v = $self->Get('FullTextSearch');
            return unless $v->{Enable} and $v->{Indexed};
            my $dbtype = $self->Get('DatabaseType');
            if ($dbtype eq 'Oracle') {
                if (not $v->{IndexName}) {
                    $RT::Logger->error("No IndexName set for full-text index; disabling");
                    $v->{Enable} = $v->{Indexed} = 0;
                }
            } elsif ($dbtype eq 'Pg') {
                my $bad = 0;
                if (not $v->{'Column'}) {
                    $RT::Logger->error("No Column set for full-text index; disabling");
                    $v->{Enable} = $v->{Indexed} = 0;
                } elsif ($v->{'Column'} eq "Content"
                             and (not $v->{'Table'} or $v->{'Table'} eq "Attachments")) {
                    $RT::Logger->error("Column for full-text index is set to Content, not tsvector column; disabling");
                    $v->{Enable} = $v->{Indexed} = 0;
                }
            } elsif ($dbtype eq 'mysql') {
                if (not $v->{'Table'}) {
                    $RT::Logger->error("No Table set for full-text index; disabling");
                    $v->{Enable} = $v->{Indexed} = 0;
                } elsif ($v->{'Table'} eq "Attachments") {
                    $RT::Logger->error("Table for full-text index is set to Attachments, not SphinxSE table; disabling");
                    $v->{Enable} = $v->{Indexed} = 0;
                } elsif (not $v->{'MaxMatches'}) {
                    $RT::Logger->warn("No MaxMatches set for full-text index; defaulting to 10000");
                    $v->{MaxMatches} = 10_000;
                }
            } else {
                $RT::Logger->error("Indexed full-text-search not supported for $dbtype");
                $v->{Indexed} = 0;
            }
        },
    },
    DisableGraphViz => {
        Type            => 'SCALAR',
        PostLoadCheck   => sub {
            my $self  = shift;
            my $value = shift;
            return if $value;
            return if $INC{'GraphViz.pm'};
            local $@;
            return if eval {require GraphViz; 1};
            $RT::Logger->debug("You've enabled GraphViz, but we couldn't load the module: $@");
            $self->Set( DisableGraphViz => 1 );
        },
    },
    DisableGD => {
        Type            => 'SCALAR',
        PostLoadCheck   => sub {
            my $self  = shift;
            my $value = shift;
            return if $value;
            return if $INC{'GD.pm'};
            local $@;
            return if eval {require GD; 1};
            $RT::Logger->debug("You've enabled GD, but we couldn't load the module: $@");
            $self->Set( DisableGD => 1 );
        },
    },
    MailPlugins  => { Type => 'ARRAY' },
    GnuPG        => { Type => 'HASH' },
    GnuPGOptions => { Type => 'HASH',
        PostLoadCheck => sub {
            my $self = shift;
            my $gpg = $self->Get('GnuPG');
            return unless $gpg->{'Enable'};
            my $gpgopts = $self->Get('GnuPGOptions');
            unless (-d $gpgopts->{homedir}  && -r _ ) { # no homedir, no gpg
                $RT::Logger->debug(
                    "RT's GnuPG libraries couldn't successfully read your".
                    " configured GnuPG home directory (".$gpgopts->{homedir}
                    ."). PGP support has been disabled");
                $gpg->{'Enable'} = 0;
                return;
            }


            require RT::Crypt::GnuPG;
            unless (RT::Crypt::GnuPG->Probe()) {
                $RT::Logger->debug(
                    "RT's GnuPG libraries couldn't successfully execute gpg.".
                    " PGP support has been disabled");
                $gpg->{'Enable'} = 0;
            }
        }
    },
    ReferrerWhitelist => { Type => 'ARRAY' },
    WebPath => {
        PostLoadCheck => sub {
            my $self  = shift;
            my $value = shift;

            # "In most cases, you should leave $WebPath set to '' (an empty value)."
            return unless $value;

            # try to catch someone who assumes that you shouldn't leave this empty
            if ($value eq '/') {
                $RT::Logger->error("For the WebPath config option, use the empty string instead of /");
                return;
            }

            # $WebPath requires a leading / but no trailing /, or it can be blank.
            return if $value =~ m{^/.+[^/]$};

            if ($value =~ m{/$}) {
                $RT::Logger->error("The WebPath config option requires no trailing slash");
            }

            if ($value !~ m{^/}) {
                $RT::Logger->error("The WebPath config option requires a leading slash");
            }
        },
    },
    WebDomain => {
        PostLoadCheck => sub {
            my $self  = shift;
            my $value = shift;

            if (!$value) {
                $RT::Logger->error("You must set the WebDomain config option");
                return;
            }

            if ($value =~ m{^(\w+://)}) {
                $RT::Logger->error("The WebDomain config option must not contain a scheme ($1)");
                return;
            }

            if ($value =~ m{(/.*)}) {
                $RT::Logger->error("The WebDomain config option must not contain a path ($1)");
                return;
            }

            if ($value =~ m{:(\d*)}) {
                $RT::Logger->error("The WebDomain config option must not contain a port ($1)");
                return;
            }
        },
    },
    WebPort => {
        PostLoadCheck => sub {
            my $self  = shift;
            my $value = shift;

            if (!$value) {
                $RT::Logger->error("You must set the WebPort config option");
                return;
            }

            if ($value !~ m{^\d+$}) {
                $RT::Logger->error("The WebPort config option must be an integer");
            }
        },
    },
    WebBaseURL => {
        PostLoadCheck => sub {
            my $self  = shift;
            my $value = shift;

            if (!$value) {
                $RT::Logger->error("You must set the WebBaseURL config option");
                return;
            }

            if ($value !~ m{^https?://}i) {
                $RT::Logger->error("The WebBaseURL config option must contain a scheme (http or https)");
            }

            if ($value =~ m{/$}) {
                $RT::Logger->error("The WebBaseURL config option requires no trailing slash");
            }

            if ($value =~ m{^https?://.+?(/[^/].*)}i) {
                $RT::Logger->error("The WebBaseURL config option must not contain a path ($1)");
            }
        },
    },
    WebURL => {
        PostLoadCheck => sub {
            my $self  = shift;
            my $value = shift;

            if (!$value) {
                $RT::Logger->error("You must set the WebURL config option");
                return;
            }

            if ($value !~ m{^https?://}i) {
                $RT::Logger->error("The WebURL config option must contain a scheme (http or https)");
            }

            if ($value !~ m{/$}) {
                $RT::Logger->error("The WebURL config option requires a trailing slash");
            }
        },
    },
    EmailInputEncodings => {
        Type => 'ARRAY',
        PostLoadCheck => sub {
            my $self  = shift;
            my $value = $self->Get('EmailInputEncodings');
            return unless $value && @$value;

            my %seen;
            foreach my $encoding ( grep defined && length, splice @$value ) {
                next if $seen{ $encoding };
                if ( $encoding eq '*' ) {
                    unshift @$value, '*';
                    next;
                }

                my $canonic = Encode::resolve_alias( $encoding );
                unless ( $canonic ) {
                    warn "Unknown encoding '$encoding' in \@EmailInputEncodings option";
                }
                elsif ( $seen{ $canonic }++ ) {
                    next;
                }
                else {
                    push @$value, $canonic;
                }
            }
        },
    },
    LogToScreen => {
        PostSet => sub {
            my $self  = shift;
            my $value = shift;
            $self->SetFromConfig(
                Option => \'LogToSTDERR',
                Value  => [$value],
                %{$self->Meta('LogToScreen')->{'Source'}}
            );
        },
        PostLoadCheck => sub {
            my $self = shift;
            # XXX: deprecated, remove in 4.4
            $RT::Logger->info("You set \$LogToScreen in your config, but it's been renamed to \$LogToSTDERR.  Please update your config.")
                if $self->Meta('LogToScreen')->{'Source'}{'Package'};
        },
    },
<<<<<<< HEAD
    ActiveStatus => {
        Type => 'ARRAY',
        PostLoadCheck => sub {
            my $self  = shift;
            return unless shift;
            # XXX Remove in RT 4.2
            warn <<EOT;
The ActiveStatus configuration has been replaced by the new Lifecycles
functionality. You should set the 'active' property of the 'default'
lifecycle and add transition rules; see RT_Config.pm for documentation.
EOT
        },
    },
    InactiveStatus => {
        Type => 'ARRAY',
        PostLoadCheck => sub {
            my $self  = shift;
            return unless shift;
            # XXX Remove in RT 4.2
            warn <<EOT;
The InactiveStatus configuration has been replaced by the new Lifecycles
functionality. You should set the 'inactive' property of the 'default'
lifecycle and add transition rules; see RT_Config.pm for documentation.
EOT
        },
    },
    CustomFieldGroupings => {
        Type            => 'HASH',
        PostLoadCheck   => sub {
            my $config = shift;
            # use scalar context intentionally to avoid not a hash error
            my $groups = $config->Get('CustomFieldGroupings') || {};

            unless (ref($groups) eq 'HASH') {
                RT->Logger->error("Config option \%CustomFieldGroupings is a @{[ref $groups]} not a HASH; ignoring");
                $groups = {};
            }

            for my $class (keys %$groups) {
                unless (ref($groups->{$class}) eq 'HASH') {
                    RT->Logger->error("Config option \%CustomFieldGroupings{$class} is not a HASH; ignoring");
                    delete $groups->{$class};
                    next;
                }
                for my $group (keys %{ $groups->{$class} }) {
                    unless (ref($groups->{$class}{$group}) eq 'ARRAY') {
                        RT->Logger->error("Config option \%CustomFieldGroupings{$class}{$group} is not an ARRAY; ignoring");
                        delete $groups->{$class}{$group};
                    }
                }
            }
            $config->Set( CustomFieldGroupings => %$groups );
        },
    },
=======
>>>>>>> 1ed810ca
);
my %OPTIONS = ();

=head1 METHODS

=head2 new

Object constructor returns new object. Takes no arguments.

=cut

sub new {
    my $proto = shift;
    my $class = ref($proto) ? ref($proto) : $proto;
    my $self  = bless {}, $class;
    $self->_Init(@_);
    return $self;
}

sub _Init {
    return;
}

=head2 InitConfig

Do nothin right now.

=cut

sub InitConfig {
    my $self = shift;
    my %args = ( File => '', @_ );
    $args{'File'} =~ s/(?<=Config)(?=\.pm$)/Meta/;
    return 1;
}

=head2 LoadConfigs

Load all configs. First of all load RT's config then load
extensions' config files in alphabetical order.
Takes no arguments.

=cut

sub LoadConfigs {
    my $self    = shift;

    $self->InitConfig( File => 'RT_Config.pm' );
    $self->LoadConfig( File => 'RT_Config.pm' );

    my @configs = $self->Configs;
    $self->InitConfig( File => $_ ) foreach @configs;
    $self->LoadConfig( File => $_ ) foreach @configs;
    return;
}

=head1 LoadConfig

Takes param hash with C<File> field.
First, the site configuration file is loaded, in order to establish
overall site settings like hostname and name of RT instance.
Then, the core configuration file is loaded to set fallback values
for all settings; it bases some values on settings from the site
configuration file.

B<Note> that core config file don't change options if site config
has set them so to add value to some option instead of
overriding you have to copy original value from core config file.

=cut

sub LoadConfig {
    my $self = shift;
    my %args = ( File => '', @_ );
    $args{'File'} =~ s/(?<!Site)(?=Config\.pm$)/Site/;
    if ( $args{'File'} eq 'RT_SiteConfig.pm'
        and my $site_config = $ENV{RT_SITE_CONFIG} )
    {
        $self->_LoadConfig( %args, File => $site_config );
        # to allow load siteconfig again and again in case it's updated
        delete $INC{ $site_config };
    } else {
        $self->_LoadConfig(%args);
        delete $INC{$args{'File'}};
    }

    $args{'File'} =~ s/Site(?=Config\.pm$)//;
    $self->_LoadConfig(%args);
    return 1;
}

sub _LoadConfig {
    my $self = shift;
    my %args = ( File => '', @_ );

    my ($is_ext, $is_site);
    if ( $args{'File'} eq ($ENV{RT_SITE_CONFIG}||'') ) {
        ($is_ext, $is_site) = ('', 1);
    } else {
        $is_ext = $args{'File'} =~ /^(?!RT_)(?:(.*)_)(?:Site)?Config/ ? $1 : '';
        $is_site = $args{'File'} =~ /SiteConfig/ ? 1 : 0;
    }

    eval {
        package RT;
        local *Set = sub(\[$@%]@) {
            my ( $opt_ref, @args ) = @_;
            my ( $pack, $file, $line ) = caller;
            return $self->SetFromConfig(
                Option     => $opt_ref,
                Value      => [@args],
                Package    => $pack,
                File       => $file,
                Line       => $line,
                SiteConfig => $is_site,
                Extension  => $is_ext,
            );
        };
        my @etc_dirs = ($RT::LocalEtcPath);
        push @etc_dirs, RT->PluginDirs('etc') if $is_ext;
        push @etc_dirs, $RT::EtcPath, @INC;
        local @INC = @etc_dirs;
        require $args{'File'};
    };
    if ($@) {
        return 1 if $is_site && $@ =~ /^Can't locate \Q$args{File}/;
        if ( $is_site || $@ !~ /^Can't locate \Q$args{File}/ ) {
            die qq{Couldn't load RT config file $args{'File'}:\n\n$@};
        }

        my $username = getpwuid($>);
        my $group    = getgrgid($();

        my ( $file_path, $fileuid, $filegid );
        foreach ( $RT::LocalEtcPath, $RT::EtcPath, @INC ) {
            my $tmp = File::Spec->catfile( $_, $args{File} );
            ( $fileuid, $filegid ) = ( stat($tmp) )[ 4, 5 ];
            if ( defined $fileuid ) {
                $file_path = $tmp;
                last;
            }
        }
        unless ($file_path) {
            die
                qq{Couldn't load RT config file $args{'File'} as user $username / group $group.\n}
                . qq{The file couldn't be found in $RT::LocalEtcPath and $RT::EtcPath.\n$@};
        }

        my $message = <<EOF;

RT couldn't load RT config file %s as:
    user: $username 
    group: $group

The file is owned by user %s and group %s.  

This usually means that the user/group your webserver is running
as cannot read the file.  Be careful not to make the permissions
on this file too liberal, because it contains database passwords.
You may need to put the webserver user in the appropriate group
(%s) or change permissions be able to run succesfully.
EOF

        my $fileusername = getpwuid($fileuid);
        my $filegroup    = getgrgid($filegid);
        my $errormessage = sprintf( $message,
            $file_path, $fileusername, $filegroup, $filegroup );
        die "$errormessage\n$@";
    }
    return 1;
}

sub PostLoadCheck {
    my $self = shift;
    foreach my $o ( grep $META{$_}{'PostLoadCheck'}, $self->Options( Overridable => undef ) ) {
        $META{$o}->{'PostLoadCheck'}->( $self, $self->Get($o) );
    }
}

=head2 Configs

Returns list of config files found in local etc, plugins' etc
and main etc directories.

=cut

sub Configs {
    my $self    = shift;

    my @configs = ();
    foreach my $path ( $RT::LocalEtcPath, RT->PluginDirs('etc'), $RT::EtcPath ) {
        my $mask = File::Spec->catfile( $path, "*_Config.pm" );
        my @files = glob $mask;
        @files = grep !/^RT_Config\.pm$/,
            grep $_ && /^\w+_Config\.pm$/,
            map { s/^.*[\\\/]//; $_ } @files;
        push @configs, sort @files;
    }

    my %seen;
    @configs = grep !$seen{$_}++, @configs;
    return @configs;
}

=head2 Get

Takes name of the option as argument and returns its current value.

In the case of a user-overridable option, first checks the user's
preferences before looking for site-wide configuration.

Returns values from RT_SiteConfig, RT_Config and then the %META hash
of configuration variables's "Default" for this config variable,
in that order.

Returns different things in scalar and array contexts. For scalar
options it's not that important, however for arrays and hash it's.
In scalar context returns references to arrays and hashes.

Use C<scalar> perl's op to force context, especially when you use
C<(..., Argument => RT->Config->Get('ArrayOpt'), ...)>
as perl's '=>' op doesn't change context of the right hand argument to
scalar. Instead use C<(..., Argument => scalar RT->Config->Get('ArrayOpt'), ...)>.

It's also important for options that have no default value(no default
in F<etc/RT_Config.pm>). If you don't force scalar context then you'll
get empty list and all your named args will be messed up. For example
C<(arg1 => 1, arg2 => RT->Config->Get('OptionDoesNotExist'), arg3 => 3)>
will result in C<(arg1 => 1, arg2 => 'arg3', 3)> what is most probably
unexpected, or C<(arg1 => 1, arg2 => RT->Config->Get('ArrayOption'), arg3 => 3)>
will result in C<(arg1 => 1, arg2 => 'element of option', 'another_one' => ..., 'arg3', 3)>.

=cut

sub Get {
    my ( $self, $name, $user ) = @_;

    my $res;
    if ( $user && $user->id && $META{$name}->{'Overridable'} ) {
        $user = $user->UserObj if $user->isa('RT::CurrentUser');
        my $prefs = $user->Preferences($RT::System);
        $res = $prefs->{$name} if $prefs;
    }
    $res = $OPTIONS{$name}           unless defined $res;
    $res = $META{$name}->{'Default'} unless defined $res;
    return $self->_ReturnValue( $res, $META{$name}->{'Type'} || 'SCALAR' );
}

=head2 GetObfuscated

the same as Get, except it returns Obfuscated value via Obfuscate sub

=cut

sub GetObfuscated {
    my $self = shift;
    my ( $name, $user ) = @_;
    my $obfuscate = $META{$name}->{Obfuscate};

    # we use two Get here is to simplify the logic of the return value
    # configs need obfuscation are supposed to be less, so won't be too heavy

    return $self->Get(@_) unless $obfuscate;

    my $res = $self->Get(@_);
    $res = $obfuscate->( $self, $res, $user );
    return $self->_ReturnValue( $res, $META{$name}->{'Type'} || 'SCALAR' );
}

=head2 Set

Set option's value to new value. Takes name of the option and new value.
Returns old value.

The new value should be scalar, array or hash depending on type of the option.
If the option is not defined in meta or the default RT config then it is of
scalar type.

=cut

sub Set {
    my ( $self, $name ) = ( shift, shift );

    my $old = $OPTIONS{$name};
    my $type = $META{$name}->{'Type'} || 'SCALAR';
    if ( $type eq 'ARRAY' ) {
        $OPTIONS{$name} = [@_];
        { no warnings 'once'; no strict 'refs'; @{"RT::$name"} = (@_); }
    } elsif ( $type eq 'HASH' ) {
        $OPTIONS{$name} = {@_};
        { no warnings 'once'; no strict 'refs'; %{"RT::$name"} = (@_); }
    } else {
        $OPTIONS{$name} = shift;
        {no warnings 'once'; no strict 'refs'; ${"RT::$name"} = $OPTIONS{$name}; }
    }
    $META{$name}->{'Type'} = $type;
    $META{$name}->{'PostSet'}->($self, $OPTIONS{$name}, $old)
        if $META{$name}->{'PostSet'};
    return $self->_ReturnValue( $old, $type );
}

sub _ReturnValue {
    my ( $self, $res, $type ) = @_;
    return $res unless wantarray;

    if ( $type eq 'ARRAY' ) {
        return @{ $res || [] };
    } elsif ( $type eq 'HASH' ) {
        return %{ $res || {} };
    }
    return $res;
}

sub SetFromConfig {
    my $self = shift;
    my %args = (
        Option     => undef,
        Value      => [],
        Package    => 'RT',
        File       => '',
        Line       => 0,
        SiteConfig => 1,
        Extension  => 0,
        @_
    );

    unless ( $args{'File'} ) {
        ( $args{'Package'}, $args{'File'}, $args{'Line'} ) = caller(1);
    }

    my $opt = $args{'Option'};

    my $type;
    my $name = Symbol::Global::Name->find($opt);
    if ($name) {
        $type = ref $opt;
        $name =~ s/.*:://;
    } else {
        $name = $$opt;
        $type = $META{$name}->{'Type'} || 'SCALAR';
    }

    # if option is already set we have to check where
    # it comes from and may be ignore it
    if ( exists $OPTIONS{$name} ) {
        if ( $type eq 'HASH' ) {
            $args{'Value'} = [
                @{ $args{'Value'} },
                @{ $args{'Value'} }%2? (undef) : (),
                $self->Get( $name ),
            ];
        } elsif ( $args{'SiteConfig'} && $args{'Extension'} ) {
            # if it's site config of an extension then it can only
            # override options that came from its main config
            if ( $args{'Extension'} ne $META{$name}->{'Source'}{'Extension'} ) {
                my %source = %{ $META{$name}->{'Source'} };
                warn
                    "Change of config option '$name' at $args{'File'} line $args{'Line'} has been ignored."
                    ." This option earlier has been set in $source{'File'} line $source{'Line'}."
                    ." To overide this option use ". ($source{'Extension'}||'RT')
                    ." site config."
                ;
                return 1;
            }
        } elsif ( !$args{'SiteConfig'} && $META{$name}->{'Source'}{'SiteConfig'} ) {
            # if it's core config then we can override any option that came from another
            # core config, but not site config

            my %source = %{ $META{$name}->{'Source'} };
            if ( $source{'Extension'} ne $args{'Extension'} ) {
                # as a site config is loaded earlier then its base config
                # then we warn only on different extensions, for example
                # RTIR's options is set in main site config
                warn
                    "Change of config option '$name' at $args{'File'} line $args{'Line'} has been ignored."
                    ." It may be ok, but we want you to be aware."
                    ." This option has been set earlier in $source{'File'} line $source{'Line'}."
                ;
            }

            return 1;
        }
    }

    $META{$name}->{'Type'} = $type;
    foreach (qw(Package File Line SiteConfig Extension)) {
        $META{$name}->{'Source'}->{$_} = $args{$_};
    }
    $self->Set( $name, @{ $args{'Value'} } );

    return 1;
}

    our %REF_SYMBOLS = (
            SCALAR => '$',
            ARRAY  => '@',
            HASH   => '%',
            CODE   => '&',
        );

{
    my $last_pack = '';

    sub __GetNameByRef {
        my $self = shift;
        my $ref  = shift;
        my $pack = shift;
        if ( !$pack && $last_pack ) {
            my $tmp = $self->__GetNameByRef( $ref, $last_pack );
            return $tmp if $tmp;
        }
        $pack ||= 'main::';
        $pack .= '::' unless substr( $pack, -2 ) eq '::';

        no strict 'refs';
        my $name = undef;

        # scan $pack's nametable(hash)
        foreach my $k ( keys %{$pack} ) {

            # The hash for main:: has a reference to itself
            next if $k eq 'main::';

            # if the entry has a trailing '::' then
            # it is a link to another name space
            if ( substr( $k, -2 ) eq '::') {
                $name = $self->__GetNameByRef( $ref, $k );
                return $name if $name;
            }

            # entry of the table with references to
            # SCALAR, ARRAY... and other types with
            # the same name
            my $entry = ${$pack}{$k};
            next unless $entry;

            # get entry for type we are looking for
            # XXX skip references to scalars or other references.
            # Otherwie 5.10 goes boom. maybe we should skip any
            # reference
            next if ref($entry) eq 'SCALAR' || ref($entry) eq 'REF';

            my $ref_type = ref($ref);

            # regex/arrayref/hashref/coderef are stored in SCALAR glob
            $ref_type = 'SCALAR' if $ref_type eq 'REF';

            my $entry_ref = *{$entry}{ $ref_type };
            next unless $entry_ref;

            # if references are equal then we've found
            if ( $entry_ref == $ref ) {
                $last_pack = $pack;
                return ( $REF_SYMBOLS{ $ref_type } || '*' ) . $pack . $k;
            }
        }
        return '';
    }
}

=head2 Metadata


=head2 Meta

=cut

sub Meta {
    return $META{ $_[1] };
}

sub Sections {
    my $self = shift;
    my %seen;
    my @sections = sort
        grep !$seen{$_}++,
        map $_->{'Section'} || 'General',
        values %META;
    return @sections;
}

sub Options {
    my $self = shift;
    my %args = ( Section => undef, Overridable => 1, Sorted => 1, @_ );
    my @res  = keys %META;
    
    @res = grep( ( $META{$_}->{'Section'} || 'General' ) eq $args{'Section'},
        @res 
    ) if defined $args{'Section'};

    if ( defined $args{'Overridable'} ) {
        @res
            = grep( ( $META{$_}->{'Overridable'} || 0 ) == $args{'Overridable'},
            @res );
    }

    if ( $args{'Sorted'} ) {
        @res = sort {
            ($META{$a}->{SortOrder}||9999) <=> ($META{$b}->{SortOrder}||9999)
            || $a cmp $b 
        } @res;
    } else {
        @res = sort { $a cmp $b } @res;
    }
    return @res;
}

=head2 AddOption( Name => '', Section => '', ... )

=cut

sub AddOption {
    my $self = shift;
    my %args = (
        Name            => undef,
        Section         => undef,
        Overridable     => 0,
        SortOrder       => undef,
        Widget          => '/Widgets/Form/String',
        WidgetArguments => {},
        @_
    );

    unless ( $args{Name} ) {
        $RT::Logger->error("Need Name to add a new config");
        return;
    }

    unless ( $args{Section} ) {
        $RT::Logger->error("Need Section to add a new config option");
        return;
    }

    $META{ delete $args{Name} } = \%args;
}

=head2 DeleteOption( Name => '' )

=cut

sub DeleteOption {
    my $self = shift;
    my %args = (
        Name            => undef,
        @_
        );
    if ( $args{Name} ) {
        delete $META{$args{Name}};
    }
    else {
        $RT::Logger->error("Need Name to remove a config option");
        return;
    }
}

=head2 UpdateOption( Name => '' ), Section => '', ... )

=cut

sub UpdateOption {
    my $self = shift;
    my %args = (
        Name            => undef,
        Section         => undef,
        Overridable     => undef,
        SortOrder       => undef,
        Widget          => undef,
        WidgetArguments => undef,
        @_
    );

    my $name = delete $args{Name};

    unless ( $name ) {
        $RT::Logger->error("Need Name to update a new config");
        return;
    }

    unless ( exists $META{$name} ) {
        $RT::Logger->error("Config $name doesn't exist");
        return;
    }

    for my $type ( keys %args ) {
        next unless defined $args{$type};
        $META{$name}{$type} = $args{$type};
    }
    return 1;
}

RT::Base->_ImportOverlays();

1;<|MERGE_RESOLUTION|>--- conflicted
+++ resolved
@@ -773,33 +773,6 @@
                 if $self->Meta('LogToScreen')->{'Source'}{'Package'};
         },
     },
-<<<<<<< HEAD
-    ActiveStatus => {
-        Type => 'ARRAY',
-        PostLoadCheck => sub {
-            my $self  = shift;
-            return unless shift;
-            # XXX Remove in RT 4.2
-            warn <<EOT;
-The ActiveStatus configuration has been replaced by the new Lifecycles
-functionality. You should set the 'active' property of the 'default'
-lifecycle and add transition rules; see RT_Config.pm for documentation.
-EOT
-        },
-    },
-    InactiveStatus => {
-        Type => 'ARRAY',
-        PostLoadCheck => sub {
-            my $self  = shift;
-            return unless shift;
-            # XXX Remove in RT 4.2
-            warn <<EOT;
-The InactiveStatus configuration has been replaced by the new Lifecycles
-functionality. You should set the 'inactive' property of the 'default'
-lifecycle and add transition rules; see RT_Config.pm for documentation.
-EOT
-        },
-    },
     CustomFieldGroupings => {
         Type            => 'HASH',
         PostLoadCheck   => sub {
@@ -828,8 +801,6 @@
             $config->Set( CustomFieldGroupings => %$groups );
         },
     },
-=======
->>>>>>> 1ed810ca
 );
 my %OPTIONS = ();
 
