# BEGIN BPS TAGGED BLOCK {{{
#
# COPYRIGHT:
#
# This software is Copyright (c) 1996-2010 Best Practical Solutions, LLC
#                                          <jesse@bestpractical.com>
#
# (Except where explicitly superseded by other copyright notices)
#
#
# LICENSE:
#
# This work is made available to you under the terms of Version 2 of
# the GNU General Public License. A copy of that license should have
# been provided with this software, but in any event can be snarfed
# from www.gnu.org.
#
# This work is distributed in the hope that it will be useful, but
# WITHOUT ANY WARRANTY; without even the implied warranty of
# MERCHANTABILITY or FITNESS FOR A PARTICULAR PURPOSE.  See the GNU
# General Public License for more details.
#
# You should have received a copy of the GNU General Public License
# along with this program; if not, write to the Free Software
# Foundation, Inc., 51 Franklin Street, Fifth Floor, Boston, MA
# 02110-1301 or visit their web page on the internet at
# http://www.gnu.org/licenses/old-licenses/gpl-2.0.html.
#
#
# CONTRIBUTION SUBMISSION POLICY:
#
# (The following paragraph is not intended to limit the rights granted
# to you to modify and distribute this software under the terms of
# the GNU General Public License and is only of importance to you if
# you choose to contribute your changes and enhancements to the
# community by submitting them to Best Practical Solutions, LLC.)
#
# By intentionally submitting any modifications, corrections or
# derivatives to this work, or any other work intended for use with
# Request Tracker, to Best Practical Solutions, LLC, you confirm that
# you are the copyright holder for those contributions and you grant
# Best Practical Solutions,  LLC a nonexclusive, worldwide, irrevocable,
# royalty-free, perpetual, license to use, copy, create derivative
# works based on those contributions, and sublicense and distribute
# those contributions and any derivatives thereof.
#
# END BPS TAGGED BLOCK }}}

package RT::Config;

use strict;
use warnings;

use File::Spec ();
use Symbol::Global::Name;

=head1 NAME

    RT::Config - RT's config

=head1 SYNOPSYS

    # get config object
    use RT::Config;
    my $config = RT::Config->new;
    $config->LoadConfigs;

    # get or set option
    my $rt_web_path = $config->Get('WebPath');
    $config->Set(EmailOutputEncoding => 'latin1');

    # get config object from RT package
    use RT;
    RT->LoadConfig;
    my $config = RT->Config;

=head1 DESCRIPTION

C<RT::Config> class provide access to RT's and RT extensions' config files.

RT uses two files for site configuring:

First file is F<RT_Config.pm> - core config file. This file is shipped
with RT distribution and contains default values for all available options.
B<You should never edit this file.>

Second file is F<RT_SiteConfig.pm> - site config file. You can use it
to customize your RT instance. In this file you can override any option
listed in core config file.

RT extensions could also provide thier config files. Extensions should
use F<< <NAME>_Config.pm >> and F<< <NAME>_SiteConfig.pm >> names for
config files, where <NAME> is extension name.

B<NOTE>: All options from RT's config and extensions' configs are saved
in one place and thus extension could override RT's options, but it is not
recommended.

=cut

=head2 %META

Hash of Config options that may be user overridable
or may require more logic than should live in RT_*Config.pm

Keyed by config name, there are several properties that
can be set for each config optin:

 Section     - What header this option should be grouped
               under on the user Settings page
 Overridable - Can users change this option
 SortOrder   - Within a Section, how should the options be sorted
               for display to the user
 Widget      - Mason component path to widget that should be used 
               to display this config option
 WidgetArguments - An argument hash passed to the WIdget
    Description - Friendly description to show the user
    Values      - Arrayref of options (for select Widget)
    ValuesLabel - Hashref, key is the Value from the Values
                  list, value is a user friendly description
                  of the value
    Callback    - subref that receives no arguments.  It returns
                  a hashref of items that are added to the rest
                  of the WidgetArguments
 PostSet       - subref passed the RT::Config object and the current and
                 previous setting of the config option.  This is called well
                 before much of RT's subsystems are initialized, so what you
                 can do here is pretty limited.  It's mostly useful for
                 effecting the value of other config options early.
 PostLoadCheck - subref passed the RT::Config object and the current
                 setting of the config option.  Can make further checks
                 (such as seeing if a library is installed) and then change
                 the setting of this or other options in the Config using 
                 the RT::Config option.
   Obfuscate   - subref passed the RT::Config object, current setting of the config option
                 and a user object, can return obfuscated value. it's called in
                 RT->Config->GetObfuscated() 

=cut

our %META = (
    # General user overridable options
    DefaultQueue => {
        Section         => 'General',
        Overridable     => 1,
        SortOrder       => 1,
        Widget          => '/Widgets/Form/Select',
        WidgetArguments => {
            Description => 'Default queue',    #loc
            Callback    => sub {
                my $ret = { Values => [], ValuesLabel => {}};
                my $q = RT::Queues->new($HTML::Mason::Commands::session{'CurrentUser'});
                $q->UnLimit;
                while (my $queue = $q->Next) {
                    next unless $queue->CurrentUserHasRight("CreateTicket");
                    push @{$ret->{Values}}, $queue->Id;
                    $ret->{ValuesLabel}{$queue->Id} = $queue->Name;
                }
                return $ret;
            },
        }
    },
    RememberDefaultQueue => {
        Section     => 'General',
        Overridable => 1,
        SortOrder   => 2,
        Widget      => '/Widgets/Form/Boolean',
        WidgetArguments => {
            Description => 'Remember default queue' # loc
        }
    },
    UsernameFormat => {
        Section         => 'General',
        Overridable     => 1,
        SortOrder       => 3,
        Widget          => '/Widgets/Form/Select',
        WidgetArguments => {
            Description => 'Username format', # loc
            Values      => [qw(concise verbose)],
            ValuesLabel => {
                concise => 'Short usernames', # loc_left_pair
                verbose => 'Name and email address', # loc_left_pair
            },
        },
    },
    AutocompleteOwners => {
        Section     => 'General',
        Overridable => 1,
        SortOrder   => 3.1,
        Widget      => '/Widgets/Form/Boolean',
        WidgetArguments => {
            Description => 'Use autocomplete to find owners?', # loc
            Hints       => 'Replaces the owner dropdowns with textboxes' #loc
        }
    },
    WebDefaultStylesheet => {
        Section         => 'General',                #loc
        Overridable     => 1,
        SortOrder       => 4,
        Widget          => '/Widgets/Form/Select',
        WidgetArguments => {
            Description => 'Theme',                  #loc
            # XXX: we need support for 'get values callback'
            Values => [qw(web2 aileron ballard)],
        },
    },
    UseSideBySideLayout => {
        Section => 'Ticket composition',
        Overridable => 1,
        SortOrder => 5,
        Widget => '/Widgets/Form/Boolean',
        WidgetArguments => {
            Description => 'Use a two column layout for create and update forms?' # loc
        }
    },
    MessageBoxRichText => {
        Section => 'Ticket composition',
        Overridable => 1,
        SortOrder => 5.1,
        Widget => '/Widgets/Form/Boolean',
        WidgetArguments => {
            Description => 'WYSIWYG message composer' # loc
        }
    },
    MessageBoxRichTextHeight => {
        Section => 'Ticket composition',
        Overridable => 1,
        SortOrder => 6,
        Widget => '/Widgets/Form/Integer',
        WidgetArguments => {
            Description => 'WYSIWYG composer height', # loc
        }
    },
    MessageBoxWidth => {
        Section         => 'Ticket composition',
        Overridable     => 1,
        SortOrder       => 7,
        Widget          => '/Widgets/Form/Integer',
        WidgetArguments => {
            Description => 'Message box width',           #loc
        },
    },
    MessageBoxHeight => {
        Section         => 'Ticket composition',
        Overridable     => 1,
        SortOrder       => 8,
        Widget          => '/Widgets/Form/Integer',
        WidgetArguments => {
            Description => 'Message box height',          #loc
        },
    },
    MessageBoxWrap => {
        Section         => 'Ticket composition',                #loc
        Overridable     => 1,
        SortOrder       => 8.1,
        Widget          => '/Widgets/Form/Select',
        WidgetArguments => {
            Description => 'Message box wrapping',   #loc
            Values => [qw(SOFT HARD)],
            Hints => "When the WYSIWYG editor is not enabled, this setting determines whether automatic line wraps in the ticket message box are sent to RT or not.",              # loc
        },
    },
    SearchResultsRefreshInterval => {
        Section         => 'General',                       #loc
        Overridable     => 1,
        SortOrder       => 9,
        Widget          => '/Widgets/Form/Select',
        WidgetArguments => {
            Description => 'Search results refresh interval',                            #loc
            Values      => [qw(0 120 300 600 1200 3600 7200)],
            ValuesLabel => {
                0 => "Don't refresh search results.",                      #loc
                120 => "Refresh search results every 2 minutes.",          #loc
                300 => "Refresh search results every 5 minutes.",          #loc
                600 => "Refresh search results every 10 minutes.",         #loc
                1200 => "Refresh search results every 20 minutes.",        #loc
                3600 => "Refresh search results every 60 minutes.",        #loc
                7200 => "Refresh search results every 120 minutes.",       #loc
            },  
        },  
    },

    # User overridable options for RT at a glance
    DefaultSummaryRows => {
        Section         => 'RT at a glance',    #loc
        Overridable     => 1,
        SortOrder       => 1,
        Widget          => '/Widgets/Form/Integer',
        WidgetArguments => {
            Description => 'Number of search results',    #loc
        },
    },
    HomePageRefreshInterval => {
        Section         => 'RT at a glance',                       #loc
        Overridable     => 1,
        SortOrder       => 2,
        Widget          => '/Widgets/Form/Select',
        WidgetArguments => {
            Description => 'Home page refresh interval',                #loc
            Values      => [qw(0 120 300 600 1200 3600 7200)],
            ValuesLabel => {
                0 => "Don't refresh home page.",                  #loc
                120 => "Refresh home page every 2 minutes.",      #loc
                300 => "Refresh home page every 5 minutes.",      #loc
                600 => "Refresh home page every 10 minutes.",     #loc
                1200 => "Refresh home page every 20 minutes.",    #loc
                3600 => "Refresh home page every 60 minutes.",    #loc
                7200 => "Refresh home page every 120 minutes.",   #loc
            },  
        },  
    },

    # User overridable options for Ticket displays
    MaxInlineBody => {
        Section         => 'Ticket display',              #loc
        Overridable     => 1,
        SortOrder       => 1,
        Widget          => '/Widgets/Form/Integer',
        WidgetArguments => {
            Description => 'Maximum inline message length',    #loc
            Hints =>
            "Length in characters; Use '0' to show all messages inline, regardless of length" #loc
        },
    },
    OldestTransactionsFirst => {
        Section         => 'Ticket display',
        Overridable     => 1,
        SortOrder       => 2,
        Widget          => '/Widgets/Form/Boolean',
        WidgetArguments => {
            Description => 'Show oldest history first',    #loc
        },
    },
    DeferTransactionLoading => {
        Section         => 'Ticket display',
        Overridable     => 1,
        SortOrder       => 3,
        Widget          => '/Widgets/Form/Boolean',
        WidgetArguments => {
            Description => 'Hide ticket history by default',    #loc
        },
    },
    ShowUnreadMessageNotifications => { 
        Section         => 'Ticket display',
        Overridable     => 1,
        SortOrder       => 4,
        Widget          => '/Widgets/Form/Boolean',
        WidgetArguments => {
            Description => 'Notify me of unread messages',    #loc
        },

    },
    PlainTextPre => {
        Section         => 'Ticket display',
        Overridable     => 1,
        SortOrder       => 5,
        Widget          => '/Widgets/Form/Boolean',
        WidgetArguments => {
            Description => 'add <pre> tag around plain text attachments', #loc
            Hints       => "Use this to protect the format of plain text" #loc
        },
    },
    PlainTextMono => {
        Section         => 'Ticket display',
        Overridable     => 1,
        SortOrder       => 5,
        Widget          => '/Widgets/Form/Boolean',
        WidgetArguments => {
            Description => 'display wrapped and formatted plain text attachments', #loc
            Hints => 'Use css rules to display text monospaced and with formatting preserved, but wrap as needed.  This does not work well with IE6 and you should use the previous option', #loc
        },
    },
    MoreAboutRequestorTicketList => {
        Section         => 'Ticket display',                       #loc
        Overridable     => 1,
        SortOrder       => 6,
        Widget          => '/Widgets/Form/Select',
        WidgetArguments => {
            Description => q|What tickets to display in the 'More about requestor' box|,                #loc
            Values      => [qw(Active Inactive All None)],
            ValuesLabel => {
                Active   => "Show the Requestor's 10 highest priority open tickets",                  #loc
                Inactive => "Show the Requestor's 10 highest priority closed tickets",      #loc
                All      => "Show the Requestor's 10 highest priority tickets",      #loc
                None     => "Show no tickets for the Requestor", #loc
            },
        },
    },
    SimplifiedRecipients => {
        Section         => 'Ticket display',                       #loc
        Overridable     => 1,
        SortOrder       => 7,
        Widget          => '/Widgets/Form/Boolean',
        WidgetArguments => {
            Description => q|Show simplified recipient list on ticket update|,                #loc
        },
    },
    DisplayTicketAfterQuickCreate => {
        Section         => 'Ticket display',
        Overridable     => 1,
        SortOrder       => 8,
        Widget          => '/Widgets/Form/Boolean',
        WidgetArguments => {
            Description => q{Display ticket after "Quick Create"}, #loc
        },
    },

    # User overridable locale options
    DateTimeFormat => {
        Section         => 'Locale',                       #loc
        Overridable     => 1,
        Widget          => '/Widgets/Form/Select',
        WidgetArguments => {
            Description => 'Date format',                            #loc
            Callback => sub { my $ret = { Values => [], ValuesLabel => {}};
                              my $date = RT::Date->new($HTML::Mason::Commands::session{'CurrentUser'});
                              $date->Set;
                              foreach my $value ($date->Formatters) {
                                 push @{$ret->{Values}}, $value;
                                 $ret->{ValuesLabel}{$value} = $date->$value();
                              }
                              return $ret;
            },
        },
    },

    RTAddressRegexp => {
        Type    => 'SCALAR',
        PostLoadCheck => sub {
            my $self = shift;
            my $value = $self->Get('RTAddressRegexp');
            return if $value;

            $RT::Logger->debug(
                'The RTAddressRegexp option is not set in the config.'
                .' Not setting this option results in additional SQL queries to'
                .' check whether each address belongs to RT or not.'
                .' It is especially important to set this option if RT recieves'
                .' emails on addresses that are not in the database or config.'
            );
        },
    },
    # User overridable mail options
    EmailFrequency => {
        Section         => 'Mail',                                     #loc
        Overridable     => 1,
        Default     => 'Individual messages',
        Widget          => '/Widgets/Form/Select',
        WidgetArguments => {
            Description => 'Email delivery',    #loc
            Values      => [
            'Individual messages',    #loc
            'Daily digest',           #loc
            'Weekly digest',          #loc
            'Suspended'               #loc
            ]
        }
    },
    NotifyActor => {
        Section         => 'Mail',                                     #loc
        Overridable     => 1,
        SortOrder       => 2,
        Widget          => '/Widgets/Form/Boolean',
        WidgetArguments => {
            Description => 'Outgoing mail', #loc
            Hints => 'Should RT send you mail for ticket updates you make?', #loc
        }
    },

    # this tends to break extensions that stash links in ticket update pages
    Organization => {
        Type            => 'SCALAR',
        PostLoadCheck   => sub {
            my ($self,$value) = @_;
            $RT::Logger->error("your \$Organization setting ($value) appears to contain whitespace.  Please fix this.")
                if $value =~ /\s/;;
        },
    },

    # Internal config options
    DisableGraphViz => {
        Type            => 'SCALAR',
        PostLoadCheck   => sub {
            my $self  = shift;
            my $value = shift;
            return if $value;
            return if $INC{'GraphViz.pm'};
            local $@;
            return if eval {require GraphViz; 1};
            $RT::Logger->debug("You've enabled GraphViz, but we couldn't load the module: $@");
            $self->Set( DisableGraphViz => 1 );
        },
    },
    DisableGD => {
        Type            => 'SCALAR',
        PostLoadCheck   => sub {
            my $self  = shift;
            my $value = shift;
            return if $value;
            return if $INC{'GD.pm'};
            local $@;
            return if eval {require GD; 1};
            $RT::Logger->debug("You've enabled GD, but we couldn't load the module: $@");
            $self->Set( DisableGD => 1 );
        },
    },
    MailPlugins  => { Type => 'ARRAY' },
    Plugins      => { Type => 'ARRAY' },
    GnuPG        => { Type => 'HASH' },
    GnuPGOptions => { Type => 'HASH',
        PostLoadCheck => sub {
            my $self = shift;
            my $gpg = $self->Get('GnuPG');
            return unless $gpg->{'Enable'};
            my $gpgopts = $self->Get('GnuPGOptions');
            unless (-d $gpgopts->{homedir}  && -r _ ) { # no homedir, no gpg
                $RT::Logger->debug(
                    "RT's GnuPG libraries couldn't successfully read your".
                    " configured GnuPG home directory (".$gpgopts->{homedir}
                    ."). PGP support has been disabled");
                $gpg->{'Enable'} = 0;
                return;
            }


            require RT::Crypt::GnuPG;
            unless (RT::Crypt::GnuPG->Probe()) {
                $RT::Logger->debug(
                    "RT's GnuPG libraries couldn't successfully execute gpg.".
                    " PGP support has been disabled");
                $gpg->{'Enable'} = 0;
            }
        }
    },
    ResolveDefaultUpdateType => {
        PostLoadCheck => sub {
            my $self  = shift;
            my $value = shift;
            return unless $value;
            $RT::Logger->info('The ResolveDefaultUpdateType config option has been deprecated.  '.
                              'You can change the site default in your %Lifecycles config.');
        }
    },
<<<<<<< HEAD
    EmailInputEncodings => {
        Type => 'ARRAY',
        PostLoadCheck => sub {
            my $self  = shift;
            my $value = $self->Get('EmailInputEncodings');
            return unless $value && @$value;

            my %seen;
            foreach my $encoding ( grep defined && length, splice @$value ) {
                next if $seen{ $encoding }++;
                if ( $encoding eq '*' ) {
                    unshift @$value, '*';
                    next;
                }

                my $canonic = Encode::resolve_alias( $encoding );
                unless ( $canonic ) {
                    warn "Unknown encoding '$encoding' in \@EmailInputEncodings option";
                }
                elsif ( $seen{ $canonic }++ ) {
                    next;
                }
                else {
                    push @$value, $canonic;
                }
            }
        },
    }
=======
    LogToScreen => {
        PostSet => sub {
            my $self  = shift;
            my $value = shift;
            $self->SetFromConfig(
                Option => \'LogToSTDERR',
                Value  => [$value],
                %{$self->Meta('LogToScreen')->{'Source'}}
            );
        },
        PostLoadCheck => sub {
            my $self = shift;
            $RT::Logger->info("You set \$LogToScreen in your config, but it's been renamed to \$LogToSTDERR.  Please update your config.")
                if $self->Meta('LogToScreen')->{'Source'}{'Package'};
        },
    },
>>>>>>> 9ee4377b
);
my %OPTIONS = ();

=head1 METHODS

=head2 new

Object constructor returns new object. Takes no arguments.

=cut

sub new {
    my $proto = shift;
    my $class = ref($proto) ? ref($proto) : $proto;
    my $self  = bless {}, $class;
    $self->_Init(@_);
    return $self;
}

sub _Init {
    return;
}

=head2 InitConfig

Do nothin right now.

=cut

sub InitConfig {
    my $self = shift;
    my %args = ( File => '', @_ );
    $args{'File'} =~ s/(?<=Config)(?=\.pm$)/Meta/;
    return 1;
}

=head2 LoadConfigs

Load all configs. First of all load RT's config then load
extensions' config files in alphabetical order.
Takes no arguments.

=cut

sub LoadConfigs {
    my $self    = shift;

    $self->InitConfig( File => 'RT_Config.pm' );
    $self->LoadConfig( File => 'RT_Config.pm' );

    my @configs = $self->Configs;
    $self->InitConfig( File => $_ ) foreach @configs;
    $self->LoadConfig( File => $_ ) foreach @configs;
    return;
}

=head1 LoadConfig

Takes param hash with C<File> field.
First, the site configuration file is loaded, in order to establish
overall site settings like hostname and name of RT instance.
Then, the core configuration file is loaded to set fallback values
for all settings; it bases some values on settings from the site
configuration file.

B<Note> that core config file don't change options if site config
has set them so to add value to some option instead of
overriding you have to copy original value from core config file.

=cut

sub LoadConfig {
    my $self = shift;
    my %args = ( File => '', @_ );
    $args{'File'} =~ s/(?<!Site)(?=Config\.pm$)/Site/;
    if ( $args{'File'} eq 'RT_SiteConfig.pm'
        and my $site_config = $ENV{RT_SITE_CONFIG} )
    {
        $self->_LoadConfig( %args, File => $site_config );
        # to allow load siteconfig again and again in case it's updated
        delete $INC{ $site_config };
    } else {
        $self->_LoadConfig(%args);
        delete $INC{$args{'File'}};
    }

    $args{'File'} =~ s/Site(?=Config\.pm$)//;
    $self->_LoadConfig(%args);
    return 1;
}

sub _LoadConfig {
    my $self = shift;
    my %args = ( File => '', @_ );

    my ($is_ext, $is_site);
    if ( $args{'File'} eq ($ENV{RT_SITE_CONFIG}||'') ) {
        ($is_ext, $is_site) = ('', 1);
    } else {
        $is_ext = $args{'File'} =~ /^(?!RT_)(?:(.*)_)(?:Site)?Config/ ? $1 : '';
        $is_site = $args{'File'} =~ /SiteConfig/ ? 1 : 0;
    }

    eval {
        package RT;
        local *Set = sub(\[$@%]@) {
            my ( $opt_ref, @args ) = @_;
            my ( $pack, $file, $line ) = caller;
            return $self->SetFromConfig(
                Option     => $opt_ref,
                Value      => [@args],
                Package    => $pack,
                File       => $file,
                Line       => $line,
                SiteConfig => $is_site,
                Extension  => $is_ext,
            );
        };
        my @etc_dirs = ($RT::LocalEtcPath);
        push @etc_dirs, RT->PluginDirs('etc') if $is_ext;
        push @etc_dirs, $RT::EtcPath, @INC;
        local @INC = @etc_dirs;
        require $args{'File'};
    };
    if ($@) {
        return 1 if $is_site && $@ =~ /^Can't locate \Q$args{File}/;
        if ( $is_site || $@ !~ /^Can't locate \Q$args{File}/ ) {
            die qq{Couldn't load RT config file $args{'File'}:\n\n$@};
        }

        my $username = getpwuid($>);
        my $group    = getgrgid($();

        my ( $file_path, $fileuid, $filegid );
        foreach ( $RT::LocalEtcPath, $RT::EtcPath, @INC ) {
            my $tmp = File::Spec->catfile( $_, $args{File} );
            ( $fileuid, $filegid ) = ( stat($tmp) )[ 4, 5 ];
            if ( defined $fileuid ) {
                $file_path = $tmp;
                last;
            }
        }
        unless ($file_path) {
            die
                qq{Couldn't load RT config file $args{'File'} as user $username / group $group.\n}
                . qq{The file couldn't be found in $RT::LocalEtcPath and $RT::EtcPath.\n$@};
        }

        my $message = <<EOF;

RT couldn't load RT config file %s as:
    user: $username 
    group: $group

The file is owned by user %s and group %s.  

This usually means that the user/group your webserver is running
as cannot read the file.  Be careful not to make the permissions
on this file too liberal, because it contains database passwords.
You may need to put the webserver user in the appropriate group
(%s) or change permissions be able to run succesfully.
EOF

        my $fileusername = getpwuid($fileuid);
        my $filegroup    = getgrgid($filegid);
        my $errormessage = sprintf( $message,
            $file_path, $fileusername, $filegroup, $filegroup );
        die "$errormessage\n$@";
    }
    return 1;
}

sub PostLoadCheck {
    my $self = shift;
    foreach my $o ( grep $META{$_}{'PostLoadCheck'}, $self->Options( Overridable => undef ) ) {
        $META{$o}->{'PostLoadCheck'}->( $self, $self->Get($o) );
    }
}

=head2 Configs

Returns list of config files found in local etc, plugins' etc
and main etc directories.

=cut

sub Configs {
    my $self    = shift;

    my @configs = ();
    foreach my $path ( $RT::LocalEtcPath, RT->PluginDirs('etc'), $RT::EtcPath ) {
        my $mask = File::Spec->catfile( $path, "*_Config.pm" );
        my @files = glob $mask;
        @files = grep !/^RT_Config\.pm$/,
            grep $_ && /^\w+_Config\.pm$/,
            map { s/^.*[\\\/]//; $_ } @files;
        push @configs, sort @files;
    }

    my %seen;
    @configs = grep !$seen{$_}++, @configs;
    return @configs;
}

=head2 Get

Takes name of the option as argument and returns its current value.

In the case of a user-overridable option, first checks the user's
preferences before looking for site-wide configuration.

Returns values from RT_SiteConfig, RT_Config and then the %META hash
of configuration variables's "Default" for this config variable,
in that order.

Returns different things in scalar and array contexts. For scalar
options it's not that important, however for arrays and hash it's.
In scalar context returns references to arrays and hashes.

Use C<scalar> perl's op to force context, especially when you use
C<(..., Argument => RT->Config->Get('ArrayOpt'), ...)>
as perl's '=>' op doesn't change context of the right hand argument to
scalar. Instead use C<(..., Argument => scalar RT->Config->Get('ArrayOpt'), ...)>.

It's also important for options that have no default value(no default
in F<etc/RT_Config.pm>). If you don't force scalar context then you'll
get empty list and all your named args will be messed up. For example
C<(arg1 => 1, arg2 => RT->Config->Get('OptionDoesNotExist'), arg3 => 3)>
will result in C<(arg1 => 1, arg2 => 'arg3', 3)> what is most probably
unexpected, or C<(arg1 => 1, arg2 => RT->Config->Get('ArrayOption'), arg3 => 3)>
will result in C<(arg1 => 1, arg2 => 'element of option', 'another_one' => ..., 'arg3', 3)>.

=cut

sub Get {
    my ( $self, $name, $user ) = @_;

    my $res;
    if ( $user && $user->id && $META{$name}->{'Overridable'} ) {
        $user = $user->UserObj if $user->isa('RT::CurrentUser');
        my $prefs = $user->Preferences($RT::System);
        $res = $prefs->{$name} if $prefs;
    }
    $res = $OPTIONS{$name}           unless defined $res;
    $res = $META{$name}->{'Default'} unless defined $res;
    return $self->_ReturnValue( $res, $META{$name}->{'Type'} || 'SCALAR' );
}

=head2 GetObfuscated

the same as Get, except it returns Obfuscated value via Obfuscate sub

=cut

sub GetObfuscated {
    my $self = shift;
    my ( $name, $user ) = @_;
    my $obfuscate = $META{$name}->{Obfuscate};

    # we use two Get here is to simplify the logic of the return value
    # configs need obfuscation are supposed to be less, so won't be too heavy

    return $self->Get(@_) unless $obfuscate;

    my $res = $self->Get(@_);
    $res = $obfuscate->( $self, $res, $user );
    return $self->_ReturnValue( $res, $META{$name}->{'Type'} || 'SCALAR' );
}

=head2 Set

Set option's value to new value. Takes name of the option and new value.
Returns old value.

The new value should be scalar, array or hash depending on type of the option.
If the option is not defined in meta or the default RT config then it is of
scalar type.

=cut

sub Set {
    my ( $self, $name ) = ( shift, shift );

    my $old = $OPTIONS{$name};
    my $type = $META{$name}->{'Type'} || 'SCALAR';
    if ( $type eq 'ARRAY' ) {
        $OPTIONS{$name} = [@_];
        { no warnings 'once'; no strict 'refs'; @{"RT::$name"} = (@_); }
    } elsif ( $type eq 'HASH' ) {
        $OPTIONS{$name} = {@_};
        { no warnings 'once'; no strict 'refs'; %{"RT::$name"} = (@_); }
    } else {
        $OPTIONS{$name} = shift;
        {no warnings 'once'; no strict 'refs'; ${"RT::$name"} = $OPTIONS{$name}; }
    }
    $META{$name}->{'Type'} = $type;
    $META{$name}->{'PostSet'}->($self, $OPTIONS{$name}, $old)
        if $META{$name}->{'PostSet'};
    return $self->_ReturnValue( $old, $type );
}

sub _ReturnValue {
    my ( $self, $res, $type ) = @_;
    return $res unless wantarray;

    if ( $type eq 'ARRAY' ) {
        return @{ $res || [] };
    } elsif ( $type eq 'HASH' ) {
        return %{ $res || {} };
    }
    return $res;
}

sub SetFromConfig {
    my $self = shift;
    my %args = (
        Option     => undef,
        Value      => [],
        Package    => 'RT',
        File       => '',
        Line       => 0,
        SiteConfig => 1,
        Extension  => 0,
        @_
    );

    unless ( $args{'File'} ) {
        ( $args{'Package'}, $args{'File'}, $args{'Line'} ) = caller(1);
    }

    my $opt = $args{'Option'};

    my $type;
    my $name = Symbol::Global::Name->find($opt);
    if ($name) {
        $type = ref $opt;
        $name =~ s/.*:://;
    } else {
        $name = $$opt;
        $type = $META{$name}->{'Type'} || 'SCALAR';
    }

    # if option is already set we have to check where
    # it comes from and may be ignore it
    if ( exists $OPTIONS{$name} ) {
        if ( $type eq 'HASH' ) {
            $args{'Value'} = [
                @{ $args{'Value'} },
                @{ $args{'Value'} }%2? (undef) : (),
                $self->Get( $name ),
            ];
        } elsif ( $args{'SiteConfig'} && $args{'Extension'} ) {
            # if it's site config of an extension then it can only
            # override options that came from its main config
            if ( $args{'Extension'} ne $META{$name}->{'Source'}{'Extension'} ) {
                my %source = %{ $META{$name}->{'Source'} };
                warn
                    "Change of config option '$name' at $args{'File'} line $args{'Line'} has been ignored."
                    ." This option earlier has been set in $source{'File'} line $source{'Line'}."
                    ." To overide this option use ". ($source{'Extension'}||'RT')
                    ." site config."
                ;
                return 1;
            }
        } elsif ( !$args{'SiteConfig'} && $META{$name}->{'Source'}{'SiteConfig'} ) {
            # if it's core config then we can override any option that came from another
            # core config, but not site config

            my %source = %{ $META{$name}->{'Source'} };
            if ( $source{'Extension'} ne $args{'Extension'} ) {
                # as a site config is loaded earlier then its base config
                # then we warn only on different extensions, for example
                # RTIR's options is set in main site config
                warn
                    "Change of config option '$name' at $args{'File'} line $args{'Line'} has been ignored."
                    ." It may be ok, but we want you to be aware."
                    ." This option has been set earlier in $source{'File'} line $source{'Line'}."
                ;
            }

            return 1;
        }
    }

    $META{$name}->{'Type'} = $type;
    foreach (qw(Package File Line SiteConfig Extension)) {
        $META{$name}->{'Source'}->{$_} = $args{$_};
    }
    $self->Set( $name, @{ $args{'Value'} } );

    return 1;
}

=head2 Metadata


=head2 Meta

=cut

sub Meta {
    return $META{ $_[1] };
}

sub Sections {
    my $self = shift;
    my %seen;
    return sort
        grep !$seen{$_}++,
        map $_->{'Section'} || 'General',
        values %META;
}

sub Options {
    my $self = shift;
    my %args = ( Section => undef, Overridable => 1, Sorted => 1, @_ );
    my @res  = keys %META;
    
    @res = grep( ( $META{$_}->{'Section'} || 'General' ) eq $args{'Section'},
        @res 
    ) if defined $args{'Section'};

    if ( defined $args{'Overridable'} ) {
        @res
            = grep( ( $META{$_}->{'Overridable'} || 0 ) == $args{'Overridable'},
            @res );
    }

    if ( $args{'Sorted'} ) {
        @res = sort {
            ($META{$a}->{SortOrder}||9999) <=> ($META{$b}->{SortOrder}||9999)
            || $a cmp $b 
        } @res;
    } else {
        @res = sort { $a cmp $b } @res;
    }
    return @res;
}

=head2 AddOption( Name => '', Section => '', ... )

=cut

sub AddOption {
    my $self = shift;
    my %args = (
        Name            => undef,
        Section         => undef,
        Overridable     => 0,
        SortOrder       => undef,
        Widget          => '/Widgets/Form/String',
        WidgetArguments => {},
        @_
    );

    unless ( $args{Name} ) {
        $RT::Logger->error("Need Name to add a new config");
        return;
    }

    unless ( $args{Section} ) {
        $RT::Logger->error("Need Section to add a new config option");
        return;
    }

    $META{ delete $args{Name} } = \%args;
}

=head2 DeleteOption( Name => '' )

=cut

sub DeleteOption {
    my $self = shift;
    my %args = (
        Name            => undef,
        @_
        );
    if ( $args{Name} ) {
        delete $META{$args{Name}};
    }
    else {
        $RT::Logger->error("Need Name to remove a config option");
        return;
    }
}

=head2 UpdateOption( Name => '' ), Section => '', ... )

=cut

sub UpdateOption {
    my $self = shift;
    my %args = (
        Name            => undef,
        Section         => undef,
        Overridable     => undef,
        SortOrder       => undef,
        Widget          => undef,
        WidgetArguments => undef,
        @_
    );

    my $name = delete $args{Name};

    unless ( $name ) {
        $RT::Logger->error("Need Name to update a new config");
        return;
    }

    unless ( exists $META{$name} ) {
        $RT::Logger->error("Config $name doesn't exist");
        return;
    }

    for my $type ( keys %args ) {
        next unless defined $args{$type};
        $META{$name}{$type} = $args{$type};
    }
    return 1;
}

RT::Base->_ImportOverlays();

1;<|MERGE_RESOLUTION|>--- conflicted
+++ resolved
@@ -541,7 +541,6 @@
                               'You can change the site default in your %Lifecycles config.');
         }
     },
-<<<<<<< HEAD
     EmailInputEncodings => {
         Type => 'ARRAY',
         PostLoadCheck => sub {
@@ -569,8 +568,7 @@
                 }
             }
         },
-    }
-=======
+    },
     LogToScreen => {
         PostSet => sub {
             my $self  = shift;
@@ -587,7 +585,6 @@
                 if $self->Meta('LogToScreen')->{'Source'}{'Package'};
         },
     },
->>>>>>> 9ee4377b
 );
 my %OPTIONS = ();
 
