--- conflicted
+++ resolved
@@ -229,12 +229,7 @@
     next unless $field;
     my $row = "'";
     $row .= $field->{'Prefix'} if defined $field->{'Prefix'};
-<<<<<<< HEAD
-    $row .= "__" . ($field->{'Column'} =~ m/\(/ ? $field->{'Column'} # func, don't escape
-                        : $m->interp->apply_escapes( $field->{'Column'}, 'h' )) . "__"
-=======
     $row .= "__$field->{'Column'}__"
->>>>>>> c1779fdf
       unless ( $field->{'Column'} eq "<blank>" );
     $row .= $field->{'Suffix'} if defined $field->{'Suffix'};
     $row .= "'";
