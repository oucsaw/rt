--- conflicted
+++ resolved
@@ -47,14 +47,9 @@
 %# END BPS TAGGED BLOCK }}}
 <%args>
 $Query => "id > 0"
-<<<<<<< HEAD
 @GroupBy => ()
-$ChartStyle => 'bars'
+$ChartStyle => 'bar'
 @ChartFunction => 'COUNT'
-=======
-$PrimaryGroupBy => 'Queue'
-$ChartStyle => 'bar'
->>>>>>> f8e77977
 </%args>
 <%init>
 use RT::Report::Tickets;
