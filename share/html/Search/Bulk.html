%# BEGIN BPS TAGGED BLOCK {{{
%#
%# COPYRIGHT:
%#
%# This software is Copyright (c) 1996-2014 Best Practical Solutions, LLC
%#                                          <sales@bestpractical.com>
%#
%# (Except where explicitly superseded by other copyright notices)
%#
%#
%# LICENSE:
%#
%# This work is made available to you under the terms of Version 2 of
%# the GNU General Public License. A copy of that license should have
%# been provided with this software, but in any event can be snarfed
%# from www.gnu.org.
%#
%# This work is distributed in the hope that it will be useful, but
%# WITHOUT ANY WARRANTY; without even the implied warranty of
%# MERCHANTABILITY or FITNESS FOR A PARTICULAR PURPOSE.  See the GNU
%# General Public License for more details.
%#
%# You should have received a copy of the GNU General Public License
%# along with this program; if not, write to the Free Software
%# Foundation, Inc., 51 Franklin Street, Fifth Floor, Boston, MA
%# 02110-1301 or visit their web page on the internet at
%# http://www.gnu.org/licenses/old-licenses/gpl-2.0.html.
%#
%#
%# CONTRIBUTION SUBMISSION POLICY:
%#
%# (The following paragraph is not intended to limit the rights granted
%# to you to modify and distribute this software under the terms of
%# the GNU General Public License and is only of importance to you if
%# you choose to contribute your changes and enhancements to the
%# community by submitting them to Best Practical Solutions, LLC.)
%#
%# By intentionally submitting any modifications, corrections or
%# derivatives to this work, or any other work intended for use with
%# Request Tracker, to Best Practical Solutions, LLC, you confirm that
%# you are the copyright holder for those contributions and you grant
%# Best Practical Solutions,  LLC a nonexclusive, worldwide, irrevocable,
%# royalty-free, perpetual, license to use, copy, create derivative
%# works based on those contributions, and sublicense and distribute
%# those contributions and any derivatives thereof.
%#
%# END BPS TAGGED BLOCK }}}
<& /Elements/Header, Title => $title &>
<& /Elements/Tabs &>

<& /Elements/ListActions, actions => \@results &>
<form method="post" action="<% RT->Config->Get('WebPath') %>/Search/Bulk.html" enctype="multipart/form-data" name="BulkUpdate" id="BulkUpdate">
% foreach my $var (qw(Query Format OrderBy Order Rows Page SavedSearchId SavedChartSearchId Token)) {
<input type="hidden" class="hidden" name="<%$var%>" value="<%$ARGS{$var} || ''%>" />
%}
<& /Elements/CollectionList, 
    Query => $Query,
    DisplayFormat => $DisplayFormat,
    Format => $Format,
    Verbatim => 1,
    AllowSorting => 1,
    OrderBy => $OrderBy,
    Order => $Order,
    Rows => $Rows,
    Page => $Page,
    BaseURL => RT->Config->Get('WebPath')."/Search/Bulk.html?",
    Class => 'RT::Tickets'
   &>

% $m->callback(CallbackName => 'AfterTicketList', ARGSRef => \%ARGS);

<hr />

<& /Elements/Submit, Label => loc('Update'), CheckboxNameRegex => '/^UpdateTicket(All)?$/', CheckAll => 1, ClearAll => 1 &>
<br />
<&|/Widgets/TitleBox, title => $title &>
<table>
<tr>
<td valign="top">
<table>
<tr><td class="label"> <&|/l&>Make Owner</&>: </td>
<td class="value"> <& /Elements/SelectOwner, Name => "Owner", Default => $ARGS{Owner} || '' &>
<label>(<input type="checkbox" class="checkbox" name="ForceOwnerChange"
<% $ARGS{ForceOwnerChange} ? 'checked="checked"' : '' %> /> <&|/l&>Force change</&>)</label></td></tr>
<tr><td class="label"> <&|/l&>Add Requestor</&>: </td>
<td class="value"> <& /Elements/EmailInput, Name => "AddRequestor", Size=> 20, Default => $ARGS{AddRequestor} &> </td></tr>
<tr><td class="label"> <&|/l&>Remove Requestor</&>: </td>
<td class="value"> <& /Elements/EmailInput, Name => "DeleteRequestor", Size=> 20, Default => $ARGS{DeleteRequestor} &> </td></tr>
<tr><td class="label"> <&|/l&>Add Cc</&>: </td>
<td class="value"> <& /Elements/EmailInput, Name => "AddCc", Size=> 20, Default => $ARGS{AddCc} &> </td></tr>
<tr><td class="label"> <&|/l&>Remove Cc</&>: </td>
<td class="value"> <& /Elements/EmailInput, Name => "DeleteCc", Size=> 20, Default => $ARGS{DeleteCc} &> </td></tr>
<tr><td class="label"> <&|/l&>Add AdminCc</&>: </td>
<td class="value"> <& /Elements/EmailInput, Name => "AddAdminCc", Size=> 20, Default => $ARGS{AddAdminCc} &> </td></tr>
<tr><td class="label"> <&|/l&>Remove AdminCc</&>: </td>
<td class="value"> <& /Elements/EmailInput, Name => "DeleteAdminCc", Size=> 20, Default => $ARGS{DeleteAdminCc} &> </td></tr>
</table>
</td>
<td valign="top">
<table>
<tr><td class="label"> <&|/l&>Make subject</&>: </td>
<td class="value"> <input name="Subject" size="20" value="<% $ARGS{Subject} || '' %>"/> </td></tr>
<tr><td class="label"> <&|/l&>Make priority</&>: </td>
<td class="value"> <& /Elements/SelectPriority, Name => "Priority", Default => $ARGS{Priority} &> </td></tr>
<tr><td class="label"> <&|/l&>Make queue</&>: </td>
<td class="value"> <& /Elements/SelectQueue, Name => "Queue", Default => $ARGS{Queue} &> </td></tr>
<tr><td class="label"> <&|/l&>Make Status</&>: </td>
<td class="value"> <& /Ticket/Elements/SelectStatus, Name => "Status", Default => $ARGS{Status}, Queues => $seen_queues &> </td></tr>
<tr><td class="label"> <&|/l&>Make date Starts</&>: </td>
<td class="value"> <& /Elements/SelectDate, Name => "Starts_Date", Default => $ARGS{Starts_Date} || '' &> </td></tr>
<tr><td class="label"> <&|/l&>Make date Started</&>: </td>
<td class="value"> <& /Elements/SelectDate, Name => "Started_Date", Default => $ARGS{Started_Date} || '' &> </td></tr>
<tr><td class="label"> <&|/l&>Make date Told</&>: </td>
<td class="value"> <& /Elements/SelectDate, Name => "Told_Date", Default => $ARGS{Told_Date} || '' &> </td></tr>
<tr><td class="label"> <&|/l&>Make date Due</&>: </td>
<td class="value"> <& /Elements/SelectDate, Name => "Due_Date", Default => $ARGS{Due_Date} || '' &> </td></tr>
</table>

</td>
</tr>
</table>
</&>
<&| /Widgets/TitleBox, title => loc('Add comments or replies to selected tickets') &>
<table>
<tr><td align="right"><&|/l&>Update Type</&>:</td>
<td><select name="UpdateType">
  <option value="private" <% $ARGS{UpdateType} && $ARGS{UpdateType} eq 'private' ? 'selected="selected"' : '' %> ><&|/l&>Comments (Not sent to requestors)</&></option>
<option value="response" <% $ARGS{UpdateType} && $ARGS{UpdateType} eq 'response' ? 'selected="selected"' : '' %>><&|/l&>Reply to requestors</&></option>
</select> 
</td></tr>
<tr><td align="right"><&|/l&>Subject</&>:</td><td> <input name="UpdateSubject"
size="60" value="<% $ARGS{UpdateSubject} || "" %>" /></td></tr>
% while (my $CF = $TxnCFs->Next()) {
<tr>
<td align="right"><% $CF->Name %>:</td>
<td><& /Elements/EditCustomField,
    CustomField => $CF,
    Object => RT::Transaction->new( $session{'CurrentUser'} ),
    &><em><% $CF->FriendlyType %></em></td>
</td></tr>
% } # end if while

<& /Ticket/Elements/AddAttachments, %ARGS &>

 <tr><td class="labeltop"><&|/l&>Message</&>:</td><td>
%# Currently, bulk update always starts with Comment not Reply selected, so we check this unconditionally
% my $IncludeSignature = RT->Config->Get('MessageBoxIncludeSignatureOnComment');
<& /Elements/MessageBox, Name => "UpdateContent", 
    $ARGS{UpdateContent} ? ( Default => $ARGS{UpdateContent}, IncludeSignature => 0 ) :
                        ( IncludeSignature => $IncludeSignature ),
        &>
 </td></tr>
 </table>

</&>

<%perl>
my $cfs = RT::CustomFields->new($session{'CurrentUser'});
$cfs->LimitToGlobal();
$cfs->LimitToQueue($_) for keys %$seen_queues;
$cfs->SetContextObject( values %$seen_queues ) if keys %$seen_queues == 1;
</%perl>

<<<<<<< HEAD
% if ( $cfs->Count ) {
<&|/Widgets/TitleBox, title => loc('Edit Custom Fields') &>
<& /Elements/BulkCustomFields, $ARGS{'AddMoreAttach'} ? %ARGS : (), CustomFields => $cfs &>
=======
% if ($cfs->Count) {
<&|/Widgets/TitleBox, title => loc('Edit Custom Fields'), color => "#336633"&>
<table>
<tr>
<th><&|/l&>Name</&></th>
<th><&|/l&>Add values</&></th>
<th><&|/l&>Delete values</&></th>
</tr>
% while (my $cf = $cfs->Next()) {
<tr>
<td class="label"><% loc($cf->Name) %><br />
<em>(<%$cf->FriendlyType%>)</em></td>
% my $rows = 5;
% my $cf_id = $cf->id;
% my @add = (NamePrefix => 'Bulk-Add-CustomField-', CustomField => $cf, Rows => $rows,
%   Multiple => ($cf->MaxValues ==1 ? 0 : 1) , Cols => 25, 
%   Default => $ARGS{"Bulk-Add-CustomField-$cf_id-Values"} || $ARGS{"Bulk-Add-CustomField-$cf_id-Value"}, );
% my @del = (NamePrefix => 'Bulk-Delete-CustomField-', CustomField => $cf,
%   Rows => $rows, Multiple => 1, Cols => 25,
%   Default => $ARGS{"Bulk-Delete-CustomField-$cf_id-Values"} || $ARGS{"Bulk-Delete-CustomField-$cf_id-Value"}, );
% if ($cf->Type eq 'Select') {
<td><& /Elements/EditCustomFieldSelect, @add &></td>
<td><& /Elements/EditCustomFieldSelect, @del &></td>
% } elsif ($cf->Type eq 'Combobox') {
<td><& /Elements/EditCustomFieldCombobox, @add &></td>
<td><& /Elements/EditCustomFieldCombobox, @del &></td>
% } elsif ($cf->Type eq 'Freeform') {
<td><& /Elements/EditCustomFieldFreeform, @add &></td>
<td><& /Elements/EditCustomFieldFreeform, @del &></td>
% } elsif ($cf->Type eq 'Text') {
<td><& /Elements/EditCustomFieldText, @add &></td>
<td>&nbsp;</td>
% } elsif ($cf->Type eq 'Date') {
<td><& /Elements/EditCustomFieldDate, @add, Default => undef &></td>
<td><& /Elements/EditCustomFieldDate, @del, Default => undef &></td>
% } elsif ($cf->Type eq 'DateTime') {
% # Pass datemanip format to prevent another tz date conversion
<td><& /Elements/EditCustomFieldDateTime, @add, Default => undef, Format => 'datemanip' &></td>
<td><& /Elements/EditCustomFieldDateTime, @del, Default => undef, Format => 'datemanip' &></td>
% } else {
%   $RT::Logger->crit("Unknown CustomField type: " . $cf->Type);
% }
</tr>
% }
</table>
>>>>>>> 5161fe00
</&>
% }

<&|/Widgets/TitleBox, title => loc('Edit Links'), color => "#336633"&>
<em><&|/l&>Enter tickets or URIs to link tickets to. Separate multiple entries with spaces.</&></em><br />
<& /Elements/BulkLinks, Collection => $Tickets, $ARGS{'AddMoreAttach'} ? %ARGS : () &>
</&>

<&| /Widgets/TitleBox, title => loc('Merge'), color => '#336633' &>
<& /Ticket/Elements/EditMerge, Tickets => $Tickets, %ARGS &>
</&>

<& /Elements/Submit, Label => loc('Update') &>


</form>


<%INIT>
unless ( defined $Rows ) {
    $Rows = $RowsPerPage;
    $ARGS{Rows} = $RowsPerPage;
}
my $title = loc("Update multiple tickets");

# Iterate through the ARGS hash and remove anything with a null value.
map ( $ARGS{$_} =~ /^$/ && ( delete $ARGS{$_} ), keys %ARGS );

my (@results);

ProcessAttachments(ARGSRef => \%ARGS);

$Page ||= 1;

$Format ||= RT->Config->Get('DefaultSearchResultFormat');

my $DisplayFormat = "'__CheckBox.{UpdateTicket}__',". $Format;
$DisplayFormat =~ s/\s*,\s*('?__NEWLINE__'?)/,$1,''/gi;

$DECODED_ARGS->{'UpdateTicketAll'} = 1 unless @UpdateTicket;

my $Tickets = RT::Tickets->new( $session{'CurrentUser'} );
$Tickets->FromSQL($Query);
if ( $OrderBy =~ /\|/ ) {

  # Multiple Sorts
  my @OrderBy = split /\|/, $OrderBy;
  my @Order   = split /\|/, $Order;
  $Tickets->OrderByCols(
    map { { FIELD => $OrderBy[$_], ORDER => $Order[$_] } }
      ( 0 .. $#OrderBy ) );
}
else {
  $Tickets->OrderBy( FIELD => $OrderBy, ORDER => $Order );
}

$Tickets->RowsPerPage($Rows) if ($Rows);
$Tickets->GotoPage( $Page - 1 );    # SB uses page 0 as the first page

Abort( loc("No search to operate on.") ) unless ($Tickets);

# build up a list of all custom fields for tickets that we're displaying, so
# we can display sane edit widgets.

my $fields      = {};
my $seen_queues = {};
while ( my $ticket = $Tickets->Next ) {
    next if $seen_queues->{ $ticket->Queue };
    $seen_queues->{ $ticket->Queue } ||= $ticket->QueueObj;

    my $custom_fields = $ticket->CustomFields;
    while ( my $field = $custom_fields->Next ) {
        $fields->{ $field->id } = $field;
    }
}

#Iterate through each ticket we've been handed
my @linkresults;

$Tickets->RedoSearch();

unless ( $ARGS{'AddMoreAttach'} ) {
    while ( my $Ticket = $Tickets->Next ) {
        my $tid = $Ticket->id;
        next unless grep $tid == $_, @UpdateTicket;

        #Update the links
        $ARGS{'id'} = $Ticket->id;

        my @updateresults = ProcessUpdateMessage(
            TicketObj       => $Ticket,
            ARGSRef         => \%ARGS,
            KeepAttachments => 1,
        );

        #Update the basics.
        my @basicresults =
          ProcessTicketBasics( TicketObj => $Ticket, ARGSRef => \%ARGS );
        my @dateresults =
          ProcessTicketDates( TicketObj => $Ticket, ARGSRef => \%ARGS );

        #Update the watchers
        my @watchresults =
          ProcessTicketWatchers( TicketObj => $Ticket, ARGSRef => \%ARGS );

        @linkresults =
<<<<<<< HEAD
            ProcessTicketLinks( TicketObj => $Ticket, TicketId => 'Ticket', ARGSRef => \%ARGS );

        my @cfresults = ProcessRecordBulkCustomFields( RecordObj => $Ticket, ARGSRef => \%ARGS );

=======
          ProcessTicketLinks( TicketObj => $Ticket, ARGSRef => \%ARGS );
        foreach my $type (qw(MergeInto DependsOn MemberOf RefersTo)) {
            delete $ARGS{ $type . "-" . $Ticket->id };
            delete $ARGS{ $Ticket->id . "-" . $type };
        }

        my @cfresults;

        foreach my $list ( $cf_add_keys, $cf_del_keys ) {
            next unless $list->[0];


            my $op;
            if ( $list->[0] =~ /Add/ ) {
                $op = 'add';

            }
            elsif ( $list->[0] =~ /Del/ ) {
                $op = 'del';
            }
            else {
                $RT::Logger->crit(
                    "Got an op that was neither add nor delete. can never happen"
                      . $list->[0] );
                last;
            }

            foreach my $key (@$list) {
                my ( $cfid, $cf );
                next if $key =~ /CustomField-(\d+)-Category$/;
                if ( $key =~ /CustomField-(\d+)-/ ) {
                    $cfid = $1;
                    $cf   = RT::CustomField->new( $session{'CurrentUser'} );
                    $cf->Load($cfid);
                }
                else {next}
                my @values =
                  ref( $ARGS{$key} ) eq 'ARRAY'
                  ? @{ $ARGS{$key} }
                  : ( $ARGS{$key} );
                map { s/(\r\n|\r)/\n/g; } @values;    # fix the newlines
                     # now break the multiline values into multivalues
                @values = map { split( /\n/, $_ ) } @values
                  unless ( $cf->SingleValue );

                my $current_values = $Ticket->CustomFieldValues($cfid);

                if ( $cf->Type eq 'DateTime' || $cf->Type eq 'Date' ){
                    # Clear out empty string submissions to avoid
                    # Not set changed to Not set
                    @values = grep length, @values;
                }

                foreach my $value (@values) {

                    # Convert for timezone. Without converstion,
                    # HasEntry and DeleteCustomFieldValue fail because
                    # the value in the DB is converted.
                    if ( $op eq 'del'
                         && ($cf->Type eq 'DateTime' || $cf->Type eq 'Date') ){
                        my $DateObj = RT::Date->new( $session{'CurrentUser'} );
                        $DateObj->Set( Format => 'unknown',
                                       Value  => $value );
                        $value = $cf->Type eq 'DateTime' ? $DateObj->ISO
                            : $DateObj->ISO(Time => 0, Seconds => 0);
                    }

                    if ( $op eq 'del' && $current_values->HasEntry($value) ) {
                        my ( $id, $msg ) = $Ticket->DeleteCustomFieldValue(
                            Field => $cfid,
                            Value => $value
                        );
                        push @cfresults, $msg;
                    }

                    elsif ( $op eq 'add' && !$current_values->HasEntry($value) ) {
                        my ( $id, $msg ) = $Ticket->AddCustomFieldValue(
                            Field => $cfid,
                            Value => $value
                        );
                        push @cfresults, $msg;
                    }
                }
            }
        }
>>>>>>> 5161fe00
        my @tempresults = (
            @watchresults,  @basicresults, @dateresults,
            @updateresults, @linkresults,  @cfresults
        );

        @tempresults =
          map { loc( "Ticket [_1]: [_2]", $Ticket->Id, $_ ) } @tempresults;

        @results = ( @results, @tempresults );
    }

<<<<<<< HEAD
    delete $session{'Attachments'}{ $ARGS{'Token'} };
=======
    # Cleanup WebUI
    delete $session{'Attachments'};

    $Tickets->RedoSearch();
>>>>>>> 5161fe00
}

my $TxnCFs = RT::CustomFields->new( $session{CurrentUser} );
$TxnCFs->LimitToLookupType( RT::Transaction->CustomFieldLookupType );
$TxnCFs->LimitToGlobalOrObjectId( keys %$seen_queues );
$TxnCFs->SetContextObject( values %$seen_queues ) if keys %$seen_queues == 1;

</%INIT>
<%args>
$Format => undef
$Page => 1
$Rows => undef
$RowsPerPage => undef
$Order => 'ASC'
$OrderBy => 'id'
$Query => undef
@UpdateTicket => ()
</%args><|MERGE_RESOLUTION|>--- conflicted
+++ resolved
@@ -161,57 +161,9 @@
 $cfs->SetContextObject( values %$seen_queues ) if keys %$seen_queues == 1;
 </%perl>
 
-<<<<<<< HEAD
 % if ( $cfs->Count ) {
 <&|/Widgets/TitleBox, title => loc('Edit Custom Fields') &>
 <& /Elements/BulkCustomFields, $ARGS{'AddMoreAttach'} ? %ARGS : (), CustomFields => $cfs &>
-=======
-% if ($cfs->Count) {
-<&|/Widgets/TitleBox, title => loc('Edit Custom Fields'), color => "#336633"&>
-<table>
-<tr>
-<th><&|/l&>Name</&></th>
-<th><&|/l&>Add values</&></th>
-<th><&|/l&>Delete values</&></th>
-</tr>
-% while (my $cf = $cfs->Next()) {
-<tr>
-<td class="label"><% loc($cf->Name) %><br />
-<em>(<%$cf->FriendlyType%>)</em></td>
-% my $rows = 5;
-% my $cf_id = $cf->id;
-% my @add = (NamePrefix => 'Bulk-Add-CustomField-', CustomField => $cf, Rows => $rows,
-%   Multiple => ($cf->MaxValues ==1 ? 0 : 1) , Cols => 25, 
-%   Default => $ARGS{"Bulk-Add-CustomField-$cf_id-Values"} || $ARGS{"Bulk-Add-CustomField-$cf_id-Value"}, );
-% my @del = (NamePrefix => 'Bulk-Delete-CustomField-', CustomField => $cf,
-%   Rows => $rows, Multiple => 1, Cols => 25,
-%   Default => $ARGS{"Bulk-Delete-CustomField-$cf_id-Values"} || $ARGS{"Bulk-Delete-CustomField-$cf_id-Value"}, );
-% if ($cf->Type eq 'Select') {
-<td><& /Elements/EditCustomFieldSelect, @add &></td>
-<td><& /Elements/EditCustomFieldSelect, @del &></td>
-% } elsif ($cf->Type eq 'Combobox') {
-<td><& /Elements/EditCustomFieldCombobox, @add &></td>
-<td><& /Elements/EditCustomFieldCombobox, @del &></td>
-% } elsif ($cf->Type eq 'Freeform') {
-<td><& /Elements/EditCustomFieldFreeform, @add &></td>
-<td><& /Elements/EditCustomFieldFreeform, @del &></td>
-% } elsif ($cf->Type eq 'Text') {
-<td><& /Elements/EditCustomFieldText, @add &></td>
-<td>&nbsp;</td>
-% } elsif ($cf->Type eq 'Date') {
-<td><& /Elements/EditCustomFieldDate, @add, Default => undef &></td>
-<td><& /Elements/EditCustomFieldDate, @del, Default => undef &></td>
-% } elsif ($cf->Type eq 'DateTime') {
-% # Pass datemanip format to prevent another tz date conversion
-<td><& /Elements/EditCustomFieldDateTime, @add, Default => undef, Format => 'datemanip' &></td>
-<td><& /Elements/EditCustomFieldDateTime, @del, Default => undef, Format => 'datemanip' &></td>
-% } else {
-%   $RT::Logger->crit("Unknown CustomField type: " . $cf->Type);
-% }
-</tr>
-% }
-</table>
->>>>>>> 5161fe00
 </&>
 % }
 
@@ -318,98 +270,10 @@
           ProcessTicketWatchers( TicketObj => $Ticket, ARGSRef => \%ARGS );
 
         @linkresults =
-<<<<<<< HEAD
             ProcessTicketLinks( TicketObj => $Ticket, TicketId => 'Ticket', ARGSRef => \%ARGS );
 
         my @cfresults = ProcessRecordBulkCustomFields( RecordObj => $Ticket, ARGSRef => \%ARGS );
 
-=======
-          ProcessTicketLinks( TicketObj => $Ticket, ARGSRef => \%ARGS );
-        foreach my $type (qw(MergeInto DependsOn MemberOf RefersTo)) {
-            delete $ARGS{ $type . "-" . $Ticket->id };
-            delete $ARGS{ $Ticket->id . "-" . $type };
-        }
-
-        my @cfresults;
-
-        foreach my $list ( $cf_add_keys, $cf_del_keys ) {
-            next unless $list->[0];
-
-
-            my $op;
-            if ( $list->[0] =~ /Add/ ) {
-                $op = 'add';
-
-            }
-            elsif ( $list->[0] =~ /Del/ ) {
-                $op = 'del';
-            }
-            else {
-                $RT::Logger->crit(
-                    "Got an op that was neither add nor delete. can never happen"
-                      . $list->[0] );
-                last;
-            }
-
-            foreach my $key (@$list) {
-                my ( $cfid, $cf );
-                next if $key =~ /CustomField-(\d+)-Category$/;
-                if ( $key =~ /CustomField-(\d+)-/ ) {
-                    $cfid = $1;
-                    $cf   = RT::CustomField->new( $session{'CurrentUser'} );
-                    $cf->Load($cfid);
-                }
-                else {next}
-                my @values =
-                  ref( $ARGS{$key} ) eq 'ARRAY'
-                  ? @{ $ARGS{$key} }
-                  : ( $ARGS{$key} );
-                map { s/(\r\n|\r)/\n/g; } @values;    # fix the newlines
-                     # now break the multiline values into multivalues
-                @values = map { split( /\n/, $_ ) } @values
-                  unless ( $cf->SingleValue );
-
-                my $current_values = $Ticket->CustomFieldValues($cfid);
-
-                if ( $cf->Type eq 'DateTime' || $cf->Type eq 'Date' ){
-                    # Clear out empty string submissions to avoid
-                    # Not set changed to Not set
-                    @values = grep length, @values;
-                }
-
-                foreach my $value (@values) {
-
-                    # Convert for timezone. Without converstion,
-                    # HasEntry and DeleteCustomFieldValue fail because
-                    # the value in the DB is converted.
-                    if ( $op eq 'del'
-                         && ($cf->Type eq 'DateTime' || $cf->Type eq 'Date') ){
-                        my $DateObj = RT::Date->new( $session{'CurrentUser'} );
-                        $DateObj->Set( Format => 'unknown',
-                                       Value  => $value );
-                        $value = $cf->Type eq 'DateTime' ? $DateObj->ISO
-                            : $DateObj->ISO(Time => 0, Seconds => 0);
-                    }
-
-                    if ( $op eq 'del' && $current_values->HasEntry($value) ) {
-                        my ( $id, $msg ) = $Ticket->DeleteCustomFieldValue(
-                            Field => $cfid,
-                            Value => $value
-                        );
-                        push @cfresults, $msg;
-                    }
-
-                    elsif ( $op eq 'add' && !$current_values->HasEntry($value) ) {
-                        my ( $id, $msg ) = $Ticket->AddCustomFieldValue(
-                            Field => $cfid,
-                            Value => $value
-                        );
-                        push @cfresults, $msg;
-                    }
-                }
-            }
-        }
->>>>>>> 5161fe00
         my @tempresults = (
             @watchresults,  @basicresults, @dateresults,
             @updateresults, @linkresults,  @cfresults
@@ -421,14 +285,9 @@
         @results = ( @results, @tempresults );
     }
 
-<<<<<<< HEAD
     delete $session{'Attachments'}{ $ARGS{'Token'} };
-=======
-    # Cleanup WebUI
-    delete $session{'Attachments'};
 
     $Tickets->RedoSearch();
->>>>>>> 5161fe00
 }
 
 my $TxnCFs = RT::CustomFields->new( $session{CurrentUser} );
