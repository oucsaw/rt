--- conflicted
+++ resolved
@@ -374,10 +374,5 @@
 $Order => 'ASC'
 $OrderBy => 'id'
 $Query => undef
-<<<<<<< HEAD
-=======
-$SavedSearchId => undef
-$SavedChartSearchId => undef
 @UpdateTicket => ()
->>>>>>> cf8ee85f
 </%args>