%# BEGIN BPS TAGGED BLOCK {{{
%#
%# COPYRIGHT:
%#
%# This software is Copyright (c) 1996-2012 Best Practical Solutions, LLC
%#                                          <sales@bestpractical.com>
%#
%# (Except where explicitly superseded by other copyright notices)
%#
%#
%# LICENSE:
%#
%# This work is made available to you under the terms of Version 2 of
%# the GNU General Public License. A copy of that license should have
%# been provided with this software, but in any event can be snarfed
%# from www.gnu.org.
%#
%# This work is distributed in the hope that it will be useful, but
%# WITHOUT ANY WARRANTY; without even the implied warranty of
%# MERCHANTABILITY or FITNESS FOR A PARTICULAR PURPOSE.  See the GNU
%# General Public License for more details.
%#
%# You should have received a copy of the GNU General Public License
%# along with this program; if not, write to the Free Software
%# Foundation, Inc., 51 Franklin Street, Fifth Floor, Boston, MA
%# 02110-1301 or visit their web page on the internet at
%# http://www.gnu.org/licenses/old-licenses/gpl-2.0.html.
%#
%#
%# CONTRIBUTION SUBMISSION POLICY:
%#
%# (The following paragraph is not intended to limit the rights granted
%# to you to modify and distribute this software under the terms of
%# the GNU General Public License and is only of importance to you if
%# you choose to contribute your changes and enhancements to the
%# community by submitting them to Best Practical Solutions, LLC.)
%#
%# By intentionally submitting any modifications, corrections or
%# derivatives to this work, or any other work intended for use with
%# Request Tracker, to Best Practical Solutions, LLC, you confirm that
%# you are the copyright holder for those contributions and you grant
%# Best Practical Solutions,  LLC a nonexclusive, worldwide, irrevocable,
%# royalty-free, perpetual, license to use, copy, create derivative
%# works based on those contributions, and sublicense and distribute
%# those contributions and any derivatives thereof.
%#
%# END BPS TAGGED BLOCK }}}
<&| Elements/Wrapper, Title => loc('Welcome to RT!') &>

<& Elements/Errors, Errors => \@errors &>

% return if $locked;

<form method="post">

<h1><% loc('Language') %></h1>

<div class="select-lang">
<&|/l&>Select another language</&>:
<& /Elements/SelectLang,
    Name => 'Lang',
    Default => $lang_handle? $lang_handle->language_tag : undef,
&>
<input type="submit" class="button" name="ChangeLang" value="<% loc('Change') %>" />
</div>

<h1><% loc('What is RT?') %></h1>

<div class="intro">
<p>
<&|/l&>RT is an enterprise-grade issue tracking system designed to let you intelligently and efficiently manage tasks, issues, requests, defects or anything else that looks like an "action item."</&>
</p>
<p>
<&|/l&>RT is used by Fortune 100 companies, one-person businesses, government agencies, educational institutions, hospitals, nonprofits, NGOs, libraries, open source projects and all sorts of other organizations on all seven continents. (Yes, even Antarctica.)</&>
</p>
<h2><% loc('Getting started') %></h2>
<p>
<b>
<&|/l, loc("Let's go!") &>You're seeing this screen because you started up an RT server without a working database. Most likely, this is the first time you're running RT.  If you click "[_1]" below, RT will guide you through setting up your RT server and database.</&>
</b>
</p>
<p>
<&|/l&>If you already have a working RT server and database, you should take this opportunity to make sure that your database server is running and that the RT server can connect to it. Once you've done that, stop and start the RT server.</&>
</p>
</div>

<& /Elements/Submit, Label => loc( "Let's go!"), Name => 'Run' &>
</form>

</&>
<%init>
my @errors;
my $locked;

<<<<<<< HEAD
require RT::Installer;
my $file = RT::Installer->ConfigFile();
=======
my $file = RT::Installer->ConfigFile;
>>>>>>> 3f202de1

if ( ! -e $file ) {
    # write a blank RT_SiteConfig.pm
    open( my $fh, '>', $file ) or die $!;
    close $fh;
}
elsif ( ! -w $file ) {
    $locked = 1;
}

if ( $locked ) {
    push @errors, loc("Config file [_1] is locked", $file);
}
elsif ( $Run ) {
    $RT::Installer->{InstallConfig} ||= {};
    for my $field  (
            qw/DatabaseType DatabaseName DatabaseHost DatabasePort
            DatabaseUser DatabaseRequireSSL rtname
            Organization CommentAddress CorrespondAddress
            SendmailPath WebDomain WebPort/
    ) {
        $RT::Installer->{InstallConfig}{$field} ||= RT->Config->Get($field);
    }

    for my $field ( qw/OwnerEmail Password DatabasePassword DatabaseAdminPassword/ ) {
        # stuff we don't want to keep null
        $RT::Installer->{InstallConfig}{$field} = '';
    }

    RT::Interface::Web::Redirect(RT->Config->Get('WebURL') . 'Install/DatabaseType.html');
} elsif ( $ChangeLang && $Lang ) {
    # hackish, but works
    $session{'CurrentUser'} = RT::CurrentUser->new;
    $session{'CurrentUser'}->LanguageHandle( $Lang );
}
my $lang_handle = do { local $@;
    eval {
        ($session{'CurrentUser'} || RT::CurrentUser->new(RT->SystemUser->Id))
            ->LanguageHandle
    }
};
</%init>

<%args>
$Run => 0
$ChangeLang => undef
$Lang => undef
</%args><|MERGE_RESOLUTION|>--- conflicted
+++ resolved
@@ -92,12 +92,7 @@
 my @errors;
 my $locked;
 
-<<<<<<< HEAD
-require RT::Installer;
-my $file = RT::Installer->ConfigFile();
-=======
 my $file = RT::Installer->ConfigFile;
->>>>>>> 3f202de1
 
 if ( ! -e $file ) {
     # write a blank RT_SiteConfig.pm
