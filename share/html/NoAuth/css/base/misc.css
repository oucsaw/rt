--- conflicted
+++ resolved
@@ -75,8 +75,6 @@
     font-size: 1px;
 }
 
-<<<<<<< HEAD
-
 /* Custom fields */
 
 /* Only apply these when we're not rendering in a table, hence the leading div. */
@@ -108,13 +106,3 @@
 .ui-widget {
     font-family: arial,helvetica,sans-serif !important;
 }
-=======
-.redirect-warning tt {
-    display: block;
-    margin: 0.5em 0 0.5em 1em;
-    white-space: nowrap;
-    overflow: hidden;
-    text-overflow: ellipsis;
-    width: 90%;
-}
->>>>>>> 43756c9e
