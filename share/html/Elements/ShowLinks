%# BEGIN BPS TAGGED BLOCK {{{
%#
%# COPYRIGHT:
%#
%# This software is Copyright (c) 1996-2012 Best Practical Solutions, LLC
%#                                          <sales@bestpractical.com>
%#
%# (Except where explicitly superseded by other copyright notices)
%#
%#
%# LICENSE:
%#
%# This work is made available to you under the terms of Version 2 of
%# the GNU General Public License. A copy of that license should have
%# been provided with this software, but in any event can be snarfed
%# from www.gnu.org.
%#
%# This work is distributed in the hope that it will be useful, but
%# WITHOUT ANY WARRANTY; without even the implied warranty of
%# MERCHANTABILITY or FITNESS FOR A PARTICULAR PURPOSE.  See the GNU
%# General Public License for more details.
%#
%# You should have received a copy of the GNU General Public License
%# along with this program; if not, write to the Free Software
%# Foundation, Inc., 51 Franklin Street, Fifth Floor, Boston, MA
%# 02110-1301 or visit their web page on the internet at
%# http://www.gnu.org/licenses/old-licenses/gpl-2.0.html.
%#
%#
%# CONTRIBUTION SUBMISSION POLICY:
%#
%# (The following paragraph is not intended to limit the rights granted
%# to you to modify and distribute this software under the terms of
%# the GNU General Public License and is only of importance to you if
%# you choose to contribute your changes and enhancements to the
%# community by submitting them to Best Practical Solutions, LLC.)
%#
%# By intentionally submitting any modifications, corrections or
%# derivatives to this work, or any other work intended for use with
%# Request Tracker, to Best Practical Solutions, LLC, you confirm that
%# you are the copyright holder for those contributions and you grant
%# Best Practical Solutions,  LLC a nonexclusive, worldwide, irrevocable,
%# royalty-free, perpetual, license to use, copy, create derivative
%# works based on those contributions, and sublicense and distribute
%# those contributions and any derivatives thereof.
%#
%# END BPS TAGGED BLOCK }}}
<table>
% for my $type (@display) {
  <tr>
    <td class="labeltop">
      <& ShowRelationLabel, Object => $Object, Label => $labels{$type}, Relation => $type &>:\
%     if ($clone{$type}) {
        <span class="create">(<a href="<% $clone{$type} %>"><% loc('Create') %></a>)</span>
%     }
    </td>
    <td class="value">
      <& ShowLinksOfType, Object => $Object, Type => $type, Recurse => ($type eq 'Members') &>
    </td>
  </tr>
% }
<<<<<<< HEAD
    </td>
    <td class="value">
<ul>
% while (my $Link = $Ticket->DependedOnBy->Next) {
<li><& ShowLink, URI => $Link->BaseURI &></li>
% }
</ul>
    </td>
  </tr>
  <tr>
    <td class="labeltop"><& ShowRelationLabel, id => $id, Label => loc('Parents'), Relation => 'Parents' &>:\
% if ($can_create) {
        <span class="create">(<a href="<%$clone->{'MemberOf-new'}%>"><% loc('Create') %></a>)</span>
% }
    </td>
    <td class="value"><& /Ticket/Elements/ShowParents, Ticket => $Ticket &></td>
  </tr>
  <tr>
    <td class="labeltop"><& ShowRelationLabel, id => $id, Label => loc('Children'), Relation => 'Children' &>:\
% if ($can_create) {
        <span class="create">(<a href="<%$clone->{'new-MemberOf'}%>"><% loc('Create') %></a>)</span>
% }
    </td>
    <td class="value"><& /Ticket/Elements/ShowMembers, Ticket => $Ticket &></td>
  </tr>
  <tr>
    <td class="labeltop"><& ShowRelationLabel, id => $id, Label => loc('Refers to'), Relation => 'RefersTo' &>:\
% if ($can_create) {
        <span class="create">(<a href="<%$clone->{'RefersTo-new'}%>"><% loc('Create') %></a>)</span>
% }
    </td>
    <td class="value">
<ul>
% while (my $Link = $Ticket->RefersTo->Next) {
<li><& ShowLink, URI => $Link->TargetURI &></li>
% }
</ul>
    </td>
  </tr>
  <tr>
    <td class="labeltop"><& ShowRelationLabel, id => $id, Label => loc('Referred to by'), Relation => 'ReferredToBy' &>:\
% if ($can_create) {
        <span class="create">(<a href="<%$clone->{'new-RefersTo'}%>"><% loc('Create') %></a>)</span>
% }
    </td>
    <td class="value">
    <ul>
% while (my $Link = $Ticket->ReferredToBy->Next) {
% next if (UNIVERSAL::isa($Link->BaseObj, 'RT::Ticket')  && $Link->BaseObj->Type eq 'reminder');
<li><& ShowLink, URI => $Link->BaseURI &></li>
% }
</ul>
    </td>
  </tr>
  <& /Ticket/Elements/ShowCustomFields, Ticket => $Ticket, Grouping => 'Links', Table => 0 &>
=======

>>>>>>> 8fce29da
% # Allow people to add more rows to the table
% $m->callback( %ARGS );
</table>
<%INIT>
my @display = qw(DependsOn DependedOnBy MemberOf Members RefersTo ReferredToBy);
my %labels  = (
    DependsOn       => loc('Depends on'),
    DependedOnBy    => loc('Depended on by'),
    MemberOf        => loc('Parents'),
    Members         => loc('Children'),
    RefersTo        => loc('Refers to'),
    ReferredToBy    => loc('Referred to by'),
);
my %clone;

if (    $Object->isa("RT::Ticket")
    and $Object->QueueObj->CurrentUserHasRight('CreateTicket'))
{
    my $id = $Object->id;
    my $path
        = RT->Config->Get('WebPath')
        . '/Ticket/Create.html?Queue='
        . $Object->Queue
        . '&CloneTicket='
        . $id;

    for my $relation (@display) {
        my $mode  = $RT::Link::TYPEMAP{$relation}->{Mode};
        my $type  = $RT::Link::TYPEMAP{$relation}->{Type};
        my $field = $mode eq 'Base' ? 'new-' . $type : $type . '-new';
        my @copy  = ($id);

        # Canonicalized type captures both directions
        if ($type eq "RefersTo") {
            my $other = "Local" . $mode;
            push @copy, map { $_->$other() } @{ $Object->$relation->ItemsArrayRef };
        }

        $clone{$relation} = "$path&$field=" . join('%20', grep { $_ } @copy);
    }
}
</%INIT>
<%ARGS>
$Object
</%ARGS><|MERGE_RESOLUTION|>--- conflicted
+++ resolved
@@ -59,67 +59,9 @@
     </td>
   </tr>
 % }
-<<<<<<< HEAD
-    </td>
-    <td class="value">
-<ul>
-% while (my $Link = $Ticket->DependedOnBy->Next) {
-<li><& ShowLink, URI => $Link->BaseURI &></li>
-% }
-</ul>
-    </td>
-  </tr>
-  <tr>
-    <td class="labeltop"><& ShowRelationLabel, id => $id, Label => loc('Parents'), Relation => 'Parents' &>:\
-% if ($can_create) {
-        <span class="create">(<a href="<%$clone->{'MemberOf-new'}%>"><% loc('Create') %></a>)</span>
-% }
-    </td>
-    <td class="value"><& /Ticket/Elements/ShowParents, Ticket => $Ticket &></td>
-  </tr>
-  <tr>
-    <td class="labeltop"><& ShowRelationLabel, id => $id, Label => loc('Children'), Relation => 'Children' &>:\
-% if ($can_create) {
-        <span class="create">(<a href="<%$clone->{'new-MemberOf'}%>"><% loc('Create') %></a>)</span>
-% }
-    </td>
-    <td class="value"><& /Ticket/Elements/ShowMembers, Ticket => $Ticket &></td>
-  </tr>
-  <tr>
-    <td class="labeltop"><& ShowRelationLabel, id => $id, Label => loc('Refers to'), Relation => 'RefersTo' &>:\
-% if ($can_create) {
-        <span class="create">(<a href="<%$clone->{'RefersTo-new'}%>"><% loc('Create') %></a>)</span>
-% }
-    </td>
-    <td class="value">
-<ul>
-% while (my $Link = $Ticket->RefersTo->Next) {
-<li><& ShowLink, URI => $Link->TargetURI &></li>
-% }
-</ul>
-    </td>
-  </tr>
-  <tr>
-    <td class="labeltop"><& ShowRelationLabel, id => $id, Label => loc('Referred to by'), Relation => 'ReferredToBy' &>:\
-% if ($can_create) {
-        <span class="create">(<a href="<%$clone->{'new-RefersTo'}%>"><% loc('Create') %></a>)</span>
-% }
-    </td>
-    <td class="value">
-    <ul>
-% while (my $Link = $Ticket->ReferredToBy->Next) {
-% next if (UNIVERSAL::isa($Link->BaseObj, 'RT::Ticket')  && $Link->BaseObj->Type eq 'reminder');
-<li><& ShowLink, URI => $Link->BaseURI &></li>
-% }
-</ul>
-    </td>
-  </tr>
-  <& /Ticket/Elements/ShowCustomFields, Ticket => $Ticket, Grouping => 'Links', Table => 0 &>
-=======
-
->>>>>>> 8fce29da
 % # Allow people to add more rows to the table
 % $m->callback( %ARGS );
+  <& /Elements/ShowCustomFields, Object => $Object, Grouping => 'Links', Table => 0 &>
 </table>
 <%INIT>
 my @display = qw(DependsOn DependedOnBy MemberOf Members RefersTo ReferredToBy);
