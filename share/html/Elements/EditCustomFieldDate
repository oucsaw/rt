%# BEGIN BPS TAGGED BLOCK {{{
%#
%# COPYRIGHT:
%#
%# This software is Copyright (c) 1996-2014 Best Practical Solutions, LLC
%#                                          <sales@bestpractical.com>
%#
%# (Except where explicitly superseded by other copyright notices)
%#
%#
%# LICENSE:
%#
%# This work is made available to you under the terms of Version 2 of
%# the GNU General Public License. A copy of that license should have
%# been provided with this software, but in any event can be snarfed
%# from www.gnu.org.
%#
%# This work is distributed in the hope that it will be useful, but
%# WITHOUT ANY WARRANTY; without even the implied warranty of
%# MERCHANTABILITY or FITNESS FOR A PARTICULAR PURPOSE.  See the GNU
%# General Public License for more details.
%#
%# You should have received a copy of the GNU General Public License
%# along with this program; if not, write to the Free Software
%# Foundation, Inc., 51 Franklin Street, Fifth Floor, Boston, MA
%# 02110-1301 or visit their web page on the internet at
%# http://www.gnu.org/licenses/old-licenses/gpl-2.0.html.
%#
%#
%# CONTRIBUTION SUBMISSION POLICY:
%#
%# (The following paragraph is not intended to limit the rights granted
%# to you to modify and distribute this software under the terms of
%# the GNU General Public License and is only of importance to you if
%# you choose to contribute your changes and enhancements to the
%# community by submitting them to Best Practical Solutions, LLC.)
%#
%# By intentionally submitting any modifications, corrections or
%# derivatives to this work, or any other work intended for use with
%# Request Tracker, to Best Practical Solutions, LLC, you confirm that
%# you are the copyright holder for those contributions and you grant
%# Best Practical Solutions,  LLC a nonexclusive, worldwide, irrevocable,
%# royalty-free, perpetual, license to use, copy, create derivative
%# works based on those contributions, and sublicense and distribute
%# those contributions and any derivatives thereof.
%#
%# END BPS TAGGED BLOCK }}}
% my $name = $Name || $NamePrefix.$CustomField->Id.'-Values';
<<<<<<< HEAD
<& /Elements/SelectDate, Name => $name, Default => $Default, current => 0, ShowTime => 0 &> (<%$DateObj->AsString(Time => 0, Timezone => 'utc')%>)
=======
<& /Elements/SelectDate, Name => "$name", current => 0, ShowTime => 0, $KeepValue && $Default ? (Default => $Default) : () &> (<%$DateObj->AsString(Time => 0, Timezone => 'utc')%>)
>>>>>>> aa2210aa

<%INIT>
my $DateObj = RT::Date->new ( $session{'CurrentUser'} );
$DateObj->Set( Format => 'unknown', Value => $Default, Timezone => 'utc' );
</%INIT>
<%ARGS>
$Object => undef
$CustomField => undef
$NamePrefix => undef
$Default => undef
$Values => undef
$MaxValues => 1
$Name => undef
$KeepValue => undef
</%ARGS><|MERGE_RESOLUTION|>--- conflicted
+++ resolved
@@ -46,11 +46,7 @@
 %#
 %# END BPS TAGGED BLOCK }}}
 % my $name = $Name || $NamePrefix.$CustomField->Id.'-Values';
-<<<<<<< HEAD
 <& /Elements/SelectDate, Name => $name, Default => $Default, current => 0, ShowTime => 0 &> (<%$DateObj->AsString(Time => 0, Timezone => 'utc')%>)
-=======
-<& /Elements/SelectDate, Name => "$name", current => 0, ShowTime => 0, $KeepValue && $Default ? (Default => $Default) : () &> (<%$DateObj->AsString(Time => 0, Timezone => 'utc')%>)
->>>>>>> aa2210aa
 
 <%INIT>
 my $DateObj = RT::Date->new ( $session{'CurrentUser'} );
