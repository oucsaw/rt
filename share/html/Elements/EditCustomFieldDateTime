%# BEGIN BPS TAGGED BLOCK {{{
%#
%# COPYRIGHT:
%#
%# This software is Copyright (c) 1996-2014 Best Practical Solutions, LLC
%#                                          <sales@bestpractical.com>
%#
%# (Except where explicitly superseded by other copyright notices)
%#
%#
%# LICENSE:
%#
%# This work is made available to you under the terms of Version 2 of
%# the GNU General Public License. A copy of that license should have
%# been provided with this software, but in any event can be snarfed
%# from www.gnu.org.
%#
%# This work is distributed in the hope that it will be useful, but
%# WITHOUT ANY WARRANTY; without even the implied warranty of
%# MERCHANTABILITY or FITNESS FOR A PARTICULAR PURPOSE.  See the GNU
%# General Public License for more details.
%#
%# You should have received a copy of the GNU General Public License
%# along with this program; if not, write to the Free Software
%# Foundation, Inc., 51 Franklin Street, Fifth Floor, Boston, MA
%# 02110-1301 or visit their web page on the internet at
%# http://www.gnu.org/licenses/old-licenses/gpl-2.0.html.
%#
%#
%# CONTRIBUTION SUBMISSION POLICY:
%#
%# (The following paragraph is not intended to limit the rights granted
%# to you to modify and distribute this software under the terms of
%# the GNU General Public License and is only of importance to you if
%# you choose to contribute your changes and enhancements to the
%# community by submitting them to Best Practical Solutions, LLC.)
%#
%# By intentionally submitting any modifications, corrections or
%# derivatives to this work, or any other work intended for use with
%# Request Tracker, to Best Practical Solutions, LLC, you confirm that
%# you are the copyright holder for those contributions and you grant
%# Best Practical Solutions,  LLC a nonexclusive, worldwide, irrevocable,
%# royalty-free, perpetual, license to use, copy, create derivative
%# works based on those contributions, and sublicense and distribute
%# those contributions and any derivatives thereof.
%#
%# END BPS TAGGED BLOCK }}}
<<<<<<< HEAD
% my $name = $NamePrefix.$CustomField->Id.'-Values';
<& /Elements/SelectDate, Name => "$name", Default => $Default, current => 0 &> (<%$DateObj->AsString%>)

<%INIT>
my $DateObj = RT::Date->new ( $session{'CurrentUser'} );
$DateObj->Set( Format => 'unknown', Value => $Default );
=======
% my $name = $Name || $NamePrefix.$CustomField->Id.'-Values';
<& /Elements/SelectDate, Name => "$name", current => 0 &> (<%$DateObj->AsString%>)

<%INIT>
my $DateObj = RT::Date->new ( $session{'CurrentUser'} );
$DateObj->Set( Format => $Format, Value => $Default );
>>>>>>> 06bbbaec
</%INIT>
<%ARGS>
$Object => undef
$CustomField => undef
$NamePrefix => undef
$Default => undef
$Values => undef
$MaxValues => 1
$Name => undef
$Format => 'ISO'
</%ARGS><|MERGE_RESOLUTION|>--- conflicted
+++ resolved
@@ -45,21 +45,12 @@
 %# those contributions and any derivatives thereof.
 %#
 %# END BPS TAGGED BLOCK }}}
-<<<<<<< HEAD
-% my $name = $NamePrefix.$CustomField->Id.'-Values';
-<& /Elements/SelectDate, Name => "$name", Default => $Default, current => 0 &> (<%$DateObj->AsString%>)
-
-<%INIT>
-my $DateObj = RT::Date->new ( $session{'CurrentUser'} );
-$DateObj->Set( Format => 'unknown', Value => $Default );
-=======
 % my $name = $Name || $NamePrefix.$CustomField->Id.'-Values';
-<& /Elements/SelectDate, Name => "$name", current => 0 &> (<%$DateObj->AsString%>)
+<& /Elements/SelectDate, Name => $name, Default => $Default, current => 0 &> (<%$DateObj->AsString%>)
 
 <%INIT>
 my $DateObj = RT::Date->new ( $session{'CurrentUser'} );
 $DateObj->Set( Format => $Format, Value => $Default );
->>>>>>> 06bbbaec
 </%INIT>
 <%ARGS>
 $Object => undef
@@ -69,5 +60,5 @@
 $Values => undef
 $MaxValues => 1
 $Name => undef
-$Format => 'ISO'
+$Format => 'unknown'
 </%ARGS>