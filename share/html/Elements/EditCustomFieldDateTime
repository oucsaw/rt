%# BEGIN BPS TAGGED BLOCK {{{
%#
%# COPYRIGHT:
%#
%# This software is Copyright (c) 1996-2014 Best Practical Solutions, LLC
%#                                          <sales@bestpractical.com>
%#
%# (Except where explicitly superseded by other copyright notices)
%#
%#
%# LICENSE:
%#
%# This work is made available to you under the terms of Version 2 of
%# the GNU General Public License. A copy of that license should have
%# been provided with this software, but in any event can be snarfed
%# from www.gnu.org.
%#
%# This work is distributed in the hope that it will be useful, but
%# WITHOUT ANY WARRANTY; without even the implied warranty of
%# MERCHANTABILITY or FITNESS FOR A PARTICULAR PURPOSE.  See the GNU
%# General Public License for more details.
%#
%# You should have received a copy of the GNU General Public License
%# along with this program; if not, write to the Free Software
%# Foundation, Inc., 51 Franklin Street, Fifth Floor, Boston, MA
%# 02110-1301 or visit their web page on the internet at
%# http://www.gnu.org/licenses/old-licenses/gpl-2.0.html.
%#
%#
%# CONTRIBUTION SUBMISSION POLICY:
%#
%# (The following paragraph is not intended to limit the rights granted
%# to you to modify and distribute this software under the terms of
%# the GNU General Public License and is only of importance to you if
%# you choose to contribute your changes and enhancements to the
%# community by submitting them to Best Practical Solutions, LLC.)
%#
%# By intentionally submitting any modifications, corrections or
%# derivatives to this work, or any other work intended for use with
%# Request Tracker, to Best Practical Solutions, LLC, you confirm that
%# you are the copyright holder for those contributions and you grant
%# Best Practical Solutions,  LLC a nonexclusive, worldwide, irrevocable,
%# royalty-free, perpetual, license to use, copy, create derivative
%# works based on those contributions, and sublicense and distribute
%# those contributions and any derivatives thereof.
%#
%# END BPS TAGGED BLOCK }}}
% my $name = $Name || $NamePrefix.$CustomField->Id.'-Values';
<& /Elements/SelectDate, Name => "$name", current => 0 &> (<%$DateObj->AsString%>)

<%INIT>
my $DateObj = RT::Date->new ( $session{'CurrentUser'} );
$DateObj->Set( Format => $Format, Value => $Default );
</%INIT>
<%ARGS>
$Object => undef
$CustomField => undef
$NamePrefix => undef
$Default => undef
$Values => undef
$MaxValues => 1
<<<<<<< HEAD
$Name => undef
=======
$Format => 'ISO'
>>>>>>> 5161fe00
</%ARGS><|MERGE_RESOLUTION|>--- conflicted
+++ resolved
@@ -59,9 +59,6 @@
 $Default => undef
 $Values => undef
 $MaxValues => 1
-<<<<<<< HEAD
 $Name => undef
-=======
 $Format => 'ISO'
->>>>>>> 5161fe00
 </%ARGS>