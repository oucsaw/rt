%# BEGIN BPS TAGGED BLOCK {{{
%#
%# COPYRIGHT:
%#
%# This software is Copyright (c) 1996-2014 Best Practical Solutions, LLC
%#                                          <sales@bestpractical.com>
%#
%# (Except where explicitly superseded by other copyright notices)
%#
%#
%# LICENSE:
%#
%# This work is made available to you under the terms of Version 2 of
%# the GNU General Public License. A copy of that license should have
%# been provided with this software, but in any event can be snarfed
%# from www.gnu.org.
%#
%# This work is distributed in the hope that it will be useful, but
%# WITHOUT ANY WARRANTY; without even the implied warranty of
%# MERCHANTABILITY or FITNESS FOR A PARTICULAR PURPOSE.  See the GNU
%# General Public License for more details.
%#
%# You should have received a copy of the GNU General Public License
%# along with this program; if not, write to the Free Software
%# Foundation, Inc., 51 Franklin Street, Fifth Floor, Boston, MA
%# 02110-1301 or visit their web page on the internet at
%# http://www.gnu.org/licenses/old-licenses/gpl-2.0.html.
%#
%#
%# CONTRIBUTION SUBMISSION POLICY:
%#
%# (The following paragraph is not intended to limit the rights granted
%# to you to modify and distribute this software under the terms of
%# the GNU General Public License and is only of importance to you if
%# you choose to contribute your changes and enhancements to the
%# community by submitting them to Best Practical Solutions, LLC.)
%#
%# By intentionally submitting any modifications, corrections or
%# derivatives to this work, or any other work intended for use with
%# Request Tracker, to Best Practical Solutions, LLC, you confirm that
%# you are the copyright holder for those contributions and you grant
%# Best Practical Solutions,  LLC a nonexclusive, worldwide, irrevocable,
%# royalty-free, perpetual, license to use, copy, create derivative
%# works based on those contributions, and sublicense and distribute
%# those contributions and any derivatives thereof.
%#
%# END BPS TAGGED BLOCK }}}
%# Build up the set of cascading select boxes as "guides"
%# each one limits the options of the final one a bit
%# (perhaps by tweaking the .display style?)
% my $selected = 0;
% my @category;
% my $out = $m->scomp('SELF:options', %ARGS, SelectedRef => \$selected, CategoryRef => \@category);
% if (!$HideCategory and @category and not $CustomField->BasedOnObj->id) {
%# XXX - Hide this select from w3m?
  <select onchange="filter_cascade_by_id(<% $name |n,j %>, this.value)" name="<% $name %>-Category" class="CF-<%$CustomField->id%>-Edit">
    <option value=""<% !$selected && qq[ selected="selected"] |n %>><&|/l&>-</&></option>
%   foreach my $cat (@category) {
%     my ($depth, $name) = @$cat;
      <option value="<% $name %>"><% '&nbsp;' x $depth |n %><% $name %></option>
%   }
    </select><br />
% } elsif ($CustomField->BasedOnObj->id) {

<script type="text/javascript"><!--
jQuery(  function () {
    var basedon = jQuery('[name^="'+<% $BasedOnName || $NamePrefix . $CustomField->BasedOnObj->id . '-Value' |n,j %>+'"][type!="hidden"]:input:not(.hidden)');
    basedon.each( function() {
        var oldchange = jQuery(this).onchange;
        jQuery(this).change( function () {
            var vals;
            if ( jQuery(this).is('select') ) {
                vals = basedon.first().val();
            }
            else {
                vals = [];
                jQuery(basedon).each( function() {
                    if ( jQuery(this).is(':checked') ) {
                        vals.push(jQuery(this).val());
                    }
                });
            }
            filter_cascade_by_id(
                <% $name |n,j%>,
                vals,
                true
            );
            if (oldchange != null)
                oldchange();
        });
    });

    if ( basedon.is('select') ) {
        basedon.change();
    }
    else {
        basedon.first().change();
    }
});
--></script>
% }

% if ( $RenderType eq 'List' ) {
<fieldset class="cfedit">
<<<<<<< HEAD
<div name="<%$name%>" id="<%$name%>">
=======
<div data-name="<%$id%>-Values" id="<%$id%>-Values">
>>>>>>> 5161fe00
%   if ( $checktype eq 'radio' ) {
  <div class="none">
  <input class="none" type="<% $checktype %>" name="<% $name %>" id="<% $name %>-none" value="" <% keys %default ? '' : ' checked="checked"' |n%> />
  <label for="<% $name %>-none"><&|/l&>(no value)</&></label><br />
  </div>
%   }
%   my $CFVs = $CustomField->Values;
%   while ( my $value = $CFVs->Next ) {
%     my $content = $value->Name;
%     my $labelid = "$name-". $value->id;
<div data-name="<% $value->Category || '' %>">
  <input type="<% $checktype %>" name="<% $name %>" id="<% $labelid %>" value="<% $content %>" <% $default{ lc $content }? ' checked="checked"' : '' |n%> />
  <label for="<% $labelid %>"><% $content %></label><br />
</div>
%   }
</div>
</fieldset>
% } else {
% if (@category) {
%# this hidden select is to supply a full list of values,
%# see filter_cascade_select() in js/cascaded.js
      <select name="<%$name%>-Complete" id="<%$name%>-Complete" class="hidden" disabled="disabled">
        <option value=""<% !$selected && qq[ selected="selected"] |n %>><&|/l&>(no value)</&></option>
%       $m->out($out);
      </select>
% }
<select
  name="<%$name%>" id="<%$name%>" class="CF-<%$CustomField->id%>-Edit"
% if ( $Rows && ( $Multiple || !@category || $RenderType eq 'Select box') ) {
  size="<% $Rows %>"
% }
<% $Multiple && qq[multiple="multiple"] |n %> >
<option value=""<% !$selected && qq[ selected="selected"] |n %>><&|/l&>(no value)</&></option>
% $m->out($out);
</select>
% }
<%init>
# Handle render types
$RenderType ||= $CustomField->RenderType;
if ( $RenderType eq 'Dropdown' ) {
    # Turn it into a dropdown
    $Rows = 0;
}

# The following is for rendering checkboxes / radio buttons only
my ($checktype, $name);

if ( $MaxValues == 1 ) {
    ($checktype, $name) = ('radio', $Name || $NamePrefix . $CustomField->Id . '-Value');
} else {
    ($checktype, $name) = ('checkbox', $Name || $NamePrefix . $CustomField->Id . '-Values');
}

@Default = grep defined && length, @Default;
if ( !@Default && $Values ) {
    @Default = map $_->Content, @{ $Values->ItemsArrayRef };
}
my %default = map {lc $_ => 1} @Default;
</%init>
<%ARGS>
$Object => undef
$CustomField => undef
$NamePrefix => undef
$Name => undef
$BasedOnName => undef
@Default => ()
$Values => undef
$Multiple => 0
$Rows => undef
$HideCategory => 0
$RenderType => undef
$MaxValues => 1
</%ARGS>

<%METHOD options>
% @Default = grep defined && length, @Default;
% # $Values->HasEntry is too slow here
% if ( !@Default && $Values ) {
%     @Default = map $_->Content, @{$Values->ItemsArrayRef};
% }
% $_ = lc $_ foreach @Default;
% my $selected;
% my $CFVs = $CustomField->Values;
% my @levels;
% while ( my $value = $CFVs->Next ) {
%       my $name = $value->Name;
%       my $category = $value->Category || '';
%       my $level = (split /:/, $category, 2)[0] || '';
%       while (@levels) {
%           if ($levels[-1] eq $level) {
%               $level = '';
%               last;
%           } elsif (index($level, $levels[-1]) != 0) {
%               $m->out('</optgroup>');
%               pop @levels;
%           } else {
%               last;
%           }
%       }
%       if ( length $level ) {
%           push @$CategoryRef, [0+@levels, $level];
            <optgroup style="padding-left: <% @levels/2 %>em" label="<% $category %>">
%           push @levels, $level;
%       }
        <option value="<% $name %>"
%       if ( grep $_ eq lc $name, @Default )
%       {
%           $$SelectedRef = 1;
            selected="selected"
%       }
        ><% $name %></option>
% }
% for (@levels) {
            </optgroup>
% }
<%ARGS>
$CustomField => undef
@Default => ()
$Values => undef
$SelectedRef => undef
$CategoryRef => undef
</%ARGS>
</%METHOD><|MERGE_RESOLUTION|>--- conflicted
+++ resolved
@@ -102,11 +102,7 @@
 
 % if ( $RenderType eq 'List' ) {
 <fieldset class="cfedit">
-<<<<<<< HEAD
-<div name="<%$name%>" id="<%$name%>">
-=======
-<div data-name="<%$id%>-Values" id="<%$id%>-Values">
->>>>>>> 5161fe00
+<div data-name="<%$name%>" id="<%$name%>">
 %   if ( $checktype eq 'radio' ) {
   <div class="none">
   <input class="none" type="<% $checktype %>" name="<% $name %>" id="<% $name %>-none" value="" <% keys %default ? '' : ' checked="checked"' |n%> />
