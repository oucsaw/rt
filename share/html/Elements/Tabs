%# BEGIN BPS TAGGED BLOCK {{{
%#
%# COPYRIGHT:
%#
%# This software is CopyRight (c) 1996-2010 Best Practical Solutions, LLC
%#                                          <jesse@bestpractical.com>
%#
%# (Except where explicitly superseded by other copyRight notices)
%#
%#
%# LICENSE:
%#
%# This work is made available to you under the terms of Version 2 of
%# the GNU General Public License. A copy of that license should have
%# been provided with this software, but in any event can be snarfed
%# from www.gnu.org.
%#
%# This work is distributed in the hope that it will be useful, but
%# WITHOUT ANY WARRANTY; without even the implied warranty of
%# MERCHANTABILITY or FITNESS FOR A PARTICULAR PURPOSE.  See the GNU
%# General Public License for more details.
%#
%# You should have received a copy of the GNU General Public License
%# along with this program; if not, write to the Free Software
%# Foundation, Inc., 51 Franklin Street, Fifth Floor, Boston, MA
%# 02110-1301 or visit their web Page on the internet at
%# http://www.gnu.org/licenses/old-licenses/gpl-2.0.html.
%#
%#
%# CONTRIBUTION SUBMISSION POLICY:
%#
%# (The following paragraph is not intended to limit the Rights granted
%# to you to modify and distribute this software under the terms of
%# the GNU General Public License and is only of importance to you if
%# you choose to contribute your changes and enhancements to the
%# community by submitting them to Best Practical Solutions, LLC.)
%#
%# By intentionally submitting any modifications, corrections or
%# derivatives to this work, or any other work intended for use with
%# Request Tracker, to Best Practical Solutions, LLC, you confirm that
%# you are the copyRight holder for those contributions and you grant
%# Best Practical Solutions,  LLC a nonexclusive, worldwide, irrevocable,
%# royalty-free, perpetual, license to use, copy, create derivative
%# works based on those contributions, and sublicense and distribute
%# those contributions and any derivatives thereof.
%#
%# END BPS TAGGED BLOCK }}}
<& /Elements/PageLayout, show_menu => $show_menu &>
<a name="skipnav" id="skipnav" accesskey="8"></a>
<%INIT>

my $request_path = $HTML::Mason::Commands::r->path_info;

my $query_string = sub {
    my %args = @_;
    my $u    = URI->new();
    $u->query_form(%args);
    return $u->query;
};

if ( $request_path !~ qr{^/SelfService/} ) {
    my $home = Menu->child( home => title => loc('Homepage'), path => '/' );
    my @dashboards = $m->comp("/Dashboards/Elements/ListOfDashboards");
    my $limit      = 7;

    my $more = 0;
    if ( @dashboards > $limit ) {
        $more = 1;
        splice @dashboards, $limit;
    }

    my $position = 0;

    if (@dashboards) {
        my $dashes = Menu()->child('home');
        for my $dash (@dashboards) {
            $home->child( 'dashboard-' . $dash->id, title => $dash->Name,
                       path => '/Dashboards/' . $dash->id . '/' . $dash->Name,);
        }

        $dashes->child( more => title => loc('More...'), path  => 'Dashboards/index.html' ) if ($more);
    }

    my $tickets = Menu->child( search => title => loc('Tickets'), path => '/Search/Build.html' );
    $tickets->child( simple => title => loc('Simple Search') => path => "/Search/Simple.html" );
    $tickets->child( new => title => loc('New Search') => path => "/Search/Build.html?NewQuery=1" );

    my $tools = Menu->child(  tools => title => loc('Tools'), path => '/Tools/index.html' );
    my $dashes = $tools->child( dashboards => title => loc('Dashboards'), path => '/Dashboards/index.html', sort_order => 2 );

    $dashes->child( select => title => loc('Select'), path => "/Dashboards/index.html" );
    my $dashboard = RT::Dashboard->new( $session{CurrentUser} );
    if ( $dashboard->_PrivacyObjects( create => 1 ) ) {
        $dashes->child( loc('Create') => path => "/Dashboards/Modify.html?Create=1" );
    }

    my $reports = $tools->child( reports => title => loc('Reports'), path => '/Tools/Reports/index.html', sort_order => 4 );
    $reports->child( loc('Resolved by owner'), path => '/Tools/Reports/ResolvedByOwner.html', );
    $reports->child( loc('Resolved in date range'), path => '/Tools/Reports/ResolvedByDates.html', );
    $reports->child( loc('Created in a date range'), path => '/Tools/Reports/CreatedByDates.html', );

    $tools->child( my_day => title => loc('My Day'), path   => '/Tools/MyDay.html', sort_order => 5 );

    $tools->child( offline => title => loc('Offline'), path    => '/Tools/Offline.html', sort_order => 10 );
    $tools->child( watching => title => loc('Watching Queues'), path => '/Tools/Watching.html', sort_order => 15 );

    if ( $session{'CurrentUser'}->HasRight( Right => 'ShowApprovalsTab', Object => $RT::System ) )
    {
        $tools->child( approval => title => loc('Approval'), path     => '/Approvals/', sort_order=>3 );
    }

    if ( $session{'CurrentUser'}->HasRight( Right => 'ShowConfigTab', Object => $RT::System ) )
    {
        my $admin = $tools->child( config => title => loc('Configuration'), path   => '/Admin/', sort_order => 1 );
        if ( $session{'CurrentUser'}->HasRight( Object => $RT::System, Right => 'AdminUsers' ) ) {
            my $users = $admin->child( users => title => loc('Users'), path => '/Admin/Users/', );
            $users->child( select => title => loc('Select'), path   => "/Admin/Users/" );
            $users->child( create => title => loc('Create'), path => "/Admin/Users/Modify.html?Create=1" );
        }
        my $groups = $admin->child( loc('Groups'), path => '/Admin/Groups/', );

        $groups->child( select => title => loc('Select'), path => "/Admin/Groups/" );
        $groups->child( create => title => loc('Create'), path => "/Admin/Groups/Modify.html?Create=1" );

        my $queues = $admin->child( queues => title => loc('Queues'), path => '/Admin/Queues/', );
        $queues->child( select => title => loc('Select'), path => "/Admin/Queues/" );
        $queues->child( create => title => loc('Create'), path => "/Admin/Queues/Modify.html?Create=1" );

        if ( $session{'CurrentUser'}->HasRight( Object => $RT::System, Right => 'AdminCustomField' ) ) {
            my $cfs = $admin->child( 'custom-fields' => title => loc('Custom Fields'), path => '/Admin/CustomFields/', );
            $cfs->child( select => title => loc('Select'), path   => "/Admin/CustomFields/" );
            $cfs->child( create => title => loc('Create'), path => "/Admin/CustomFields/Modify.html?Create=1" );
        }

        my $admin_global = $admin->child( global => title => loc('Global'), path   => '/Admin/Global/', );

        my $scrips = $admin_global->child( scrips => title => loc('Scrips'), path => '/Admin/Global/Scrips.html', );
        $scrips->child( select => title => loc('Select'), path => "/Admin/Global/Scrips.html" );
        $scrips->child( create => title => loc('Create'), path => "/Admin/Global/Scrip.html?Create=1" );
        my $templates = $admin_global->child( loc('Templates'), path => '/Admin/Global/Templates.html', );
        $templates->child( select => title => loc('Select'), path => "/Admin/Global/Templates.html" );
        $templates->child( create => title => loc('Create'), path => "/Admin/Global/Template.html?Create=1" );

#        my $workflows = $admin_global->child( loc('Workflows'), path => '/Admin/Global/Workflows/index.html', );
#        {
#            $workflows->child( loc('Overview')     => path => "/Admin/Global/Workflows/index.html" );
#            $workflows->child( loc('Localization') => path => "/Admin/Global/Workflows/Localization.html" );
#            $workflows->child( loc('Mappings')     => path => "/Admin/Global/Workflows/Mappings.html" );
#        }

        my $cfadmin = $admin_global->child( 'custom-fields' => title => loc('Custom Fields'), path => '/Admin/Global/CustomFields/index.html', );
        {
            $cfadmin->child( users => title => loc('Users') => text => loc('Select custom fields for all users'),
                             path => '/Admin/Global/CustomFields/Users.html');

            $cfadmin->child( groups => title => loc('Groups') => text => loc('Select custom fields for all user groups'),
                          path => '/Admin/Global/CustomFields/Groups.html');

            $cfadmin->child( queues => title => loc('Queues') => text => loc('Select custom fields for all queues'),
                             path => '/Admin/Global/CustomFields/Queues.html');

            $cfadmin->child( tickets => title => loc('Tickets') => text => loc('Select custom fields for tickets in all queues'),
                    path => '/Admin/Global/CustomFields/Queue-Tickets.html');

            $cfadmin->child( transactions => title => loc('Ticket Transactions') => text =>
                    loc( 'Select custom fields for transactions on tickets in all queues'),
                path => '/Admin/Global/CustomFields/Queue-Transactions.html');

        }

        $admin_global->child( 'group-rights' => title => loc('Group Rights'), path => '/Admin/Global/GroupRights.html', );
        $admin_global->child( 'user-rights' => title => loc('User Rights'), path => '/Admin/Global/UserRights.html', );
        $admin_global->child( 'my-rt' => title => loc('RT at a glance'), path => '/Admin/Global/MyRT.html', );
        $admin_global->child( theme => title => loc('Theme'), path => '/Admin/Global/Theme.html', );

        my $admin_tools = $admin->child( tools => title => loc('Tools'), path => '/Admin/Tools/', );
        $admin_tools->child( configuration => title => loc('System Configuration'), path => '/Admin/Tools/Configuration.html', );
        $admin_tools->child( 'sql-queries' => title => loc('SQL Queries'), path => '/Admin/Tools/Queries.html', );
        $admin_tools->child( shredder => title => loc('Shredder'), path => '/Admin/Tools/Shredder', );
    }

    my $about_me = Menu->child( 'preferences' => title =>
                        loc( 'Logged in as <span class="current-user">[_1]</span>', $session{'CurrentUser'}->Name),
                    escape_title => 0,
                    sort_order   => 99
    );


    if ( $session{'CurrentUser'}->UserObj
         && $session{'CurrentUser'}->HasRight( Right  => 'ModifySelf', Object => $RT::System )) {
        $about_me->child( options => title => loc('Options'), path     => '/Prefs/Other.html', );
        $about_me->child( about_me => title => loc('About me'), path     => '/User/Prefs.html', );
        $about_me->child( search_options => title => loc('Search options'), path => '/Prefs/SearchOptions.html', );
        $about_me->child( myrt => title => loc('RT at a glance'), path => '/Prefs/MyRT.html', );
        $about_me->child( quicksearch => title => 'Quick search' => title => loc('Quick search'), path => '/Prefs/Quicksearch.html');

        my $search_menu = $about_me->child( 'saved-searches' => title => 'Saved Searches' );
        my $searches = [ $m->comp( "/Search/Elements/SearchesForObject",
                          Object => RT::System->new( $session{'CurrentUser'} )) ];
        my $i = 0;

        for my $search (@$searches) {
            $search_menu->child( "search-" . $i++, title => $search->[0], path  => "/Prefs/Search.html?"
                          . $query_string->( name => ref( $search->[1] ) . '-' . $search->[1]->Id),);

        }
    }
    if ( $session{'CurrentUser'}->Name
         && (   !RT->Config->Get('WebExternalAuth')
              || RT->Config->Get('WebFallbackToInternalAuth') )) {
        $about_me->child( logout => title => loc('Logout'), path   => '/NoAuth/Logout.html' );
    }
    if ( $request_path =~ qr{^/Dashboards/(\d+)?}) {
        if ( my $id = ( $1 || $m->request_args->{'id'} ) ) {
            my $obj = RT::Dashboard->new( $session{'CurrentUser'} );
            $obj->LoadById($id);
            if ( $obj and $obj->id ) {
                my $tabs = PageMenu;
                $tabs->child( basics => title => loc('Basics'), path => "/Dashboards/Modify.html?id=" . $obj->id);
                $tabs->child(content => title => loc('Content'), path => "/Dashboards/Queries.html?id=" . $obj->id);
                $tabs->child( subscription => title => loc('Subscription'),
                        path => "/Dashboards/Subscription.html?id=" . $obj->id
                ) if $obj->CurrentUserCanSubscribe;
                $tabs->child( show => title => loc('Show'), path => "/Dashboards/" . $obj->id . "/" . $obj->Name)
            }
        }
    }

    if ( $request_path =~ qr{^/Admin/(Queues|Users|Groups|CustomFields)} ) {
        my $type = $1;
        my $tabs = PageMenu();

        if ( $request_path !~ qr{^/Admin/$type/?(?:index.html)?$} ) {
            $tabs->child( select => title => loc('Select'), path => "/Admin/$type/" );
        }

        if ( $request_path ne "/Admin/$type/Modify.html" || !$m->request_args->{Create} ) {
            $tabs->child( create => title => loc('Create'), path => "/Admin/$type/Modify.html?Create=1" );
        }
    }

    if ( $request_path =~ qr{^/Admin/Queues} ) {
        if ( my $id = $m->request_args->{'id'} || $m->request_args->{'Queue'} ) {
            my $queue_obj = RT::Queue->new( $session{'CurrentUser'} );
            $queue_obj->Load($id);

            my $queue = PageMenu();
            $queue->child( basics => title => loc('Basics'), path => "/Admin/Queues/Modify.html?id=" . $id );
            $queue->child( people => title => loc('Watchers'), path => "/Admin/Queues/People.html?id=" . $id );
            my $templates = $queue->child(templates => title => loc('Templates'),
                              path => "/Admin/Queues/Templates.html?id=" . $id);

            $templates->child(select => title => loc('Select'), path => "/Admin/Queues/Templates.html?id=".$id);
            $templates->child( create => title => loc('Create'), path => "/Admin/Queues/Template.html?Create=1;Queue=".$id);

            my $scrips = $queue->child( scrips => title => loc('Scrips'), path => "/Admin/Queues/Scrips.html?id=" . $id);

            $scrips->child( select => title => loc('Select'), path => "/Admin/Queues/Scrips.html?id=" . $id );
            $scrips->child( create => title => loc('Create'), path => "/Admin/Queues/Scrip.html?Create=1;Queue=" . $id);

            my $ticket_cfs = $queue->child( 'ticket-custom-fields' => title => loc('Ticket Custom Fields'),
                  path => '/Admin/Queues/CustomFields.html?SubType=RT::Ticket&id=' . $id );

            my $txn_cfs = $queue->child( 'transaction-custom-fields' => title => loc('Transaction Custom Fields'),
                path => '/Admin/Queues/CustomFields.html?SubType=RT::Ticket-RT::Transaction&id='.$id );

            $queue->child( 'group-rights' => title => loc('Group Rights'), path => "/Admin/Queues/GroupRights.html?id=".$id );
            $queue->child( 'user-rights' => title => loc('User Rights'), path => "/Admin/Queues/UserRights.html?id=" . $id );


                $m->callback( CallbackName => 'PrivilegedQueue',
                              queue_id => $id, page_menu => $queue);

        }
    }
    if ( $request_path =~ qr{^/Admin/Users} ) {
        if ( my $id = $m->request_args->{'id'} ) {
            my $obj = RT::User->new( $session{'CurrentUser'} );
            $obj->Load($id);
            my $tabs = PageMenu();
            $tabs->child( basics => title => loc('Basics'), path => "/Admin/Users/Modify.html?id=" . $id );
            $tabs->child( memberships => title => loc('Memberships'), path => "/Admin/Users/Memberships.html?id=" . $id );
            $tabs->child( history => title => loc('History'), path => "/Admin/Users/History.html?id=" . $id );
            $tabs->child( 'my-rt' => title => loc('RT at a glance'), path => "/Admin/Users/MyRT.html?id=" . $id );
            if ( RT->Config->Get('GnuPG')->{'enable'} ) {
                $tabs->child( pgp => title => loc('GnuPG'), path => "/Admin/Users/GnuPG.html?id=" . $id );
            }
        }

    }

    if ( $request_path =~ qr{^/Admin/Groups} ) {
        if ( my $id = $m->request_args->{'id'} ) {
            my $obj = RT::Group->new( $session{'CurrentUser'} );
            $obj->Load($id);
            my $tabs = PageMenu();
            $tabs->child( basics => title => loc('Basics') => path => "/Admin/Groups/Modify.html?id=" . $obj->id );
            $tabs->child( members => title => loc('Members') => path => "/Admin/Groups/Members.html?id=" . $obj->id );
            $tabs->child( 'group-rights' => title => loc('Group Rights') => path => "/Admin/Groups/GroupRights.html?id=" . $obj->id );
            $tabs->child( 'user-rights' => title => loc('User Rights') => path => "/Admin/Groups/UserRights.html?id=" . $obj->id );
            $tabs->child( history => title => loc('History') => path => "/Admin/Groups/History.html?id=" . $obj->id );
        }
    }

    if ( $request_path =~ qr{^/Admin/CustomFields/} ) {
        if ( my $id = $m->request_args->{'id'} ) {
            my $obj = RT::CustomField->new( $session{'CurrentUser'} );
            $obj->Load($id);
            my $tabs = PageMenu();

            $tabs->child( basics => title => loc('Basics') => path => "/Admin/CustomFields/Modify.html?id=".$id );
            $tabs->child( 'group-rights' => title => loc('Group Rights') => path => "/Admin/CustomFields/GroupRights.html?id=" . $id );
            $tabs->child( 'user-rights' => title => loc('User Rights') => path => "/Admin/CustomFields/UserRights.html?id=" . $id );

            $tabs->child( 'applies-to' => title => loc('Applies to'), path => "/Admin/CustomFields/Objects.html?id=" . $id );

        }

    }

    if ( $request_path =~ qr{^/Admin/Global/(Scrip|Template)(s)?\.html} ) {
        my $type = $1;
        my $plural = $2;
        my $tabs = PageMenu();
        if ( $plural ) {
            if ( $request_path eq "/Admin/Global/$type$plural.html" ) {
                $tabs->child( create => title => loc('Create'), path => "/Admin/Global/$type.html?Create=1" );
            }
        }
        else {
            $tabs->child( select => title => loc('Select'), path => "/Admin/Global/${type}s.html" );
            if ( ! $m->request_args->{Create} ) {
                $tabs->child( create => title => loc('Create'), path => "/Admin/Global/$type.html?Create=1" );
            }
        }
    }

    if ( $request_path =~ qr{^/Ticket/} ) {
        if ( ( $m->request_args->{'id'} || '' ) =~ /^(\d+)$/ ) {
            my $id  = $1;
            my $obj = RT::Ticket->new( $session{'CurrentUser'} );
            $obj->Load($id);

            my $actions = PageMenu()->child( actions => title => loc('Actions'), sort_order  => 95 );
            my $tabs = PageMenu();
            $tabs->child( bookmark => title => $m->scomp( '/Ticket/Elements/Bookmark', id => $id ),
                      escape_title => 0,
                      link_item    => 0,
                sort_order => 99
            );

            $tabs->child( display => title => loc('Display') => path => "/Ticket/Display.html?id=" . $id );

            $tabs->child( history => title => loc('History') => path => "/Ticket/History.html?id=" . $id );

            my %can = %{ $obj->CurrentUser->PrincipalObj->HasRights( Object => $obj ) };
            $can{'_ModifyOwner'} = $can{'OwnTicket'} || $can{'TakeTicket'} || $can{'StealTicket'};
            my $can = sub {
                unless ($_[0] eq 'ExecuteCode') {
                    return $can{$_[0]} || $can{'SuperUser'};
                } else {
                    return !RT->Config->Get('DisallowExecuteCode')
                        && ( $can{'ExecuteCode'} || $can{'SuperUser'} );
                }
            };

            # comment out until we can do it for an individual custom field
            #if ( $can->('ModifyTicket') || $can->('ModifyCustomField') ) {
            $tabs->child( basics => title => loc('Basics'), path => "/Ticket/Modify.html?id=" . $id, );

            #}

            if ( $can->('ModifyTicket') || $can->('_ModifyOwner') || $can->('Watch') || $can->('WatchAsAdminCc') ) {
                $tabs->child( people => title => loc('People'), path => "/Ticket/ModifyPeople.html?id=" . $id,);
            }

            if ( $can->('ModifyTicket') ) {
                $tabs->child( dates => title => loc('Dates'), path => "/Ticket/ModifyDates.html?id=" . $id, );
                $tabs->child( links => title => loc('Links'), path => "/Ticket/ModifyLinks.html?id=" . $id, );
            }

            #if ( $can->('ModifyTicket') || $can->('ModifyCustomField') || $can->('_ModifyOwner') ) {
            $tabs->child( jumbo => title => loc('Jumbo'), path => "/Ticket/ModifyAll.html?id=" . $id, );
            #}

            if ( RT->Config->Get('EnableReminders') ) {
                $tabs->child( reminders => title => loc('Reminders'), path => "/Ticket/Reminders.html?id=" . $id, );
            }

            if ( $can->('ModifyTicket') or $can->('ReplyToTicket') ) {
                $actions->child( reply => title => loc('Reply'), path => "/Ticket/Update.html?Action=Respond;id=" . $id,);
            }

            if ( $can->('ForwardMessage') ) {
                $actions->child( forward => title => loc('Forward'), path => "/Ticket/Forward.html?id=" . $id, );
            }

<<<<<<< HEAD
            my $current   = $obj->Status;
            my $lifecycle = $obj->QueueObj->Lifecycle;
            my $i         = 1;
            foreach my $info ( $lifecycle->Actions($current) ) {
                my $next = $info->{'to'};
                next unless $lifecycle->IsTransition( $current => $next );
=======
            if ( $can->('ModifyTicket') ) {
                my $current   = $obj->Status;
                my $lifecycle = $obj->QueueObj->lifecycle;
                my $i         = 1;
>>>>>>> eb35a233

                my $check = $lifecycle->CheckRight( $current => $next );
                $can{$check} = $obj->CurrentUserHasRight($check) unless exists $can{$check};
                next unless $can{$check};

<<<<<<< HEAD
=======
                    my $check = $lifecycle->check_right( $current => $next );
                    next unless $can->($check);
>>>>>>> eb35a233

                my $action = $info->{'update'} || '';


                my $url = '/Ticket/';
                if ($action) {

                    $url .= "Update.html?" . $query_string->(Action => $action,
                                           DefaultStatus => $next,
                                           id            => $id
                                         );
                } else {
                    $url .= "Display.html?" . $query_string->( Status => $next, id => $id );
                }
                $actions->child( loc( $info->{'label'} || ucfirst($next) ) => path => $url);
            }
<<<<<<< HEAD

            if ( $can{OwnTicket} ) {
=======
            if ( $can->('OwnTicket') ) {
>>>>>>> eb35a233
                if ( $obj->OwnerObj->Id == RT->Nobody->id
                     && ( $can->('ModifyTicket') or $can->('TakeTicket') ) ) {
                    $actions->child( take => path => "/Ticket/Display.html?Action=Take;id=" . $id, title => loc('Take'));
                }

                elsif (    $obj->OwnerObj->id != RT->Nobody->id
                        && $obj->OwnerObj->id != $session{CurrentUser}->id
                        && ( $can->('ModifyTicket') or $can->('StealTicket') ) ) {
                    $actions->child( steal => title => loc('Steal'), path => "/Ticket/Display.html?Action=Steal;id=" . $id,);
                }
            }

            if ( $can->('ModifyTicket') || $can->('CommentOnTicket') ) {
                $actions->child( comment => title => loc('Comment'), path => "/Ticket/Update.html?Action=Comment;id=" . $id);
            }

            if ( defined $session{"tickets"} ) {
                # we have to update session data if we get new ItemMap
                my $updatesession = 1 unless ( $session{"tickets"}->{'item_map'} );

                my $item_map = $session{"tickets"}->ItemMap;

                if ($updatesession) {
                    $session{"tickets"}->PrepForSerialization();
                }

                my $search = Menu()->child('search');
                # Don't display prev links if we're on the first ticket
                if ( $item_map->{$id}->{prev} ) {
                    $search->child( 'first', title => '<< ' . loc('First') => class => "nav",
                              path => "/Ticket/Display.html?id=" . $item_map->{first});
                    $search->child( prev => title => '< ' . loc('Prev') => class => "nav",
                        path => "/Ticket/Display.html?id=" . $item_map->{$id}->{prev});
                }
                    # Don't display next links if we're on the last ticket
                    if ( $item_map->{$id}->{next} ) {
                        $search->child( next       => title => loc('Next') . ' >' => class => "nav",
                                        path => "/Ticket/Display.html?id=" . $item_map->{$id}->{next});
                        $search->child( last        => title => loc('Last') . ' >>' => class => "nav",
                                        path => "/Ticket/Display.html?id=" . $item_map->{last});
                }
            }
        }
    }
    if ( $request_path =~ qr{^/(?:Ticket|Search)/} ) {
        my $search = Menu()->child('search');
        my $args      = '';
        my $has_query = '';
        my $current_search = $session{"CurrentSearchHash"} || {};
        my $search_id = $m->request_args->{'SavedSearchId'} || $search->{'SearchId'} || '';

        $has_query = 1 if ( $m->request_args->{'Query'} or $current_search->{'Query'} );

        my %query_args = (
            SavedSearchId => ( $search_id eq 'new' ) ? undef : $search_id,
            SavedChartSearchId => $m->request_args->{'SavedChartSearchId'} || $current_search->{SavedChartSearchId},
            Query => $m->request_args->{'Query'} || $current_search->{'Query'},
            Format => $m->request_args->{'Format'} || $current_search->{'Format'},
            OrderBy => $m->request_args->{'OrderBy'} || $current_search->{'OrderBy'} ||'',
            Order => $m->request_args->{'Order'} || $current_search->{'Order'} ||'',
            Page => $m->request_args->{'Page'} || $current_search->{'Page'},
            RowsPerPage => ( defined $m->request_args->{'RowsPerPage'}
                             ? $m->request_args->{'RowsPerPage'}
                             : $current_search->{'RowsPerPage'})
                         );
        for my $field (qw(Order OrderBy)) {
            if ( ref( $query_args{$field} ) eq 'ARRAY' ) {
                $query_args{$field} = join( "|", @{ $query_args{$field} } );
            }
        }

        $args = "?" . $query_string->(%query_args);


        my $current_search_menu;
        if ( $request_path =~ qr{^/Ticket} ) {
            $current_search_menu = $search->child( current_search => title => loc('Current Search'), link_item => 1 );
        } else {
            $current_search_menu = PageMenu();
        }
        $current_search_menu->child( edit_search => title => loc('Edit Search') =>
                                     path => "/Search/Build.html" . ( ($has_query) ? $args : '' ) );
        $current_search_menu->child( loc('Advanced') => path => "/Search/Edit.html$args" );
        if ($has_query) {
            if ($request_path =~ qr{^/Search/Results.html}
                &&                        #XXX TODO better abstraction
                $session{'CurrentUser'}->HasRight( Right => 'SuperUser', Object => $RT::System )) {
                my $shred_args = URI->new->query_form(
                                      search          => 1,
                                      plugin          => 'Tickets',
                                      'Tickets:query' => $query_args{'Query'},
                                      'Tickets:limit' => $query_args{'Rows'});
                $current_search_menu->child( 'shredder' => title => loc('Shredder'),
                                path => 'Admin/Tools/Shredder/?' . $shred_args);
            }

            $current_search_menu->child( results => title => loc('Show Results') => path => "/Search/Results.html$args" );
            $current_search_menu->child( bulk => title => loc('Bulk Update') => path => "/Search/Bulk.html$args" );
            $current_search_menu->child( chart => title => loc('Graph'),
                                         path => "/Search/Chart.html$args" );
            $current_search_menu->child(
                                   spreadsheet => title => loc('Spreadsheet'),
                                   path => "/Search/Results.tsv$args" );

            my $RSSQueryString = "?"
                . $query_string->( Query   => $query_args{Query},
                                   Order   => $query_args{Order},
                                   OrderBy => $query_args{OrderBy}
                                 );
            my $RSSPath = join '/', map $m->interp->apply_escapes( $_, 'u' ),
                $session{'CurrentUser'}->UserObj->Name,
                $session{'CurrentUser'}
                ->UserObj->GenerateAuthString(   $query_args{Query}
                                               . $query_args{Order}
                                               . $query_args{OrderBy} );

            $current_search_menu->child( rss => title => loc('RSS') => path => "/NoAuth/rss/$RSSPath/$RSSQueryString");
            my $ical_path = join '/', map $m->interp->apply_escapes($_, 'u'),
                $session{'CurrentUser'}->UserObj->Name,
                $session{'CurrentUser'}->UserObj->GenerateAuthString( $query_args{Query} ),
                $query_args{Query};
            $current_search_menu->child( ical => title => loc('iCal') => path => '/NoAuth/iCal/'.$ical_path);
}
    }

    if ( $request_path =~ /^\/(?:index.html|$)/ ) {
        PageMenu()->child( edit => title => loc('Edit'), path => '/Prefs/MyRT.html' );
    }

    PageWidgets()->child( simple_search => title => $m->scomp('SimpleSearch'), escape_title => 0 );
    PageWidgets()->child( create_ticket => title => $m->scomp('CreateTicket'), escape_title => 0 );

    $m->callback( CallbackName => 'Privileged' );
}

if ( $request_path =~ qr{^/SelfService} ) {

    my $queues = RT::Queues->new( $session{'CurrentUser'} );
    $queues->FindAllRows;

    my $queue_count = 0;
    my $queue_id    = 1;

    while ( my $queue = $queues->Next ) {
        next unless $queue->CurrentUserHasRight('CreateTicket');
        $queue_id = $queue->id;
        $queue_count++;
        last if ( $queue_count > 1 );
    }


    my $tickets = Menu->child(tickets => title =>loc('Tickets'));
    $tickets->child( open => title => loc('Open tickets'), path => '/SelfService/', );
    $tickets->child( closed => title => loc('Closed tickets'), path => '/SelfService/Closed.html', );
    if ( $queue_count > 1 ) {
        $tickets->child( new => title => loc('New ticket'), path => '/SelfService/CreateTicketInQueue.html' );
    } else {
        $tickets->child( new => title => loc('New ticket'), path => '/SelfService/Create.html?queue=' . $queue_id );
    }


    my $about_me = Menu->child( 'preferences' => title =>
                        loc( 'Logged in as <span class="current-user">[_1]</span>', $session{'CurrentUser'}->Name),
                    escape_title => 0,
                    sort_order   => 99
    );

    if ( $session{'CurrentUser'}->HasRight( Right => 'ModifySelf', Object => $RT::System ) ) {
        $about_me->child( prefs => title => loc('Preferences'), path  => '/SelfService/Prefs.html' );
    }

    if ( $session{'CurrentUser'}->Name
         && (   !RT->Config->Get('WebExternalAuth')
              || RT->Config->Get('WebFallbackToInternalAuth') )) {
        $about_me->child( logout => title => loc('Logout'), path   => '/NoAuth/Logout.html' );
    }

    PageWidgets->child( goto         => title => $m->scomp('/SelfService/Elements/GotoTicket'), escape_title => 0 );

    $m->callback( CallbackName => 'SelfService' );
}

</%INIT>
<%ARGS>
$show_menu => 1
</%ARGS><|MERGE_RESOLUTION|>--- conflicted
+++ resolved
@@ -395,29 +395,16 @@
                 $actions->child( forward => title => loc('Forward'), path => "/Ticket/Forward.html?id=" . $id, );
             }
 
-<<<<<<< HEAD
             my $current   = $obj->Status;
             my $lifecycle = $obj->QueueObj->Lifecycle;
             my $i         = 1;
             foreach my $info ( $lifecycle->Actions($current) ) {
                 my $next = $info->{'to'};
                 next unless $lifecycle->IsTransition( $current => $next );
-=======
-            if ( $can->('ModifyTicket') ) {
-                my $current   = $obj->Status;
-                my $lifecycle = $obj->QueueObj->lifecycle;
-                my $i         = 1;
->>>>>>> eb35a233
 
                 my $check = $lifecycle->CheckRight( $current => $next );
-                $can{$check} = $obj->CurrentUserHasRight($check) unless exists $can{$check};
-                next unless $can{$check};
-
-<<<<<<< HEAD
-=======
-                    my $check = $lifecycle->check_right( $current => $next );
-                    next unless $can->($check);
->>>>>>> eb35a233
+                next unless $can->($check);
+
 
                 my $action = $info->{'update'} || '';
 
@@ -434,12 +421,8 @@
                 }
                 $actions->child( loc( $info->{'label'} || ucfirst($next) ) => path => $url);
             }
-<<<<<<< HEAD
-
-            if ( $can{OwnTicket} ) {
-=======
+
             if ( $can->('OwnTicket') ) {
->>>>>>> eb35a233
                 if ( $obj->OwnerObj->Id == RT->Nobody->id
                      && ( $can->('ModifyTicket') or $can->('TakeTicket') ) ) {
                     $actions->child( take => path => "/Ticket/Display.html?Action=Take;id=" . $id, title => loc('Take'));
