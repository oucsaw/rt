--- conflicted
+++ resolved
@@ -221,15 +221,10 @@
                               description => loc('Modify global user rights') );
         $admin_global->child( 'my-rt' => title => loc('RT at a glance'), path => '/Admin/Global/MyRT.html',
                               description => loc('Modify the default "RT at a glance" view') );
-<<<<<<< HEAD
         $admin_global->child( 'dashboards-in-menu' => title => loc('Dashboards in menu'), path => '/Admin/Global/DashboardsInMenu.html',
                               description => loc('Customize dashboards in menu') );
-        $admin_global->child( theme => title => loc('Theme'), path => '/Admin/Global/Theme.html',
-                              description => loc('Customize the look of your RT') );
-=======
         $admin_global->child( 'topics' => title => loc('Topics'), path => '/Admin/Global/Topics.html',
                               description => loc('Modify global article topics') );
->>>>>>> 1c1cc511
 
         my $admin_tools = $admin->child( tools => title => loc('Tools'), path => '/Admin/Tools/', description => loc('Use other RT administrative tools') );
         $admin_tools->child( configuration => title => loc('System Configuration'), path => '/Admin/Tools/Configuration.html',
@@ -432,13 +427,9 @@
         $settings->child( about_me => title => loc('About me'), path     => '/User/Prefs.html', );
         $settings->child( search_options => title => loc('Search options'), path => '/Prefs/SearchOptions.html', );
         $settings->child( myrt => title => loc('RT at a glance'), path => '/Prefs/MyRT.html', );
-<<<<<<< HEAD
         $settings->child( dashboards_in_menu => title => loc('Dashboards in menu'),
                     path => '/Prefs/DashboardsInMenu.html' );
-        $settings->child( quicksearch => title => 'Quick search' => title => loc('Quick search'), path => '/Prefs/Quicksearch.html');
-=======
         $settings->child( quicksearch => title => loc('Quick search'), path => '/Prefs/Quicksearch.html');
->>>>>>> 1c1cc511
 
         my $search_menu = $settings->child( 'saved-searches' => title => loc('Saved Searches') );
         my $searches = [ $m->comp( "/Search/Elements/SearchesForObject",
