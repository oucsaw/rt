%# BEGIN BPS TAGGED BLOCK {{{
%#
%# COPYRIGHT:
%#
%# This software is Copyright (c) 1996-2013 Best Practical Solutions, LLC
%#                                          <sales@bestpractical.com>
%#
%# (Except where explicitly superseded by other copyright notices)
%#
%#
%# LICENSE:
%#
%# This work is made available to you under the terms of Version 2 of
%# the GNU General Public License. A copy of that license should have
%# been provided with this software, but in any event can be snarfed
%# from www.gnu.org.
%#
%# This work is distributed in the hope that it will be useful, but
%# WITHOUT ANY WARRANTY; without even the implied warranty of
%# MERCHANTABILITY or FITNESS FOR A PARTICULAR PURPOSE.  See the GNU
%# General Public License for more details.
%#
%# You should have received a copy of the GNU General Public License
%# along with this program; if not, write to the Free Software
%# Foundation, Inc., 51 Franklin Street, Fifth Floor, Boston, MA
%# 02110-1301 or visit their web page on the internet at
%# http://www.gnu.org/licenses/old-licenses/gpl-2.0.html.
%#
%#
%# CONTRIBUTION SUBMISSION POLICY:
%#
%# (The following paragraph is not intended to limit the rights granted
%# to you to modify and distribute this software under the terms of
%# the GNU General Public License and is only of importance to you if
%# you choose to contribute your changes and enhancements to the
%# community by submitting them to Best Practical Solutions, LLC.)
%#
%# By intentionally submitting any modifications, corrections or
%# derivatives to this work, or any other work intended for use with
%# Request Tracker, to Best Practical Solutions, LLC, you confirm that
%# you are the copyright holder for those contributions and you grant
%# Best Practical Solutions,  LLC a nonexclusive, worldwide, irrevocable,
%# royalty-free, perpetual, license to use, copy, create derivative
%# works based on those contributions, and sublicense and distribute
%# those contributions and any derivatives thereof.
%#
%# END BPS TAGGED BLOCK }}}
<& /Elements/PageLayout, show_menu => $show_menu &>
<a name="skipnav" id="skipnav" accesskey="8"></a>
<%INIT>

my $request_path = $HTML::Mason::Commands::r->path_info;
$request_path =~ s!/{2,}!/!g;

my $query_string = sub {
    my %args = @_;
    my $u    = URI->new();
    $u->query_form(map { $_ => $args{$_} } sort keys %args);
    return $u->query;
};

my $build_admin_menu = sub {
    my $top = shift;
    my $admin = $top->child( config => title => loc('Configuration'), path => '/Admin/', sort_order => 99 );
    if ( $session{'CurrentUser'}->HasRight( Object => RT->System, Right => 'AdminUsers' ) ) {
        my $users = $admin->child( users =>
            title       => loc('Users'),
            description => loc('Manage users and passwords'),
            path        => '/Admin/Users/',
        );
        $users->child( select => title => loc('Select'), path => "/Admin/Users/" );
        $users->child( create => title => loc('Create'), path => "/Admin/Users/Modify.html?Create=1" );
    }
    my $groups = $admin->child( groups =>
        title       => loc('Groups'),
        description => loc('Manage groups and group membership'),
        path        => '/Admin/Groups/',
    );
    $groups->child( select => title => loc('Select'), path => "/Admin/Groups/" );
    $groups->child( create => title => loc('Create'), path => "/Admin/Groups/Modify.html?Create=1" );

    my $queues = $admin->child( queues =>
        title       => loc('Queues'),
        description => loc('Manage queues and queue-specific properties'),
        path        => '/Admin/Queues/',
    );
    $queues->child( select => title => loc('Select'), path => "/Admin/Queues/" );
    $queues->child( create => title => loc('Create'), path => "/Admin/Queues/Modify.html?Create=1" );

    if ( $session{'CurrentUser'}->HasRight( Object => RT->System, Right => 'AdminCustomField' ) ) {
        my $cfs = $admin->child( 'custom-fields' =>
            title       => loc('Custom Fields'),
            description => loc('Manage custom fields and custom field values'),
            path        => '/Admin/CustomFields/',
        );
        $cfs->child( select => title => loc('Select'), path => "/Admin/CustomFields/" );
        $cfs->child( create => title => loc('Create'), path => "/Admin/CustomFields/Modify.html?Create=1" );
    }

    my $admin_global = $admin->child( global =>
        title       => loc('Global'),
        description => loc('Manage properties and configuration which apply to all queues'),
        path        => '/Admin/Global/',
    );

    my $scrips = $admin_global->child( scrips =>
        title       => loc('Scrips'),
        description => loc('Modify scrips which apply to all queues'),
        path        => '/Admin/Global/Scrips.html',
    );
    $scrips->child( select => title => loc('Select'), path => "/Admin/Global/Scrips.html" );
    $scrips->child( create => title => loc('Create'), path => "/Admin/Global/Scrip.html?Create=1" );

    my $templates = $admin_global->child( templates =>
        title       => loc('Templates'),
        description => loc('Edit system templates'),
        path        => '/Admin/Global/Templates.html',
    );
    $templates->child( select => title => loc('Select'), path => "/Admin/Global/Templates.html" );
    $templates->child( create => title => loc('Create'), path => "/Admin/Global/Template.html?Create=1" );

    my $cfadmin = $admin_global->child( 'custom-fields' =>
        title       => loc('Custom Fields'),
        description => loc('Modify global custom fields'),
        path        => '/Admin/Global/CustomFields/index.html',
    );
    $cfadmin->child( users =>
        title       => loc('Users'),
        description => loc('Select custom fields for all users'),
        path        => '/Admin/Global/CustomFields/Users.html',
    );
    $cfadmin->child( groups =>
        title       => loc('Groups'),
        description => loc('Select custom fields for all user groups'),
        path        => '/Admin/Global/CustomFields/Groups.html',
    );
    $cfadmin->child( queues =>
        title       => loc('Queues'),
        description => loc('Select custom fields for all queues'),
        path        => '/Admin/Global/CustomFields/Queues.html',
    );
    $cfadmin->child( tickets =>
        title       => loc('Tickets'),
        description => loc('Select custom fields for tickets in all queues'),
        path        => '/Admin/Global/CustomFields/Queue-Tickets.html',
    );
    $cfadmin->child( transactions =>
        title       => loc('Ticket Transactions'),
        description => loc('Select custom fields for transactions on tickets in all queues'),
        path        => '/Admin/Global/CustomFields/Queue-Transactions.html',
    );
    $cfadmin->child( 'custom-fields' =>
        title       => loc('Articles'),
        description => loc('Select Custom Fields for Articles in all Classes'),
        path        => '/Admin/Global/CustomFields/Class-Article.html',
    );

    my $article_admin = $admin->child( articles => title => loc('Articles'), path => "/Admin/Articles/index.html" );
    my $class_admin = $article_admin->child(classes => title => loc('Classes'), path => '/Admin/Articles/Classes/' );
    $class_admin->child( select =>
        title       => loc('Select'),
        description => loc('Modify and Create Classes'),
        path        => '/Admin/Articles/Classes/',
    );
    $class_admin->child( create =>
        title       => loc('Create'),
        description => loc('Modify and Create Custom Fields for Articles'),
        path        => '/Admin/Articles/Classes/Modify.html?Create=1',
    );


    my $cfs = $article_admin->child( 'custom-fields' =>
        title => loc('Custom Fields'),
        path  => '/Admin/CustomFields/index.html?'.$m->comp('/Elements/QueryString', type => 'RT::Class-RT::Article'),
    );
    $cfs->child( select =>
        title => loc('Select'),
        path => '/Admin/CustomFields/index.html?'.$m->comp('/Elements/QueryString', type => 'RT::Class-RT::Article'),
    );
    $cfs->child( create =>
        title => loc('Create'),
        path => '/Admin/CustomFields/Modify.html?'.$m->comp("/Elements/QueryString", Create=>1, LookupType=> "RT::Class-RT::Article" ),
    );

    $admin_global->child( 'group-rights' =>
        title       => loc('Group Rights'),
        description => loc('Modify global group rights'),
        path        => '/Admin/Global/GroupRights.html',
    );
    $admin_global->child( 'user-rights' =>
        title       => loc('User Rights'),
        description => loc('Modify global user rights'),
        path        => '/Admin/Global/UserRights.html',
    );
    $admin_global->child( 'my-rt' =>
        title       => loc('RT at a glance'),
        description => loc('Modify the default "RT at a glance" view'),
        path        => '/Admin/Global/MyRT.html',
    );
    $admin_global->child( 'topics' =>
        title       => loc('Topics'),
        description => loc('Modify global article topics'),
        path        => '/Admin/Global/Topics.html',
    );

    my $admin_tools = $admin->child( tools =>
        title       => loc('Tools'),
        description => loc('Use other RT administrative tools'),
        path        => '/Admin/Tools/',
    );
    $admin_tools->child( configuration =>
        title       => loc('System Configuration'),
        description => loc('Detailed information about your RT setup'),
        path        => '/Admin/Tools/Configuration.html',
    );
    $admin_tools->child( theme =>
        title       => loc('Theme'),
        description => loc('Customize the look of your RT'),
        path        => '/Admin/Tools/Theme.html',
    );
    if (RT->Config->Get('StatementLog')
        && $session{'CurrentUser'}->HasRight( Right => 'SuperUser', Object => RT->System )) {
       $admin_tools->child( 'sql-queries' =>
           title       => loc('SQL Queries'),
           description => loc('Browse the SQL queries made in this process'),
           path        => '/Admin/Tools/Queries.html',
       );
    }
    $admin_tools->child( shredder =>
        title       => loc('Shredder'),
        description => loc('Permanently wipeout data from RT'),
        path        => '/Admin/Tools/Shredder',
    );

    if ( $request_path =~ m{^/Admin/(Queues|Users|Groups|CustomFields)} ) {
        my $type = $1;
        my $tabs = PageMenu();

        my %labels = (
            Queues       => loc("Queues"),
            Users        => loc("Users"),
            Groups       => loc("Groups"),
            CustomFields => loc("Custom Fields"),
        );

        my $section;
        if ( $request_path =~ m|^/Admin/$type/?(?:index.html)?$|
             || (    $request_path =~ m|^/Admin/$type/(?:Modify.html)$|
                  && $DECODED_ARGS->{'Create'} )
           )
        {
            $section = $tabs;

        } else {
            $section = $tabs->child( select => title => $labels{$type},
                                     path => "/Admin/$type/" );
        }

        $section->child( select => title => loc('Select'), path => "/Admin/$type/" );
        $section->child( create => title => loc('Create'), path => "/Admin/$type/Modify.html?Create=1" );
    }

    if ( $request_path =~ m{^/Admin/Queues} ) {
        if ( $DECODED_ARGS->{'id'} && $DECODED_ARGS->{'id'} =~ /^\d+$/
                ||
              $DECODED_ARGS->{'Queue'} && $DECODED_ARGS->{'Queue'} =~ /^\d+$/
                ) {
            my $id = $DECODED_ARGS->{'Queue'} || $DECODED_ARGS->{'id'};
            my $queue_obj = RT::Queue->new( $session{'CurrentUser'} );
            $queue_obj->Load($id);

            if ( $queue_obj and $queue_obj->id ) {
                my $queue = PageMenu();
                $queue->child( basics => title => loc('Basics'),   path => "/Admin/Queues/Modify.html?id=" . $id );
                $queue->child( people => title => loc('Watchers'), path => "/Admin/Queues/People.html?id=" . $id );

                my $templates = $queue->child(templates => title => loc('Templates'), path => "/Admin/Queues/Templates.html?id=" . $id);
                $templates->child( select => title => loc('Select'), path => "/Admin/Queues/Templates.html?id=".$id);
                $templates->child( create => title => loc('Create'), path => "/Admin/Queues/Template.html?Create=1;Queue=".$id);

                my $scrips = $queue->child( scrips => title => loc('Scrips'), path => "/Admin/Queues/Scrips.html?id=" . $id);
                $scrips->child( select => title => loc('Select'), path => "/Admin/Queues/Scrips.html?id=" . $id );
                $scrips->child( create => title => loc('Create'), path => "/Admin/Queues/Scrip.html?Create=1;Queue=" . $id);

                my $ticket_cfs = $queue->child( 'ticket-custom-fields' => title => loc('Ticket Custom Fields'),
                    path => '/Admin/Queues/CustomFields.html?SubType=RT::Ticket&id=' . $id );

                my $txn_cfs = $queue->child( 'transaction-custom-fields' => title => loc('Transaction Custom Fields'),
                    path => '/Admin/Queues/CustomFields.html?SubType=RT::Ticket-RT::Transaction&id='.$id );

                $queue->child( 'group-rights' => title => loc('Group Rights'), path => "/Admin/Queues/GroupRights.html?id=".$id );
                $queue->child( 'user-rights' => title => loc('User Rights'), path => "/Admin/Queues/UserRights.html?id=" . $id );
                $queue->child( 'history' => title => loc('History'), path => "/Admin/Queues/History.html?id=" . $id );

                $m->callback( CallbackName => 'PrivilegedQueue', queue_id => $id, page_menu => $queue);
            }
        }
    }
    if ( $request_path =~ m{^/Admin/Users} ) {
        if ( $DECODED_ARGS->{'id'} && $DECODED_ARGS->{'id'} =~ /^\d+$/ ) {
            my $id = $DECODED_ARGS->{'id'};
            my $obj = RT::User->new( $session{'CurrentUser'} );
            $obj->Load($id);

            if ( $obj and $obj->id ) {
                my $tabs = PageMenu();
                $tabs->child( basics      => title => loc('Basics'),         path => "/Admin/Users/Modify.html?id=" . $id );
                $tabs->child( memberships => title => loc('Memberships'),    path => "/Admin/Users/Memberships.html?id=" . $id );
                $tabs->child( history     => title => loc('History'),        path => "/Admin/Users/History.html?id=" . $id );
                $tabs->child( 'my-rt'     => title => loc('RT at a glance'), path => "/Admin/Users/MyRT.html?id=" . $id );
                if ( RT->Config->Get('GnuPG')->{'Enable'} ) {
                    $tabs->child( pgp     => title => loc('GnuPG'),          path => "/Admin/Users/GnuPG.html?id=" . $id );
                }
            }
        }

    }

    if ( $request_path =~ m{^/Admin/Groups} ) {
        if ( $DECODED_ARGS->{'id'} && $DECODED_ARGS->{'id'} =~ /^\d+$/ ) {
            my $id = $DECODED_ARGS->{'id'};
            my $obj = RT::Group->new( $session{'CurrentUser'} );
            $obj->Load($id);

            if ( $obj and $obj->id ) {            
                my $tabs = PageMenu();
                $tabs->child( basics         => title => loc('Basics'),       path => "/Admin/Groups/Modify.html?id=" . $obj->id );
                $tabs->child( members        => title => loc('Members'),      path => "/Admin/Groups/Members.html?id=" . $obj->id );
                $tabs->child( 'group-rights' => title => loc('Group Rights'), path => "/Admin/Groups/GroupRights.html?id=" . $obj->id );
                $tabs->child( 'user-rights'  => title => loc('User Rights'),  path => "/Admin/Groups/UserRights.html?id=" . $obj->id );
                $tabs->child( history        => title => loc('History'),      path => "/Admin/Groups/History.html?id=" . $obj->id );
            }
        }
    }

    if ( $request_path =~ m{^/Admin/CustomFields/} ) {
        if ( $DECODED_ARGS->{'id'} && $DECODED_ARGS->{'id'} =~ /^\d+$/ ) {
            my $id = $DECODED_ARGS->{'id'};
            my $obj = RT::CustomField->new( $session{'CurrentUser'} );
            $obj->Load($id);

            if ( $obj and $obj->id ) {
                my $tabs = PageMenu();
                $tabs->child( basics         => title => loc('Basics'),       path => "/Admin/CustomFields/Modify.html?id=".$id );
                $tabs->child( 'group-rights' => title => loc('Group Rights'), path => "/Admin/CustomFields/GroupRights.html?id=" . $id );
                $tabs->child( 'user-rights'  => title => loc('User Rights'),  path => "/Admin/CustomFields/UserRights.html?id=" . $id );
                $tabs->child( 'applies-to'   => title => loc('Applies to'),   path => "/Admin/CustomFields/Objects.html?id=" . $id );
            }
        }
    }

    if ( $request_path =~ m{^/Admin/Global/(Scrip|Template)s?\.html} ) {
        my $type = $1;
        my $tabs = PageMenu();

        # With only two elements, swapping between dropdown and menu is kinda dumb
        # In the glorious future this should be cleaner.

        $tabs->child( select => title => loc('Select'), path => "/Admin/Global/${type}s.html" );
        $tabs->child( create => title => loc('Create'), path => "/Admin/Global/${type}.html?Create=1" );
    }

    if ( $request_path =~ m{^/Admin/Articles/Classes/} ) {
        my $tabs = PageMenu();
        if ( my $id = $DECODED_ARGS->{'id'} ) {
            my $obj = RT::Class->new( $session{'CurrentUser'} );
            $obj->Load($id);

            if ( $obj and $obj->id ) {
                my $section = $tabs->child( select => title => loc("Classes"), path => "/Admin/Articles/Classes/" );
                $section->child( select => title => loc('Select'), path => "/Admin/Articles/Classes/" );
                $section->child( create => title => loc('Create'), path => "/Admin/Articles/Classes/Modify.html?Create=1" );

                $tabs->child( basics          => title => loc('Basics'),        path => "/Admin/Articles/Classes/Modify.html?id=".$id );
                $tabs->child( topics          => title => loc('Topics'),        path => "/Admin/Articles/Classes/Topics.html?id=".$id );
                $tabs->child( 'custom-fields' => title => loc('Custom Fields'), path => "/Admin/Articles/Classes/CustomFields.html?id=".$id );
                $tabs->child( 'group-rights'  => title => loc('Group Rights'),  path => "/Admin/Articles/Classes/GroupRights.html?id=".$id );
                $tabs->child( 'user-rights'   => title => loc('User Rights'),   path => "/Admin/Articles/Classes/UserRights.html?id=".$id );
                $tabs->child( 'applies-to'    => title => loc('Applies to'),    path => "/Admin/Articles/Classes/Objects.html?id=$id" );
            }
        } else {
            $tabs->child( select => title => loc('Select'), path => "/Admin/Articles/Classes/" );
            $tabs->child( create => title => loc('Create'), path => "/Admin/Articles/Classes/Modify.html?Create=1" );
        }
    }
};


my $build_main_nav = sub {

    PageWidgets()->child( simple_search => raw_html => $m->scomp('SimpleSearch') );
    PageWidgets()->child( create_ticket => raw_html => $m->scomp('CreateTicket') );

    my $home = Menu->child( home => title => loc('Homepage'), path => '/' );
    # We explicitly exclude superusers; otherwise the dashboards for
    # groups you're not in (but can see the dashboards of by dint of
    # being a superuser) would push the useful ones from the groups
    # you're actually in off of the stack.
    my @dashboards = $m->comp("/Dashboards/Elements/ListOfDashboards", IncludeSuperuserGroups => 0);
    my $limit      = 7;

    my $more = 0;
    if ( @dashboards > $limit ) {
        $more = 1;
        splice @dashboards, $limit;
    }

    my $dashes = Menu()->child('home');
    if (@dashboards) {
        for my $dash (@dashboards) {
            $home->child( 'dashboard-' . $dash->id,
                title => $dash->Name,
                path  => '/Dashboards/' . $dash->id . '/' . $dash->Name
            );
        }

        $dashes->child( more => title => loc('All Dashboards'), path => 'Dashboards/index.html' );
    }
    my $dashboard = RT::Dashboard->new( $session{CurrentUser} );
    if ( $dashboard->CurrentUserCanCreateAny ) {
        $dashes->child('dashboard_create' => title => loc('New Dashboard'), path => "/Dashboards/Modify.html?Create=1" );
    }

    my $tickets = Menu->child( search => title => loc('Tickets'), path => '/Search/Build.html' );
    $tickets->child( simple => title => loc('Simple Search'), path => "/Search/Simple.html" );
    $tickets->child( new    => title => loc('New Search'),    path => "/Search/Build.html?NewQuery=1" );


    my $tools = Menu->child( tools => title => loc('Tools'), path => '/Tools/index.html' );
    my $articles = $tools->child( articles => title => loc('Articles'), path => "/Articles/index.html");
    $articles->child( articles => title => loc('Overview'), path => "/Articles/index.html" );
    $articles->child( search   => title => loc('Search'),   path => "/Articles/Article/Search.html" );
    $articles->child( topics   => title => loc('Topics'),   path => "/Articles/Topics.html" );

    $tools->child( my_day =>
        title       => loc('My Day'),
        description => loc('Easy updating of your open tickets'),
        path        => '/Tools/MyDay.html',
    );

    if ( RT->Config->Get('EnableReminders') ) {
        $tools->child( my_reminders =>
            title       => loc('My Reminders'),
            description => loc('Easy viewing of your reminders'),
            path        => '/Tools/MyReminders.html',
        );
    }

    $tools->child( offline =>
        title       => loc('Offline'),
        description => loc('Create tickets offline'),
        path        => '/Tools/Offline.html',
    );

    if ( $session{'CurrentUser'}->HasRight( Right => 'ShowApprovalsTab', Object => RT->System ) ) {
        $tools->child( approval =>
            title       => loc('Approval'),
            description => loc('My Approvals'),
            path        => '/Approvals/',
        );
    }

    if ( $session{'CurrentUser'}->HasRight( Right => 'ShowConfigTab', Object => RT->System ) )
    {
        $build_admin_menu->($tools);
    }

    my $username = '<span class="current-user">'
                 . $m->interp->apply_escapes($session{'CurrentUser'}->Name, 'h')
                 . '</span>';
    my $about_me = Menu->child( 'preferences' =>
        title        => loc('Logged in as [_1]', $username),
        escape_title => 0,
        sort_order   => 99,
    );


    if ( $session{'CurrentUser'}->UserObj
         && $session{'CurrentUser'}->HasRight( Right => 'ModifySelf', Object => RT->System )) {
        my $settings = $about_me->child( settings => title => loc('Settings'), path => '/Prefs/Other.html' );
        $settings->child( options        => title => loc('Options'),        path => '/Prefs/Other.html' );
        $settings->child( about_me       => title => loc('About me'),       path => '/User/Prefs.html' );
        $settings->child( search_options => title => loc('Search options'), path => '/Prefs/SearchOptions.html' );
        $settings->child( myrt           => title => loc('RT at a glance'), path => '/Prefs/MyRT.html' );
        $settings->child( quicksearch    => title => loc('Quick search'),   path => '/Prefs/Quicksearch.html' );

        my $search_menu = $settings->child( 'saved-searches' => title => loc('Saved Searches') );
        my $searches = [ $m->comp( "/Search/Elements/SearchesForObject",
                          Object => RT::System->new( $session{'CurrentUser'} )) ];
        my $i = 0;

        for my $search (@$searches) {
            $search_menu->child( "search-" . $i++ =>
                title => $search->[1],
                path  => "/Prefs/Search.html?"
                       . $query_string->( name => ref( $search->[2] ) . '-' . $search->[2]->Id ),
            );

        }
    }
    if ( $session{'CurrentUser'}->Name
         && (   !RT->Config->Get('WebExternalAuth')
              || RT->Config->Get('WebFallbackToInternalAuth') )) {
        $about_me->child( logout => title => loc('Logout'), path => '/NoAuth/Logout.html' );
    }
    if ( $request_path =~ m{^/Dashboards/(\d+)?}) {
        if ( my $id = ( $1 || $DECODED_ARGS->{'id'} ) ) {
            my $obj = RT::Dashboard->new( $session{'CurrentUser'} );
            $obj->LoadById($id);
            if ( $obj and $obj->id ) {
                my $tabs = PageMenu;
                $tabs->child( basics       => title => loc('Basics'),       path => "/Dashboards/Modify.html?id=" . $obj->id);
                $tabs->child( content      => title => loc('Content'),      path => "/Dashboards/Queries.html?id=" . $obj->id);
                $tabs->child( subscription => title => loc('Subscription'), path => "/Dashboards/Subscription.html?id=" . $obj->id)
                    if $obj->CurrentUserCanSubscribe;
                $tabs->child( show         => title => loc('Show'),         path => "/Dashboards/" . $obj->id . "/" . $obj->Name)
            }
        }
    }


    if ( $request_path =~ m{^/Ticket/} ) {
        if ( ( $DECODED_ARGS->{'id'} || '' ) =~ /^(\d+)$/ ) {
            my $id  = $1;
            my $obj = RT::Ticket->new( $session{'CurrentUser'} );
            $obj->Load($id);

            if ( $obj and $obj->id ) {
                my $actions = PageMenu()->child( actions => title => loc('Actions'), sort_order  => 95 );
                my $tabs = PageMenu();
                $tabs->child( bookmark => raw_html => $m->scomp( '/Ticket/Elements/Bookmark', id => $id ), sort_order => 99 );
                $tabs->child( display => title => loc('Display'), path => "/Ticket/Display.html?id=" . $id );
                $tabs->child( history => title => loc('History'), path => "/Ticket/History.html?id=" . $id );

                my %can = %{ $obj->CurrentUser->PrincipalObj->HasRights( Object => $obj ) };
                $can{'_ModifyOwner'} = $can{'OwnTicket'} || $can{'TakeTicket'} || $can{'StealTicket'};
                my $can = sub {
                    unless ($_[0] eq 'ExecuteCode') {
                        return $can{$_[0]} || $can{'SuperUser'};
                    } else {
                        return !RT->Config->Get('DisallowExecuteCode')
                            && ( $can{'ExecuteCode'} || $can{'SuperUser'} );
                    }
                };

                # comment out until we can do it for an individual custom field
                #if ( $can->('ModifyTicket') || $can->('ModifyCustomField') ) {
                $tabs->child( basics => title => loc('Basics'), path => "/Ticket/Modify.html?id=" . $id );

                #}

                if ( $can->('ModifyTicket') || $can->('_ModifyOwner') || $can->('Watch') || $can->('WatchAsAdminCc') ) {
                    $tabs->child( people => title => loc('People'), path => "/Ticket/ModifyPeople.html?id=" . $id );
                }

                if ( $can->('ModifyTicket') ) {
                    $tabs->child( dates => title => loc('Dates'), path => "/Ticket/ModifyDates.html?id=" . $id );
                    $tabs->child( links => title => loc('Links'), path => "/Ticket/ModifyLinks.html?id=" . $id );
                }

                #if ( $can->('ModifyTicket') || $can->('ModifyCustomField') || $can->('_ModifyOwner') ) {
                $tabs->child( jumbo => title => loc('Jumbo'), path => "/Ticket/ModifyAll.html?id=" . $id );
                #}

                if ( RT->Config->Get('EnableReminders') ) {
                    $tabs->child( reminders => title => loc('Reminders'), path => "/Ticket/Reminders.html?id=" . $id );
                }

                if ( $can->('ModifyTicket') or $can->('ReplyToTicket') ) {
                    $actions->child( reply => title => loc('Reply'), path => "/Ticket/Update.html?Action=Respond;id=" . $id );
                }

                if ( $can->('ModifyTicket') or $can->('CommentOnTicket') ) {
                    $actions->child( comment => title => loc('Comment'), path => "/Ticket/Update.html?Action=Comment;id=" . $id );
                }

                if ( $can->('ForwardMessage') ) {
                    $actions->child( forward => title => loc('Forward'), path => "/Ticket/Forward.html?id=" . $id );
                }

                my $hide_resolve_with_deps = RT->Config->Get('HideResolveActionsWithDependencies')
                    && $obj->HasUnresolvedDependencies;

                my $current   = $obj->Status;
                my $lifecycle = $obj->QueueObj->Lifecycle;
                my $i         = 1;
                foreach my $info ( $lifecycle->Actions($current) ) {
                    my $next = $info->{'to'};
                    next unless $lifecycle->IsTransition( $current => $next );

                    my $check = $lifecycle->CheckRight( $current => $next );
                    next unless $can->($check);

                    next if $hide_resolve_with_deps
                        && $lifecycle->IsInactive($next)
                        && !$lifecycle->IsInactive($current);

                    my $action = $info->{'update'} || '';
                    my $url = '/Ticket/';
                    if ($action) {
                        $url .= "Update.html?"
                            . $query_string->(
                                Action        => $action,
                                DefaultStatus => $next,
                                id            => $id,
                            );
                    } else {
                        $url .= "Display.html?"
                            . $query_string->(
                                Status => $next,
                                id     => $id,
                            );
                    }
                    my $key = $info->{'label'} || ucfirst($next);
                    $actions->child( $key => title => loc( $key ), path => $url);
                }

                if ( $can->('OwnTicket') ) {
                    if ( $obj->OwnerObj->Id == RT->Nobody->id
                         && ( $can->('ModifyTicket') or $can->('TakeTicket') ) ) {
                        $actions->child( take => title => loc('Take'), path => "/Ticket/Display.html?Action=Take;id=" . $id );
                    }

                    elsif (    $obj->OwnerObj->id != RT->Nobody->id
                            && $obj->OwnerObj->id != $session{CurrentUser}->id
                            && ( $can->('ModifyTicket') or $can->('StealTicket') ) ) {
                        $actions->child( steal => title => loc('Steal'), path => "/Ticket/Display.html?Action=Steal;id=" . $id );
                    }
                }
<<<<<<< HEAD

                # TODO needs a "Can extract article into a class applied to this queue" check
                $actions->child( 'extract-article' =>
                    title => loc('Extract Article'),
                    path  => "/Articles/Article/ExtractIntoClass.html?Ticket=".$obj->id,
                );

                if ( defined $session{"tickets"} ) {
                    # we have to update session data if we get new ItemMap
                    my $updatesession = 1 unless ( $session{"tickets"}->{'item_map'} );

                    my $item_map = $session{"tickets"}->ItemMap;

                    if ($updatesession) {
                        $session{"tickets"}->PrepForSerialization();
                    }

                    my $search = Menu()->child('search');
                    # Don't display prev links if we're on the first ticket
                    if ( $item_map->{$id}->{prev} ) {
                        $search->child( first =>
                            title => '<< ' . loc('First'), class => "nav", path => "/Ticket/Display.html?id=" . $item_map->{first});
                        $search->child( prev =>
                            title => '< ' . loc('Prev'),   class => "nav", path => "/Ticket/Display.html?id=" . $item_map->{$id}->{prev});
                    }
                    # Don't display next links if we're on the last ticket
                    if ( $item_map->{$id}->{next} ) {
                        $search->child( next =>
                            title => loc('Next') . ' >',  class => "nav", path => "/Ticket/Display.html?id=" . $item_map->{$id}->{next});
=======
                # Don't display next links if we're on the last ticket
                if ( $item_map->{$id}->{next} ) {
                    $search->child( next =>
                        title => loc('Next') . ' >',  class => "nav", path => "/Ticket/Display.html?id=" . $item_map->{$id}->{next});
                    if ( $item_map->{last} ) {
>>>>>>> 8d02f082
                        $search->child( last =>
                            title => loc('Last') . ' >>', class => "nav", path => "/Ticket/Display.html?id=" . $item_map->{last});
                    }
                }
            }
        }
    }

    if (
        (
               $request_path =~ m{^/(?:Ticket|Search)/}
            && $request_path !~ m{^/Search/Simple\.html}
        )
        || (   $request_path =~ m{^/Search/Simple\.html}
            && $DECODED_ARGS->{'q'} )
      )
    {
        my $search = Menu()->child('search');
        my $args      = '';
        my $has_query = '';
        my $current_search = $session{"CurrentSearchHash"} || {};
        my $search_id = $DECODED_ARGS->{'SavedSearchLoad'} || $DECODED_ARGS->{'SavedSearchId'} || $current_search->{'SearchId'} || '';
        my $chart_id = $DECODED_ARGS->{'SavedChartSearchId'} || $current_search->{SavedChartSearchId};

        $has_query = 1 if ( $DECODED_ARGS->{'Query'} or $current_search->{'Query'} );

        my %query_args;
        my %fallback_query_args = (
            SavedSearchId => ( $search_id eq 'new' ) ? undef : $search_id,
            SavedChartSearchId => $chart_id,
            (
                map {
                    my $p = $_;
                    $p => $DECODED_ARGS->{$p} || $current_search->{$p}
                } qw(Query Format OrderBy Order Page)
            ),
            RowsPerPage => (
                defined $DECODED_ARGS->{'RowsPerPage'}
                ? $DECODED_ARGS->{'RowsPerPage'}
                : $current_search->{'RowsPerPage'}
            ),
        );

        if ($QueryString) {
            $args = '?' . $QueryString;
        }
        else {
            my %final_query_args = ();
            # key => callback to avoid unnecessary work

            for my $param (keys %fallback_query_args) {
                $final_query_args{$param} = defined($QueryArgs->{$param})
                                          ? $QueryArgs->{$param}
                                          : $fallback_query_args{$param};
            }

            for my $field (qw(Order OrderBy)) {
                if ( ref( $final_query_args{$field} ) eq 'ARRAY' ) {
                    $final_query_args{$field} = join( "|", @{ $final_query_args{$field} } );
                } elsif (not defined $final_query_args{$field}) {
                    delete $final_query_args{$field};
                }
                else {
                    $final_query_args{$field} ||= '';
                }
            }

            $args = '?' . $query_string->(%final_query_args);
        }

        my $current_search_menu;
        if ( $request_path =~ m{^/Ticket} ) {
            $current_search_menu = $search->child( current_search => title => loc('Current Search') );
            $current_search_menu->path("/Search/Results.html$args") if $has_query;
        } else {
            $current_search_menu = PageMenu();
        }

        $current_search_menu->child( edit_search =>
            title => loc('Edit Search'), path => "/Search/Build.html" . ( ($has_query) ? $args : '' ) );
        $current_search_menu->child( advanced =>
            title => loc('Advanced'),    path => "/Search/Edit.html$args" );
        if ($has_query) {
            $current_search_menu->child( results => title => loc('Show Results'), path => "/Search/Results.html$args" );
        }

        if ( $has_query ) {
            $current_search_menu->child( bulk  => title => loc('Bulk Update'), path => "/Search/Bulk.html$args" );
            $current_search_menu->child( chart => title => loc('Chart'),       path => "/Search/Chart.html$args" );

            my $more = $current_search_menu->child( more => title => loc('Feeds') );

            $more->child( spreadsheet => title => loc('Spreadsheet'), path => "/Search/Results.tsv$args" );

            my %rss_data = map {
                $_ => $QueryArgs->{$_} || $fallback_query_args{$_} || '' }
                    qw(Query Order OrderBy);
            my $RSSQueryString = "?"
                . $query_string->( Query   => $rss_data{Query},
                                   Order   => $rss_data{Order},
                                   OrderBy => $rss_data{OrderBy}
                                 );
            my $RSSPath = join '/', map $m->interp->apply_escapes( $_, 'u' ),
                $session{'CurrentUser'}->UserObj->Name,
                $session{'CurrentUser'}
                ->UserObj->GenerateAuthString(   $rss_data{Query}
                                               . $rss_data{Order}
                                               . $rss_data{OrderBy} );

            $more->child( rss => title => loc('RSS'), path => "/NoAuth/rss/$RSSPath/$RSSQueryString");
            my $ical_path = join '/', map $m->interp->apply_escapes($_, 'u'),
                $session{'CurrentUser'}->UserObj->Name,
                $session{'CurrentUser'}->UserObj->GenerateAuthString( $rss_data{Query} ),
                $rss_data{Query};
            $more->child( ical => title => loc('iCal'), path => '/NoAuth/iCal/'.$ical_path);

            if ($request_path =~ m{^/Search/Results.html}
                &&                        #XXX TODO better abstraction
                $session{'CurrentUser'}->HasRight( Right => 'SuperUser', Object => RT->System )) {
                my $shred_args = $query_string->(
                    Search          => 1,
                    Plugin          => 'Tickets',
                    'Tickets:query' => $rss_data{'Query'},
                    'Tickets:limit' => $QueryArgs->{'Rows'},
                );

                $more->child( shredder => title => loc('Shredder'), path => '/Admin/Tools/Shredder/?' . $shred_args);
            }

        }
    }

    if ( $request_path =~ m{^/Article/} ) {
        if ( $DECODED_ARGS->{'id'} && $DECODED_ARGS->{'id'} =~ /^\d+$/ ) {
            my $id = $DECODED_ARGS->{'id'};
            my $tabs = PageMenu();

            $tabs->child( display => title => loc('Display'), path => "/Articles/Article/Display.html?id=".$id );
            $tabs->child( history => title => loc('History'), path => "/Articles/Article/History.html?id=".$id );
            $tabs->child( modify  => title => loc('Modify'),  path => "/Articles/Article/Edit.html?id=".$id );
            $tabs->child( delete  => title => loc('Delete'),  path => "/Articles/Article/Delete.html?id=".$id );
        }
    }

    if ( $request_path =~ m{^/Articles/} ) {
        PageWidgets()->child( article_search => raw_html => $m->scomp('/Articles/Elements/GotoArticle') );
        PageWidgets()->delete('create_ticket');
        PageWidgets()->delete('simple_search');

        my $tabs = PageMenu();
        $tabs->child( search => title => loc("Search"),       path => "/Articles/Article/Search.html" );
        $tabs->child( create => title => loc("New Article" ), path => "/Articles/Article/PreCreate.html" );
        if ( $request_path =~ m{^/Articles/Article/} and ( $DECODED_ARGS->{'id'} || '' ) =~ /^(\d+)$/ ) {
            my $id  = $1;
            my $obj = RT::Article->new( $session{'CurrentUser'} );
            $obj->Load($id);

            if ( $obj and $obj->id ) {
                $tabs->child( display => title => loc("Display"), path => "/Articles/Article/Display.html?id=" . $id );
                $tabs->child( history => title => loc('History'), path => '/Articles/Article/History.html?id=' . $id );

                if ( $obj->CurrentUserHasRight('ModifyArticle') ) {
                    $tabs->child(modify => title => loc('Modify'), path => '/Articles/Article/Edit.html?id=' . $id );
                }
                if ( $obj->CurrentUserHasRight('DeleteArticle') ) {
                    $tabs->child(delete => title => loc('Delete'), path => '/Articles/Article/Delete.html?id=' . $id );
                }
            }
        }

    }

    if ( $request_path =~ /^\/(?:index.html|$)/ ) {
        PageMenu()->child( edit => title => loc('Edit'), path => '/Prefs/MyRT.html' );
    }

    $m->callback( CallbackName => 'Privileged' );
};

my $build_selfservice_nav = sub {
    my $queues = RT::Queues->new( $session{'CurrentUser'} );
    $queues->UnLimit;

    my $queue_count = 0;
    my $queue_id;

    while ( my $queue = $queues->Next ) {
        next unless $queue->CurrentUserHasRight('CreateTicket');
        $queue_id = $queue->id;
        $queue_count++;
        last if ( $queue_count > 1 );
    }


    if ( $queue_count > 1 ) {
        Menu->child( new => title => loc('New ticket'), path => '/SelfService/CreateTicketInQueue.html' );
    } elsif ( $queue_id ) {
        Menu->child( new => title => loc('New ticket'), path => '/SelfService/Create.html?Queue=' . $queue_id );
    }
    my $tickets = Menu->child( tickets => title => loc('Tickets'), path => '/SelfService/' );
    $tickets->child( open   => title => loc('Open tickets'),   path => '/SelfService/' );
    $tickets->child( closed => title => loc('Closed tickets'), path => '/SelfService/Closed.html' );


    my $username = '<span class="current-user">'
                 . $m->interp->apply_escapes($session{'CurrentUser'}->Name, 'h')
                 . '</span>';
    my $about_me = Menu->child( preferences =>
        title        => loc('Logged in as [_1]', $username),
        escape_title => 0,
        sort_order   => 99,
    );

    if ( $session{'CurrentUser'}->HasRight( Right => 'ModifySelf', Object => RT->System ) ) {
        $about_me->child( prefs => title => loc('Preferences'), path => '/SelfService/Prefs.html' );
    }

    if ( $session{'CurrentUser'}->Name
         && (   !RT->Config->Get('WebExternalAuth')
              || RT->Config->Get('WebFallbackToInternalAuth') )) {
        $about_me->child( logout => title => loc('Logout'), path => '/NoAuth/Logout.html' );
    }

    if ($session{'CurrentUser'}->HasRight( Right => 'ShowArticle', Object => RT->System )) {
        PageWidgets->child( 'goto-article' => raw_html => $m->scomp('/SelfService/Elements/SearchArticle') );
    }

    PageWidgets->child( goto => raw_html => $m->scomp('/SelfService/Elements/GotoTicket') );

    $m->callback( CallbackName => 'SelfService' );
};



if ( $request_path !~ m{^/SelfService/} ) {
    $build_main_nav->();
} else {
    $build_selfservice_nav->();
}




</%INIT>
<%ARGS>
$show_menu => 1
$QueryString => ''
$QueryArgs => {}
</%ARGS><|MERGE_RESOLUTION|>--- conflicted
+++ resolved
@@ -627,7 +627,6 @@
                         $actions->child( steal => title => loc('Steal'), path => "/Ticket/Display.html?Action=Steal;id=" . $id );
                     }
                 }
-<<<<<<< HEAD
 
                 # TODO needs a "Can extract article into a class applied to this queue" check
                 $actions->child( 'extract-article' =>
@@ -657,15 +656,10 @@
                     if ( $item_map->{$id}->{next} ) {
                         $search->child( next =>
                             title => loc('Next') . ' >',  class => "nav", path => "/Ticket/Display.html?id=" . $item_map->{$id}->{next});
-=======
-                # Don't display next links if we're on the last ticket
-                if ( $item_map->{$id}->{next} ) {
-                    $search->child( next =>
-                        title => loc('Next') . ' >',  class => "nav", path => "/Ticket/Display.html?id=" . $item_map->{$id}->{next});
-                    if ( $item_map->{last} ) {
->>>>>>> 8d02f082
-                        $search->child( last =>
-                            title => loc('Last') . ' >>', class => "nav", path => "/Ticket/Display.html?id=" . $item_map->{last});
+                        if ( $item_map->{last} ) {
+                            $search->child( last =>
+                                title => loc('Last') . ' >>', class => "nav", path => "/Ticket/Display.html?id=" . $item_map->{last});
+                        }
                     }
                 }
             }
