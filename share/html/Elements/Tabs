--- conflicted
+++ resolved
@@ -576,13 +576,10 @@
                 my $check = $lifecycle->CheckRight( $current => $next );
                 next unless $can->($check);
 
-<<<<<<< HEAD
-=======
                 next if $hide_resolve_with_deps
                     && $lifecycle->IsInactive($next)
                     && !$lifecycle->IsInactive($current);
 
->>>>>>> 91744eda
                 my $action = $info->{'update'} || '';
                 my $url = '/Ticket/';
                 if ($action) {
