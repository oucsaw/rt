%# BEGIN BPS TAGGED BLOCK {{{
%#
%# COPYRIGHT:
%#
%# This software is Copyright (c) 1996-2016 Best Practical Solutions, LLC
%#                                          <sales@bestpractical.com>
%#
%# (Except where explicitly superseded by other copyright notices)
%#
%#
%# LICENSE:
%#
%# This work is made available to you under the terms of Version 2 of
%# the GNU General Public License. A copy of that license should have
%# been provided with this software, but in any event can be snarfed
%# from www.gnu.org.
%#
%# This work is distributed in the hope that it will be useful, but
%# WITHOUT ANY WARRANTY; without even the implied warranty of
%# MERCHANTABILITY or FITNESS FOR A PARTICULAR PURPOSE.  See the GNU
%# General Public License for more details.
%#
%# You should have received a copy of the GNU General Public License
%# along with this program; if not, write to the Free Software
%# Foundation, Inc., 51 Franklin Street, Fifth Floor, Boston, MA
%# 02110-1301 or visit their web page on the internet at
%# http://www.gnu.org/licenses/old-licenses/gpl-2.0.html.
%#
%#
%# CONTRIBUTION SUBMISSION POLICY:
%#
%# (The following paragraph is not intended to limit the rights granted
%# to you to modify and distribute this software under the terms of
%# the GNU General Public License and is only of importance to you if
%# you choose to contribute your changes and enhancements to the
%# community by submitting them to Best Practical Solutions, LLC.)
%#
%# By intentionally submitting any modifications, corrections or
%# derivatives to this work, or any other work intended for use with
%# Request Tracker, to Best Practical Solutions, LLC, you confirm that
%# you are the copyright holder for those contributions and you grant
%# Best Practical Solutions,  LLC a nonexclusive, worldwide, irrevocable,
%# royalty-free, perpetual, license to use, copy, create derivative
%# works based on those contributions, and sublicense and distribute
%# those contributions and any derivatives thereof.
%#
%# END BPS TAGGED BLOCK }}}
<table class="bulk-edit-custom-fields">

<tr>
<th><&|/l&>Name</&></th>
<th><&|/l&>Add values</&></th>
<th><&|/l&>Delete values</&></th>
</tr>
% my $i = 0;
% while (my $cf = $CustomFields->Next) {
<tr class="<% ++$i%2 ? 'oddline': 'evenline' %>">
<td class="label"><% $cf->Name %><br />
<em>(<% $cf->EntryHint // '' %>)</em></td>
% my $rows = 5;
% my $cf_id = $cf->id;
% my @add = (NamePrefix => 'Bulk-Add-CustomField-', CustomField => $cf, Rows => $rows,
%   Multiple => ($cf->MaxValues ==1 ? 0 : 1) , Cols => 25,
%   Default => $ARGS{"Bulk-Add-CustomField-$cf_id-Values"} || $ARGS{"Bulk-Add-CustomField-$cf_id-Value"}, );
% my @del = (NamePrefix => 'Bulk-Delete-CustomField-', CustomField => $cf,
%   Rows => $rows, Multiple => 1, Cols => 25,
%   Default => $ARGS{"Bulk-Delete-CustomField-$cf_id-Values"} || $ARGS{"Bulk-Delete-CustomField-$cf_id-Value"}, );
% if ($cf->Type eq 'Select') {
<td><& /Elements/EditCustomFieldSelect, @add &></td>
<td><& /Elements/EditCustomFieldSelect, @del &><br />
% } elsif ($cf->Type eq 'Combobox') {
<td><& /Elements/EditCustomFieldCombobox, @add &></td>
<td><& /Elements/EditCustomFieldCombobox, @del &><br />
% } elsif ($cf->Type eq 'Freeform') {
<td><& /Elements/EditCustomFieldFreeform, @add &></td>
<td><& /Elements/EditCustomFieldFreeform, @del &><br />
% } elsif ($cf->Type eq 'Text') {
<td><& /Elements/EditCustomFieldText, @add &></td>
<td>
% } elsif ($cf->Type eq 'Wikitext') {
<td><& /Elements/EditCustomFieldWikitext, @add &></td>
<td>
% } elsif ($cf->Type eq 'Date') {
<td><& /Elements/EditCustomFieldDate, @add &></td>
<td><& /Elements/EditCustomFieldDate, @del &><br />
% } elsif ($cf->Type eq 'DateTime') {
% # Pass datemanip format to prevent another tz date conversion
<<<<<<< HEAD
<td><& /Elements/EditCustomFieldDateTime, @add, Format => 'datemanip' &></td>
<td><& /Elements/EditCustomFieldDateTime, @del, Format => 'datemanip' &><br />
=======
<td><& /Elements/EditCustomFieldDateTime, @add, Default => undef, Format => 'datemanip' &></td>
<td><& /Elements/EditCustomFieldDateTime, @del, Default => undef, Format => 'datemanip' &><br />
% } elsif ($cf->Type eq 'Autocomplete') {
<td><& /Elements/EditCustomFieldAutocomplete, @add &></td>
<td><& /Elements/EditCustomFieldAutocomplete, @del &><br />
>>>>>>> 6a417228
% } else {
    <td colspan="2"><em><&|/l&>(Unsupported custom field type)</&></em></td>
%   $RT::Logger->crit("Unknown CustomField type: " . $cf->Type);
%   next
% }
  <label><input type="checkbox" name="Bulk-Delete-CustomField-<% $cf_id %>-AllValues" value="1">
    <em><&|/l&>(Check to delete all values)</&></em></label>
</td>
</tr>
% }
</table>
<%ARGS>
$CustomFields
</%ARGS>
<%INIT>
return unless $CustomFields->Count;
</%INIT><|MERGE_RESOLUTION|>--- conflicted
+++ resolved
@@ -85,16 +85,11 @@
 <td><& /Elements/EditCustomFieldDate, @del &><br />
 % } elsif ($cf->Type eq 'DateTime') {
 % # Pass datemanip format to prevent another tz date conversion
-<<<<<<< HEAD
-<td><& /Elements/EditCustomFieldDateTime, @add, Format => 'datemanip' &></td>
-<td><& /Elements/EditCustomFieldDateTime, @del, Format => 'datemanip' &><br />
-=======
 <td><& /Elements/EditCustomFieldDateTime, @add, Default => undef, Format => 'datemanip' &></td>
 <td><& /Elements/EditCustomFieldDateTime, @del, Default => undef, Format => 'datemanip' &><br />
 % } elsif ($cf->Type eq 'Autocomplete') {
 <td><& /Elements/EditCustomFieldAutocomplete, @add &></td>
 <td><& /Elements/EditCustomFieldAutocomplete, @del &><br />
->>>>>>> 6a417228
 % } else {
     <td colspan="2"><em><&|/l&>(Unsupported custom field type)</&></em></td>
 %   $RT::Logger->crit("Unknown CustomField type: " . $cf->Type);
