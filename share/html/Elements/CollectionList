--- conflicted
+++ resolved
@@ -111,13 +111,8 @@
     $Class =~ s/:/_/g;
 }
 
-<<<<<<< HEAD
-$m->out('<table class="' .
+$m->out('<table cellspacing="0" class="' .
             ($Collection->isa('RT::Tickets') ? 'ticket-list' : 'collection') . ' collection-as-table">');
-=======
-$m->out('<table cellspacing="0" class="' .
-	($Collection->isa('RT::Tickets') ? 'ticket-list' : 'collection') . ' collection-as-table">');
->>>>>>> 4a6309a7
 
 if ( $ShowHeader ) {
     $m->comp('/Elements/CollectionAsTable/Header',
