--- conflicted
+++ resolved
@@ -253,11 +253,7 @@
 
 <%perl>
 $showrows->(
-<<<<<<< HEAD
-    loc("Subject") => '<input type="text" name="Subject" size="30" maxsize="200" value="'.($ARGS{Subject} || '').'" />');
-=======
-    loc("Subject") => '<input name="Subject" size="30" maxsize="200" value="'.$escape->($ARGS{Subject} || '').'" />');
->>>>>>> c36e510f
+    loc("Subject") => '<input type="text" name="Subject" size="30" maxsize="200" value="'.$escape->($ARGS{Subject} || '').'" />');
 </%perl>
     <span class="content-label label"><%loc("Describe the issue below")%></span>
         <& /Elements/MessageBox, exists $ARGS{Content}  ? (Default => $ARGS{Content}, IncludeSignature => 0 ) : ( QuoteTransaction => $QuoteTransaction ), Height => 5  &>
@@ -418,21 +414,12 @@
 
 <%perl>
 $showrows->(
-<<<<<<< HEAD
-    loc("Depends on")     => '<input type="text" size="10" name="new-DependsOn" value="' . ($ARGS{'new-DependsOn'} || '' ). '" />',
-    loc("Depended on by") => '<input type="text" size="10" name="DependsOn-new" value="' . ($ARGS{'DependsOn-new'} || '' ) . '" />',
-    loc("Parents")        => '<input type="text" size="10" name="new-MemberOf" value="' . ($ARGS{'new-MemberOf'} || '') . '" />',
-    loc("Children")       => '<input type="text" size="10" name="MemberOf-new" value="' . ($ARGS{'MemberOf-new'} || '') . '" />',
-    loc("Refers to")      => '<input type="text" size="10" name="new-RefersTo" value="' . ($ARGS{'new-RefersTo'} || '') . '" />',
-    loc("Referred to by") => '<input type="text" size="10" name="RefersTo-new" value="' . ($ARGS{'RefersTo-new'} || ''). '" />'
-=======
-    loc("Depends on")     => '<input size="10" name="new-DependsOn" value="' . $escape->($ARGS{'new-DependsOn'} || '' ). '" />',
-    loc("Depended on by") => '<input size="10" name="DependsOn-new" value="' . $escape->($ARGS{'DependsOn-new'} || '' ) . '" />',
-    loc("Parents")        => '<input size="10" name="new-MemberOf" value="' . $escape->($ARGS{'new-MemberOf'} || '') . '" />',
-    loc("Children")       => '<input size="10" name="MemberOf-new" value="' . $escape->($ARGS{'MemberOf-new'} || '') . '" />',
-    loc("Refers to")      => '<input size="10" name="new-RefersTo" value="' . $escape->($ARGS{'new-RefersTo'} || '') . '" />',
-    loc("Referred to by") => '<input size="10" name="RefersTo-new" value="' . $escape->($ARGS{'RefersTo-new'} || ''). '" />'
->>>>>>> c36e510f
+    loc("Depends on")     => '<input type="text" size="10" name="new-DependsOn" value="' . $escape->($ARGS{'new-DependsOn'} || '' ). '" />',
+    loc("Depended on by") => '<input type="text" size="10" name="DependsOn-new" value="' . $escape->($ARGS{'DependsOn-new'} || '' ) . '" />',
+    loc("Parents")        => '<input type="text" size="10" name="new-MemberOf" value="' . $escape->($ARGS{'new-MemberOf'} || '') . '" />',
+    loc("Children")       => '<input type="text" size="10" name="MemberOf-new" value="' . $escape->($ARGS{'MemberOf-new'} || '') . '" />',
+    loc("Refers to")      => '<input type="text" size="10" name="new-RefersTo" value="' . $escape->($ARGS{'new-RefersTo'} || '') . '" />',
+    loc("Referred to by") => '<input type="text" size="10" name="RefersTo-new" value="' . $escape->($ARGS{'RefersTo-new'} || ''). '" />'
 );
 </%perl>
 
