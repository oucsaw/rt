%# BEGIN BPS TAGGED BLOCK {{{
%#
%# COPYRIGHT:
%#
%# This software is Copyright (c) 1996-2016 Best Practical Solutions, LLC
%#                                          <sales@bestpractical.com>
%#
%# (Except where explicitly superseded by other copyright notices)
%#
%#
%# LICENSE:
%#
%# This work is made available to you under the terms of Version 2 of
%# the GNU General Public License. A copy of that license should have
%# been provided with this software, but in any event can be snarfed
%# from www.gnu.org.
%#
%# This work is distributed in the hope that it will be useful, but
%# WITHOUT ANY WARRANTY; without even the implied warranty of
%# MERCHANTABILITY or FITNESS FOR A PARTICULAR PURPOSE.  See the GNU
%# General Public License for more details.
%#
%# You should have received a copy of the GNU General Public License
%# along with this program; if not, write to the Free Software
%# Foundation, Inc., 51 Franklin Street, Fifth Floor, Boston, MA
%# 02110-1301 or visit their web page on the internet at
%# http://www.gnu.org/licenses/old-licenses/gpl-2.0.html.
%#
%#
%# CONTRIBUTION SUBMISSION POLICY:
%#
%# (The following paragraph is not intended to limit the rights granted
%# to you to modify and distribute this software under the terms of
%# the GNU General Public License and is only of importance to you if
%# you choose to contribute your changes and enhancements to the
%# community by submitting them to Best Practical Solutions, LLC.)
%#
%# By intentionally submitting any modifications, corrections or
%# derivatives to this work, or any other work intended for use with
%# Request Tracker, to Best Practical Solutions, LLC, you confirm that
%# you are the copyright holder for those contributions and you grant
%# Best Practical Solutions,  LLC a nonexclusive, worldwide, irrevocable,
%# royalty-free, perpetual, license to use, copy, create derivative
%# works based on those contributions, and sublicense and distribute
%# those contributions and any derivatives thereof.
%#
%# END BPS TAGGED BLOCK }}}
<& /Elements/Header, Title => $title &>
<& /Elements/Tabs &>

<& /Elements/ListActions, actions => \@results &>

<form action="<%RT->Config->Get('WebPath')%>/Dashboards/Subscription.html" method="post" enctype="multipart/form-data" name="SubscribeDashboard">
<input type="hidden" class="hidden" name="id" value="<% $fields{'DashboardId'} %>" />
<table width="100%" border="0">
<tr>

<td valign="top" class="boxcontainer">
<&| /Widgets/TitleBox, title => loc('Dashboard') &>

<table>
<tr><td class="label">
<&|/l&>Dashboard</&>:
</td><td class="value">
<% $Dashboard->Name %>
</td></tr>

<tr><td class="label">
<&|/l&>Queries</&>:
</td><td class="value">
% my @portlets = grep { defined } $Dashboard->Portlets;
% if (!@portlets) {
(<&|/l&>none</&>)
% } else {
<ol class="dashboard-queries">
%    for my $portlet (@portlets) {
        <li class="dashboard-query">
            <% loc($portlet->{description}, $fields{'Rows'}) %>
        </li>
%    }
</ol>
% }
</td></tr>

</table>
</&>

<&| /Widgets/TitleBox, title => loc('Subscription') &>

<table class="dashboard-subscription">
<tr class="frequency"><td class="label">
<&|/l&>Frequency</&>:
</td><td class="value">

<input type="radio" id="Frequency-daily" name="Frequency" value="daily" <% $fields{'Frequency'} eq 'daily' ? 'checked="checked"' : "" |n %>></input>
<label for="Frequency-daily">
<&|/l&>daily, on</&>
</label>

% for my $day ( qw/Monday Tuesday Wednesday Thursday Friday Saturday Sunday/ ) {
    &nbsp; <label><input name="<% $day %>" value=1 type="checkbox" <% $fields{$day} ? 'checked="checked"' : '' %>> <&|/l&><% $day %></&></label>
    <input type="hidden"class="hidden" name="<% $day %>-Magic" value=1 />
% }

<br />

<input type="radio" id="Frequency-weekly" name="Frequency" value="weekly"<% $fields{'Frequency'} eq 'weekly' ? 'checked="checked"' : "" |n %>></input>
<label for="Frequency-weekly">
<&|/l&>weekly</&>, <&|/l&>on</&>
<select name="Dow">
    <option value="Monday" <% $fields{'Dow'} eq 'Monday' ? 'selected="selected"' : '' |n %>><&|/l&>Monday</&></option>
    <option value="Tuesday" <% $fields{'Dow'} eq 'Tuesday' ? 'selected="selected"' : '' |n %>><&|/l&>Tuesday</&></option>
    <option value="Wednesday" <% $fields{'Dow'} eq 'Wednesday' ? 'selected="selected"' : '' |n %>><&|/l&>Wednesday</&></option>
    <option value="Thursday" <% $fields{'Dow'} eq 'Thursday' ? 'selected="selected"' : '' |n %>><&|/l&>Thursday</&></option>
    <option value="Friday" <% $fields{'Dow'} eq 'Friday' ? 'selected="selected"' : '' |n %>><&|/l&>Friday</&></option>
    <option value="Saturday" <% $fields{'Dow'} eq 'Saturday' ? 'selected="selected"' : '' |n %>><&|/l&>Saturday</&></option>
    <option value="Sunday" <% $fields{'Dow'} eq 'Sunday' ? 'selected="selected"' : '' |n %>><&|/l&>Sunday</&></option>
</select>
<&|/l&>every</&>
<select name="Fow">
% for my $f ( qw/1 2 3 4/ ) {
    <option value="<%$f%>" <% $fields{'Fow'} == $f ? 'selected="selected"' : '' |n %>><% $f %></option>
% }
</select>
<&|/l&>weeks</&>
</label>
<br />

<input type="radio" id="Frequency-monthly" name="Frequency" value="monthly"<% $fields{'Frequency'} eq 'monthly' ? 'checked="checked"' : "" |n %>></input>
<label for="Frequency-monthly">
<&|/l&>monthly</&>, <&|/l&>on day</&>
<select name="Dom">
%   for my $dom (1..31) {
    <option value="<% $dom %>" <% $fields{'Dom'} == $dom ? 'selected="selected"' : '' |n %>><% loc($dom) %></option>
%   }
</select>
</label>
<br />

<input type="radio" id="Frequency-never" name="Frequency" value="never" <% $fields{'Frequency'} eq 'never' ? 'checked="checked"' : "" |n %>></input>
<label for="Frequency-never"><&|/l&>never</&></label>

</td></tr>
<tr><td class="label">
<&|/l&>Hour</&>:
</td><td class="value">
<select name="Hour">
% my $formatter = RT::Date->new($session{CurrentUser})->LocaleObj;
% my $dt = DateTime->now;
% $dt->set_minute(0);
% $dt->set_second(0);

% for my $hour (0..23) {
%     $dt->set_hour($hour);
%     my $formatted = $dt->format_cldr($formatter->time_format_short);

%     my $value = sprintf '%02d:00', $hour;
%     my $selected = $value eq $fields{'Hour'}
%                  ? 'selected="selected"'
%                  : '';

    <option value="<% $value %>" <%$selected|n %>><% $formatted %></option>
% }
</select>
(<%$timezone%>)
</td></tr>
<tr><td class="label">
<&|/l&>Language</&>:
</td><td class="value">
<& /Elements/SelectLang,
    Name => 'Language',
    Default => $fields{'Language'},
    ShowNullOption => 1,
 &>
</td></tr>
<tr><td class="label">
<&|/l&>Rows</&>:
</td><td class="value">
<select name="Rows">
%   for my $rows (1, 2, 5, 10, 15, 20, 25, 50, 75, 100, 0) {
    <option value="<% $rows %>" <% $fields{'Rows'} eq $rows ? 'selected="selected"' : '' |n %>><% loc($rows || 'Unlimited') %></option>
%   }
</select>
</td></tr>

<tr><td align="right"><input type="checkbox" id="SuppressIfEmpty" name="SuppressIfEmpty" value="1" <% $fields{'SuppressIfEmpty'} ? 'checked="checked"' : "" |n %> /></td>
<td><label for="SuppressIfEmpty"><&|/l&>Suppress if empty (Check this to avoid sending mail if all searches have no results)</&></label><br />
<input type="hidden"class="hidden" name="SuppressIfEmpty-Magic" value=1 />
</td></tr>
% $m->callback( %ARGS, CallbackName => 'SubscriptionFormEnd', FieldsRef => \%fields,
%     SubscriptionObj => $SubscriptionObj, DashboardObj => $Dashboard );
</table>
</&>

<&| /Widgets/TitleBox, title => loc('Recipients') &>
<& Elements/SubscriptionRecipients,
    UserField => $UserField, UserString => $UserString, UserOp => $UserOp,
    GroupString => $GroupString, GroupOp => $GroupOp, GroupField => $GroupField,
    Recipients => $fields{Recipients},
    IsFirstSubscription => $SubscriptionObj ? 0 : 1 &>
</&>

</td>
</tr>
</table>

% if ($SubscriptionObj) {
    <& /Elements/Submit, Name => "Save", Label => loc('Save Changes') &>
% } else {
    <& /Elements/Submit, Name => "Save", Label => loc('Subscribe') &>
% }
</form>

<%INIT>
use List::MoreUtils 'uniq';

my ($title, @results);
my $Loaded = 0;
my $timezone = $session{'CurrentUser'}->UserObj->Timezone || RT->Config->Get('Timezone');

use RT::Dashboard;
my $Dashboard = RT::Dashboard->new($session{'CurrentUser'});
my ($ok, $msg) = $Dashboard->LoadById($id);
$ok || Abort(loc("Couldn't load dashboard [_1]: [_2]", $id, $msg));

my $SubscriptionObj = $Dashboard->Subscription;

$id = $SubscriptionObj ? $SubscriptionObj->SubValue('DashboardId') : $ARGS{'id'};

my %fields = (
    DashboardId => $id,
    Frequency   => 'daily',
    Monday      => 1,
    Tuesday     => 1,
    Wednesday   => 1,
    Thursday    => 1,
    Friday      => 1,
    Saturday    => 0,
    Sunday      => 0,
    Hour        => '06:00',
    Dow         => 'Monday',
    Dom         => 1,
    Rows        => 20,
    Recipients  => { Users => [], Groups => [] },
    Fow         => 1,
    Counter     => 0,
<<<<<<< HEAD
    SuppressIfEmpty => 0,
=======
    Language    => '',
>>>>>>> 9e7da569
);

$m->callback( %ARGS, CallbackName => 'SubscriptionFields', FieldsRef => \%fields,
     SubscriptionObj => $SubscriptionObj, DashboardObj => $Dashboard);

# update any fields with the values from the subscription object
if ($SubscriptionObj) {
    for my $field (keys %fields) {
        $fields{$field} = $SubscriptionObj->SubValue($field);
    }
}

# finally, update any fields with arguments passed in by the user
for my $field (keys %fields) {
    next if $field eq 'DashboardId'; # but this one is immutable
    $fields{$field} = $ARGS{$field}
        if defined($ARGS{$field}) || $ARGS{$field.'-Magic'};
}

$m->callback( %ARGS, CallbackName => 'MassageSubscriptionFields', FieldsRef => \%fields,
     SubscriptionObj => $SubscriptionObj, DashboardObj => $Dashboard);

# this'll be defined on submit
if (defined $ARGS{Save}) {
    # update recipients
    for my $key (keys %ARGS) {
        my $val = $ARGS{$key};
        if ( $key =~ /^Dashboard-Subscription-Email-\d+$/ && $val ) {
            my @recipients = @{ $fields{Recipients}->{Users} };

            for ( RT::EmailParser->ParseEmailAddress( $val ) ) {
                my ( $email, $name ) = ( $_->address, $_->name );

                my $user = RT::User->new($session{CurrentUser});
                $user->LoadOrCreateByEmail(
                    EmailAddress => $email,
                    RealName     => $name,
                    Comments     => 'Autocreated when added as a dashboard subscription recipient',
                );

                my $is_prev_recipient = grep { $_ == $user->id } @recipients;
                if ( not $is_prev_recipient ) {
                    push @recipients, $user->id;
                    push @results, loc("[_1] added to dashboard subscription recipients", $email);
                }
            }
            @{ $fields{Recipients}->{Users} } = uniq @recipients;

        } elsif ($key =~ /^Dashboard-Subscription-(Users|Groups)-(\d+)$/) {
            my ($mode, $type, $id) = ('', $1, $2);
            my @recipients = @{ $fields{Recipients}->{$type} };

            # find out proper value for user/group checkbox
            my $add_keep_recipient = ref $ARGS{$key} eq 'ARRAY' ?
                grep { $_ } @{ $ARGS{$key} } :
                $ARGS{$key};

            my $record; # hold user/group object
            if ($type eq 'Users') {
                my $user = RT::User->new($session{CurrentUser});
                $user->Load( $id );
                $record = $user;
            } elsif ($type eq 'Groups') {
                my $group = RT::Group->new($session{CurrentUser});
                $group->Load( $id );
                $record = $group;
            }

            my $is_prev_recipient = grep { $_ == $id } @recipients;

            if ($add_keep_recipient and not $is_prev_recipient) { # Add User/Group
                push @recipients, $id;
                push @results, loc("[_1] added to dashboard subscription recipients", $record->Name);
            } elsif (not $add_keep_recipient and $is_prev_recipient) { # Remove User/Group
                @recipients = grep { $_ != $id } @recipients;
                push @results, loc("[_1] removed from dashboard subscription recipients", $record->Name);
            }

            @{ $fields{Recipients}->{$type} } = uniq @recipients;
        }
    }

    # update
    if ($SubscriptionObj) {
        $id = delete $fields{'DashboardId'}; # immutable
        ($ok, $msg) = $SubscriptionObj->SetSubValues(%fields);
        $fields{'DashboardId'} = $id;

        $msg = loc("Subscription updated") if $ok;
        push @results, $msg;
    }
    # create
    else {
        Abort(loc("Unable to subscribe to dashboard [_1]: Permission Denied", $id))
            unless $Dashboard->CurrentUserCanSubscribe;

        $SubscriptionObj = RT::Attribute->new($session{CurrentUser});
        ($ok, $msg) = $SubscriptionObj->Create(
            Name        => 'Subscription',
            Description => 'Subscription to dashboard ' . $id,
            ContentType => 'storable',
            Object      => $session{'CurrentUser'}->UserObj,
            Content     => \%fields,
        );
        if ($ok) {
            push @results, loc("Subscribed to dashboard [_1]", $Dashboard->Name);
        }
        else {
            push @results, loc('Subscription could not be created: [_1]', $msg);
        }
    }
    push @results, loc("Warning: This dashboard has no recipients")
        unless @{ $fields{Recipients}->{Users} } || @{ $fields{Recipients}->{Groups} };
} elsif (defined $ARGS{OnlySearchForPeople}) {
    $GroupString = undef;
    $GroupField = undef;
    $GroupOp = undef;
} elsif (defined $ARGS{OnlySearchForGroup}) {
    $UserString = undef;
    $UserField = undef;
    $UserOp = undef;
}

if ($SubscriptionObj) {
    $title = loc("Modify the subscription to dashboard [_1]", $Dashboard->Name);
}
else {
    $title = loc("Subscribe to dashboard [_1]", $Dashboard->Name);
}

</%INIT>
<%ARGS>
$id => undef
$Frequency   => undef
$Hour        => undef
$Dow         => undef
$Dom         => undef
$Rows        => undef
$Recipient   => undef
$Language    => undef

$UserField => undef
$UserOp => undef
$UserString => undef
$GroupField => undef
$GroupOp => undef
$GroupString => undef
</%ARGS>
<|MERGE_RESOLUTION|>--- conflicted
+++ resolved
@@ -244,11 +244,8 @@
     Recipients  => { Users => [], Groups => [] },
     Fow         => 1,
     Counter     => 0,
-<<<<<<< HEAD
+    Language    => '',
     SuppressIfEmpty => 0,
-=======
-    Language    => '',
->>>>>>> 9e7da569
 );
 
 $m->callback( %ARGS, CallbackName => 'SubscriptionFields', FieldsRef => \%fields,
