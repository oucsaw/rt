%# BEGIN BPS TAGGED BLOCK {{{
%#
%# COPYRIGHT:
%#
%# This software is Copyright (c) 1996-2011 Best Practical Solutions, LLC
%#                                          <sales@bestpractical.com>
%#
%# (Except where explicitly superseded by other copyright notices)
%#
%#
%# LICENSE:
%#
%# This work is made available to you under the terms of Version 2 of
%# the GNU General Public License. A copy of that license should have
%# been provided with this software, but in any event can be snarfed
%# from www.gnu.org.
%#
%# This work is distributed in the hope that it will be useful, but
%# WITHOUT ANY WARRANTY; without even the implied warranty of
%# MERCHANTABILITY or FITNESS FOR A PARTICULAR PURPOSE.  See the GNU
%# General Public License for more details.
%#
%# You should have received a copy of the GNU General Public License
%# along with this program; if not, write to the Free Software
%# Foundation, Inc., 51 Franklin Street, Fifth Floor, Boston, MA
%# 02110-1301 or visit their web page on the internet at
%# http://www.gnu.org/licenses/old-licenses/gpl-2.0.html.
%#
%#
%# CONTRIBUTION SUBMISSION POLICY:
%#
%# (The following paragraph is not intended to limit the rights granted
%# to you to modify and distribute this software under the terms of
%# the GNU General Public License and is only of importance to you if
%# you choose to contribute your changes and enhancements to the
%# community by submitting them to Best Practical Solutions, LLC.)
%#
%# By intentionally submitting any modifications, corrections or
%# derivatives to this work, or any other work intended for use with
%# Request Tracker, to Best Practical Solutions, LLC, you confirm that
%# you are the copyright holder for those contributions and you grant
%# Best Practical Solutions,  LLC a nonexclusive, worldwide, irrevocable,
%# royalty-free, perpetual, license to use, copy, create derivative
%# works based on those contributions, and sublicense and distribute
%# those contributions and any derivatives thereof.
%#
%# END BPS TAGGED BLOCK }}}
<%init>
# put the list of dashboards into the navigation
use RT::Dashboard;
<<<<<<< HEAD
my @objs = RT::Dashboard->new($User)->ObjectsForLoading;
=======

my @objs = RT::Dashboard->new($session{CurrentUser})->ObjectsForLoading(
               IncludeSuperuserGroups => $IncludeSuperuserGroups
           );
>>>>>>> 88fe4cda

my %dashboard_map;

for my $object (@objs) {
    my $new_dashboards = $m->comp("/Dashboards/Elements/DashboardsForObject",
            Object => $object, User => $User );

    push @{ $dashboard_map{$_} }, @{ $new_dashboards->{$_} || [] }
        for qw/personal system/;

    push @{ $dashboard_map{group}{$_} }, @{ $new_dashboards->{group}{$_} }
        for keys %{ $new_dashboards->{group} || {} };
}

my @dashboards = (
    (sort { $a->Id <=> $b->Id } @{ $dashboard_map{personal} || [] }),
    (sort { $a->Id <=> $b->Id } @{ $dashboard_map{system}   || [] }),

    map { sort { $a->Id <=> $b->Id } @{ $dashboard_map{group}{$_} } }
        keys %{ $dashboard_map{group} || {} },
);

$m->callback(%ARGS, dashboards => \@dashboards, CallbackName => 'ModifyDashboards');

return @dashboards;
</%init>
<<<<<<< HEAD

<%args>
$User => $session{CurrentUser}
=======
<%args>
$IncludeSuperuserGroups => 1
>>>>>>> 88fe4cda
</%args><|MERGE_RESOLUTION|>--- conflicted
+++ resolved
@@ -48,14 +48,9 @@
 <%init>
 # put the list of dashboards into the navigation
 use RT::Dashboard;
-<<<<<<< HEAD
-my @objs = RT::Dashboard->new($User)->ObjectsForLoading;
-=======
-
-my @objs = RT::Dashboard->new($session{CurrentUser})->ObjectsForLoading(
+my @objs = RT::Dashboard->new($User)->ObjectsForLoading(
                IncludeSuperuserGroups => $IncludeSuperuserGroups
            );
->>>>>>> 88fe4cda
 
 my %dashboard_map;
 
@@ -82,12 +77,7 @@
 
 return @dashboards;
 </%init>
-<<<<<<< HEAD
-
 <%args>
 $User => $session{CurrentUser}
-=======
-<%args>
 $IncludeSuperuserGroups => 1
->>>>>>> 88fe4cda
 </%args>