%# BEGIN BPS TAGGED BLOCK {{{
%#
%# COPYRIGHT:
%#
%# This software is Copyright (c) 1996-2012 Best Practical Solutions, LLC
%#                                          <sales@bestpractical.com>
%#
%# (Except where explicitly superseded by other copyright notices)
%#
%#
%# LICENSE:
%#
%# This work is made available to you under the terms of Version 2 of
%# the GNU General Public License. A copy of that license should have
%# been provided with this software, but in any event can be snarfed
%# from www.gnu.org.
%#
%# This work is distributed in the hope that it will be useful, but
%# WITHOUT ANY WARRANTY; without even the implied warranty of
%# MERCHANTABILITY or FITNESS FOR A PARTICULAR PURPOSE.  See the GNU
%# General Public License for more details.
%#
%# You should have received a copy of the GNU General Public License
%# along with this program; if not, write to the Free Software
%# Foundation, Inc., 51 Franklin Street, Fifth Floor, Boston, MA
%# 02110-1301 or visit their web page on the internet at
%# http://www.gnu.org/licenses/old-licenses/gpl-2.0.html.
%#
%#
%# CONTRIBUTION SUBMISSION POLICY:
%#
%# (The following paragraph is not intended to limit the rights granted
%# to you to modify and distribute this software under the terms of
%# the GNU General Public License and is only of importance to you if
%# you choose to contribute your changes and enhancements to the
%# community by submitting them to Best Practical Solutions, LLC.)
%#
%# By intentionally submitting any modifications, corrections or
%# derivatives to this work, or any other work intended for use with
%# Request Tracker, to Best Practical Solutions, LLC, you confirm that
%# you are the copyright holder for those contributions and you grant
%# Best Practical Solutions,  LLC a nonexclusive, worldwide, irrevocable,
%# royalty-free, perpetual, license to use, copy, create derivative
%# works based on those contributions, and sublicense and distribute
%# those contributions and any derivatives thereof.
%#
%# END BPS TAGGED BLOCK }}}
% $m->callback(CallbackName => 'BeforeCc', ARGSRef => \%ARGS, Ticket => $TicketObj, one_time_Ccs => \@one_time_Ccs, txn_addresses => \%txn_addresses);

<tr><td class="label"><&|/l&>One-time Cc</&>:</td><td><& /Elements/EmailInput, Name => 'UpdateCc', Size => undef, Default => $ARGS{UpdateCc} &>
<input type="hidden" id="UpdateIgnoreAddressCheckboxes" name="UpdateIgnoreAddressCheckboxes" value="0">
        <br />

%if (scalar @one_time_Ccs) {
<i class="label">(<&|/l&>check to add</&>)</i>
%}
%foreach my $addr ( @one_time_Ccs ) {
<input
    id="UpdateCc-<%$addr%>"
    name="UpdateCc-<%$addr%>"
    class="onetime onetimecc"
    type="checkbox"
% my $clean_addr = $txn_addresses{$addr}->format;
<<<<<<< HEAD
    onClick="checkboxToInput('UpdateCc', <% "UpdateCc-$addr" |n,j%>, <%$clean_addr|n,j%> );"
    <% $ARGS{'UpdateCc-'.$addr} ? 'checked="checked"' : ''%> > <& /Elements/ShowUser, Address => $txn_addresses{$addr}&>
=======
% $clean_addr =~ s/'/\\'/g;
    onClick="checkboxToInput('UpdateCc', 'UpdateCc-<%$addr%>','<%$clean_addr%>' );"
    <% $ARGS{'UpdateCc-'.$addr} ? 'checked="checked"' : ''%> >
      <label for="UpdateCc-<%$addr%>"><& /Elements/ShowUser, Address => $txn_addresses{$addr}&></label>
>>>>>>> 44cc9378
%}
</td></tr>
<tr><td class="label"><&|/l&>One-time Bcc</&>:</td><td><& /Elements/EmailInput, Name => 'UpdateBcc', Size => undef, Default => $ARGS{UpdateBcc} &><br />
%if (scalar @one_time_Ccs) {
<i class="label">(<&|/l&>check to add</&>)</i>
%}
%foreach my $addr ( @one_time_Ccs ) {
<input
    id="UpdateBcc-<%$addr%>"
    name="UpdateBcc-<%$addr%>"
    class="onetime onetimebcc"
    type="checkbox"
% my $clean_addr = $txn_addresses{$addr}->format;
<<<<<<< HEAD
    onClick="checkboxToInput('UpdateBcc', <% "UpdateBcc-$addr" |n,j%>, <%$clean_addr|n,j%> );"
        <% $ARGS{'UpdateBcc-'.$addr} ? 'checked="checked"' : ''%>> 
<& /Elements/ShowUser, Address => $txn_addresses{$addr}&>
=======
% $clean_addr =~ s/'/\\'/g;
    onClick="checkboxToInput('UpdateBcc', 'UpdateBcc-<%$addr%>','<%$clean_addr%>' );"
    <% $ARGS{'UpdateBcc-'.$addr} ? 'checked="checked"' : ''%> >
      <label for="UpdateBcc-<%$addr%>"><& /Elements/ShowUser, Address => $txn_addresses{$addr}&></label>
>>>>>>> 44cc9378
%}
</td></tr>
<%args>
$TicketObj
</%args>
<%init>
my %txn_addresses = %{$TicketObj->TransactionAddresses};
my @req_addresses = split /,/, $TicketObj->RequestorAddresses;
my @one_time_Ccs;

foreach my $addr ( keys %txn_addresses) {
  next if ( grep {$addr eq $_} @req_addresses );
  push @one_time_Ccs,$addr;
}
</%init><|MERGE_RESOLUTION|>--- conflicted
+++ resolved
@@ -61,15 +61,9 @@
     class="onetime onetimecc"
     type="checkbox"
 % my $clean_addr = $txn_addresses{$addr}->format;
-<<<<<<< HEAD
     onClick="checkboxToInput('UpdateCc', <% "UpdateCc-$addr" |n,j%>, <%$clean_addr|n,j%> );"
-    <% $ARGS{'UpdateCc-'.$addr} ? 'checked="checked"' : ''%> > <& /Elements/ShowUser, Address => $txn_addresses{$addr}&>
-=======
-% $clean_addr =~ s/'/\\'/g;
-    onClick="checkboxToInput('UpdateCc', 'UpdateCc-<%$addr%>','<%$clean_addr%>' );"
     <% $ARGS{'UpdateCc-'.$addr} ? 'checked="checked"' : ''%> >
       <label for="UpdateCc-<%$addr%>"><& /Elements/ShowUser, Address => $txn_addresses{$addr}&></label>
->>>>>>> 44cc9378
 %}
 </td></tr>
 <tr><td class="label"><&|/l&>One-time Bcc</&>:</td><td><& /Elements/EmailInput, Name => 'UpdateBcc', Size => undef, Default => $ARGS{UpdateBcc} &><br />
@@ -83,16 +77,9 @@
     class="onetime onetimebcc"
     type="checkbox"
 % my $clean_addr = $txn_addresses{$addr}->format;
-<<<<<<< HEAD
     onClick="checkboxToInput('UpdateBcc', <% "UpdateBcc-$addr" |n,j%>, <%$clean_addr|n,j%> );"
-        <% $ARGS{'UpdateBcc-'.$addr} ? 'checked="checked"' : ''%>> 
-<& /Elements/ShowUser, Address => $txn_addresses{$addr}&>
-=======
-% $clean_addr =~ s/'/\\'/g;
-    onClick="checkboxToInput('UpdateBcc', 'UpdateBcc-<%$addr%>','<%$clean_addr%>' );"
     <% $ARGS{'UpdateBcc-'.$addr} ? 'checked="checked"' : ''%> >
       <label for="UpdateBcc-<%$addr%>"><& /Elements/ShowUser, Address => $txn_addresses{$addr}&></label>
->>>>>>> 44cc9378
 %}
 </td></tr>
 <%args>
