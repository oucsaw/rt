%# BEGIN BPS TAGGED BLOCK {{{
%#
%# COPYRIGHT:
%#
%# This software is Copyright (c) 1996-2010 Best Practical Solutions, LLC
%#                                          <jesse@bestpractical.com>
%#
%# (Except where explicitly superseded by other copyright notices)
%#
%#
%# LICENSE:
%#
%# This work is made available to you under the terms of Version 2 of
%# the GNU General Public License. A copy of that license should have
%# been provided with this software, but in any event can be snarfed
%# from www.gnu.org.
%#
%# This work is distributed in the hope that it will be useful, but
%# WITHOUT ANY WARRANTY; without even the implied warranty of
%# MERCHANTABILITY or FITNESS FOR A PARTICULAR PURPOSE.  See the GNU
%# General Public License for more details.
%#
%# You should have received a copy of the GNU General Public License
%# along with this program; if not, write to the Free Software
%# Foundation, Inc., 51 Franklin Street, Fifth Floor, Boston, MA
%# 02110-1301 or visit their web page on the internet at
%# http://www.gnu.org/licenses/old-licenses/gpl-2.0.html.
%#
%#
%# CONTRIBUTION SUBMISSION POLICY:
%#
%# (The following paragraph is not intended to limit the rights granted
%# to you to modify and distribute this software under the terms of
%# the GNU General Public License and is only of importance to you if
%# you choose to contribute your changes and enhancements to the
%# community by submitting them to Best Practical Solutions, LLC.)
%#
%# By intentionally submitting any modifications, corrections or
%# derivatives to this work, or any other work intended for use with
%# Request Tracker, to Best Practical Solutions, LLC, you confirm that
%# you are the copyright holder for those contributions and you grant
%# Best Practical Solutions,  LLC a nonexclusive, worldwide, irrevocable,
%# royalty-free, perpetual, license to use, copy, create derivative
%# works based on those contributions, and sublicense and distribute
%# those contributions and any derivatives thereof.
%#
%# END BPS TAGGED BLOCK }}}
<table>
  <tr class="date created">
    <td class="label"><&|/l&>Created</&>:</td>\
    <td class="value"><% $Ticket->CreatedObj->AsString %></td>
  </tr>
  <tr class="date starts">
    <td class="label"><&|/l&>Starts</&>:</td>\
    <td class="value"><% $Ticket->StartsObj->AsString %></td>
  </tr>
  <tr class="date started">
    <td class="label"><&|/l&>Started</&>:</td>\
    <td class="value"><% $Ticket->StartedObj->AsString %></td>
  </tr>
  <tr class="date told">
    <td class="label"><a href="<% RT->Config->Get('WebPath') %>/Ticket/Display.html?id=<% $Ticket->id %>&Action=SetTold"><&|/l&>Last Contact</&></a>:</td>\
    <td class="value"><% $Ticket->ToldObj->AsString %></td>
  </tr>
  <tr class="date due">
    <td class="label"><&|/l&>Due</&>:</td>\
% my $due = $Ticket->DueObj;
% if ( $due && $due->Unix > 0 && $due->Diff < 0 ) {
    <td class="value"><% $due->AsString  %></span></td>
% } else {
    <td class="value"><% $due->AsString  %></td>
% }
  </tr>
  <tr class="date resolved">
    <td class="label"><&|/l&>Closed</&>:</td>\
    <td class="value"><% $Ticket->ResolvedObj->AsString  %></td>
  </tr>
<<<<<<< HEAD
  <tr class="date updated">
    <td class="label"><&|/l&>Updated</&>:</td>\
% my $UpdatedString = $Ticket->LastUpdated ? loc("[_1] by [_2]", $Ticket->LastUpdatedAsString, $Ticket->LastUpdatedByObj->Name) : loc("Never");
% if ($UpdatedLink) {
    <td class="value"><a href="#lasttrans"><% $UpdatedString | h %></a></td>
% } else {
    <td class="value"><% $UpdatedString | h %></td>
=======
  <tr>
    <td class="label date updated"><&|/l&>Updated</&>:</td>
% my $UpdatedString = $Ticket->LastUpdated ? loc("[_1] by [_2]", $Ticket->LastUpdatedAsString, $m->scomp('/Elements/ShowUser', User => $Ticket->LastUpdatedByObj)) : loc("Never");
% if ($UpdatedLink) {
    <td class="value date updated"><a href="#lasttrans"><% $UpdatedString |n%></a></td>
% } else {
    <td class="value date updated"><% $UpdatedString |n%></td>
>>>>>>> a43cc31a
% }
  </tr>
% $m->callback( %ARGS, CallbackName => 'EndOfList', TicketObj => $Ticket );
</table>
<%ARGS>
$Ticket => undef
$UpdatedLink => 1
</%ARGS><|MERGE_RESOLUTION|>--- conflicted
+++ resolved
@@ -75,23 +75,13 @@
     <td class="label"><&|/l&>Closed</&>:</td>\
     <td class="value"><% $Ticket->ResolvedObj->AsString  %></td>
   </tr>
-<<<<<<< HEAD
   <tr class="date updated">
     <td class="label"><&|/l&>Updated</&>:</td>\
-% my $UpdatedString = $Ticket->LastUpdated ? loc("[_1] by [_2]", $Ticket->LastUpdatedAsString, $Ticket->LastUpdatedByObj->Name) : loc("Never");
-% if ($UpdatedLink) {
-    <td class="value"><a href="#lasttrans"><% $UpdatedString | h %></a></td>
-% } else {
-    <td class="value"><% $UpdatedString | h %></td>
-=======
-  <tr>
-    <td class="label date updated"><&|/l&>Updated</&>:</td>
 % my $UpdatedString = $Ticket->LastUpdated ? loc("[_1] by [_2]", $Ticket->LastUpdatedAsString, $m->scomp('/Elements/ShowUser', User => $Ticket->LastUpdatedByObj)) : loc("Never");
 % if ($UpdatedLink) {
-    <td class="value date updated"><a href="#lasttrans"><% $UpdatedString |n%></a></td>
+    <td class="value"><a href="#lasttrans"><% $UpdatedString | n %></a></td>
 % } else {
-    <td class="value date updated"><% $UpdatedString |n%></td>
->>>>>>> a43cc31a
+    <td class="value"><% $UpdatedString | n %></td>
 % }
   </tr>
 % $m->callback( %ARGS, CallbackName => 'EndOfList', TicketObj => $Ticket );
