--- conflicted
+++ resolved
@@ -105,21 +105,10 @@
     </td>
   </tr>
 
-<<<<<<< HEAD
   <tr><td colspan="2"><& /Ticket/Elements/EditTransactionCustomFields, %ARGS, TicketObj => $Ticket &></td></tr>
 
 <& /Ticket/Elements/AddAttachments, %ARGS, TicketObj => $Ticket &>
 
-=======
-  <tr>
-    <td class="label"><&|/l&>Attach</&>:</td>
-    <td class="entry"><input name="Attach" type="file" />
-    <input type="submit" class="button" name="AddMoreAttach" value="<&|/l&>Add More Files</&>" />
-    <input type="hidden" class="hidden" name="UpdateAttach" value="1" />
-% $m->callback( %ARGS, CallbackName => 'AfterAttach' );
-    </td>
-  </tr>
->>>>>>> 0944cddc
   <tr>
     <td class="labeltop"><&|/l&>Content</&>:</td>
     <td class="entry">
