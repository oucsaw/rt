%# BEGIN BPS TAGGED BLOCK {{{
%#
%# COPYRIGHT:
%#
%# This software is Copyright (c) 1996-2013 Best Practical Solutions, LLC
%#                                          <sales@bestpractical.com>
%#
%# (Except where explicitly superseded by other copyright notices)
%#
%#
%# LICENSE:
%#
%# This work is made available to you under the terms of Version 2 of
%# the GNU General Public License. A copy of that license should have
%# been provided with this software, but in any event can be snarfed
%# from www.gnu.org.
%#
%# This work is distributed in the hope that it will be useful, but
%# WITHOUT ANY WARRANTY; without even the implied warranty of
%# MERCHANTABILITY or FITNESS FOR A PARTICULAR PURPOSE.  See the GNU
%# General Public License for more details.
%#
%# You should have received a copy of the GNU General Public License
%# along with this program; if not, write to the Free Software
%# Foundation, Inc., 51 Franklin Street, Fifth Floor, Boston, MA
%# 02110-1301 or visit their web page on the internet at
%# http://www.gnu.org/licenses/old-licenses/gpl-2.0.html.
%#
%#
%# CONTRIBUTION SUBMISSION POLICY:
%#
%# (The following paragraph is not intended to limit the rights granted
%# to you to modify and distribute this software under the terms of
%# the GNU General Public License and is only of importance to you if
%# you choose to contribute your changes and enhancements to the
%# community by submitting them to Best Practical Solutions, LLC.)
%#
%# By intentionally submitting any modifications, corrections or
%# derivatives to this work, or any other work intended for use with
%# Request Tracker, to Best Practical Solutions, LLC, you confirm that
%# you are the copyright holder for those contributions and you grant
%# Best Practical Solutions,  LLC a nonexclusive, worldwide, irrevocable,
%# royalty-free, perpetual, license to use, copy, create derivative
%# works based on those contributions, and sublicense and distribute
%# those contributions and any derivatives thereof.
%#
%# END BPS TAGGED BLOCK }}}
<& /Elements/Header,
    Title => $title,
    onload => "function () { hide('Ticket-Create-details') }" &>
<& /Elements/Tabs &>
    
<& /Elements/ListActions, actions => \@results &>

<form action="<% RT->Config->Get('WebPath') %>/Ticket/Create.html" method="post" enctype="multipart/form-data" name="TicketCreate">
  <input type="hidden" class="hidden" name="id" value="new" />
  
% $m->callback( CallbackName => 'FormStart', QueueObj => $QueueObj, ARGSRef => \%ARGS );

% if ($gnupg_widget) {
  <& /Elements/GnuPG/SignEncryptWidget:ShowIssues, self => $gnupg_widget &>
% }

<div id="Ticket-Create-basics">
<a name="basics"></a>

<div id="ticket-create-metadata">
    <&| /Widgets/TitleBox, title => loc("Basics"), class=>'ticket-info-basics' &>
    <input type="hidden" class="hidden" name="Queue" value="<% $QueueObj->Id %>" />
    <table width="100%" border="0">
    <& /Ticket/Elements/EditBasics,
        InTable => 1,
        fields  => [
            {   name => 'Queue',
                comp => '/Ticket/Elements/ShowQueue',
                args => {
                    QueueObj => $QueueObj,
                },
            },
            {   name => 'Status',
                comp => '/Ticket/Elements/SelectStatus',
                args => {
                    Name            => "Status",
                    QueueObj        => $QueueObj,
                },
            },
            {   name => 'Owner',
                comp => '/Elements/SelectOwner',
                args => {
                    Name            => "Owner",
                    Default         => $ARGS{Owner} || RT->Nobody->Id,
                    DefaultValue    => 0,
                    QueueObj        => $QueueObj,
                },
            }
        ]
        &>

% $m->callback( CallbackName => 'AfterOwner', ARGSRef => \%ARGS );

      <& /Elements/EditCustomFields,
          %ARGS,
          Object => $ticket,
          CustomFields => $QueueObj->TicketCustomFields,
          Grouping => 'Basics',
          InTable => 1,
      &>
      <& /Ticket/Elements/EditTransactionCustomFields, %ARGS, QueueObj => $QueueObj, InTable => 1 &>
    </table>
  </&>
% $m->callback( CallbackName => 'AfterBasics', QueueObj => $QueueObj, ARGSRef => \%ARGS );

<& /Elements/EditCustomFieldCustomGroupings,
    %ARGS,
    Object => $ticket,
    CustomFieldGenerator => sub { $QueueObj->TicketCustomFields },
&>

</div>

<div id="ticket-create-message">
  <&| /Widgets/TitleBox, title => $title, class => 'messagedetails' &>
<table border="0" cellpadding="0" cellspacing="0">
<tr>
<td class="label">
<&|/l&>Requestors</&>:
</td>
<td class="value" colspan="5">
<& /Elements/EmailInput, Name => 'Requestors', Size => undef, Default => $ARGS{Requestors} || $session{CurrentUser}->EmailAddress &>
% $m->callback( CallbackName => 'AfterRequestors', QueueObj => $QueueObj, ARGSRef => \%ARGS );
</td>
</tr>
<tr>
<td class="label">
<&|/l&>Cc</&>:
</td>
<td class="value" colspan="5"><& /Elements/EmailInput, Name => 'Cc', Size => undef, Default => $ARGS{Cc} &></td>
</tr>

<tr>
  <td class="label">&nbsp;</td>
  <td class="comment" colspan="5">
    <i><font size="-2">
      <&|/l&>(Sends a carbon-copy of this update to a comma-delimited list of email addresses. These people <strong>will</strong> receive future updates.)</&>
    </font></i>
  </td>
</tr>

<tr>
<td class="label">
<&|/l&>Admin Cc</&>:
</td>
<td class="value" colspan="5"><& /Elements/EmailInput, Name => 'AdminCc', Size => undef, Default => $ARGS{AdminCc} &></td>
</tr>

<tr>
  <td class="label">&nbsp;</td>
  <td class="comment" colspan="5">
    <i><font size="-2">
      <&|/l&>(Sends a carbon-copy of this update to a comma-delimited list of administrative email addresses. These people <strong>will</strong> receive future updates.)</&>
    </font></i>
  </td>
</tr>

<& /Elements/EditCustomFields,
    %ARGS,
    Object => $ticket,
    CustomFields => $QueueObj->TicketCustomFields,
    Grouping => 'People',
    InTable => 1,
&>

<tr>
<td class="label">
<&|/l&>Subject</&>:
</td>
<td class="value" colspan="5">
<input type="text" name="Subject" maxsize="200" value="<%$ARGS{Subject} || ''%>" />
% $m->callback( %ARGS, CallbackName => 'AfterSubject' );
</td>
</tr>

% if ( $gnupg_widget ) {
<tr><td>&nbsp;</td><td colspan="5">
<& /Elements/GnuPG/SignEncryptWidget, self => $gnupg_widget, QueueObj => $QueueObj &>
</td></tr>
% }

<tr>
<td colspan="6">
<&|/l&>Describe the issue below</&>:<br />
% if ( RT->Config->Get('ArticleOnTicketCreate')) {
<& /Articles/Elements/BeforeMessageBox, %ARGS, QueueObj => $QueueObj &>
% }
% $m->callback( %ARGS, QueueObj => $QueueObj, CallbackName => 'BeforeMessageBox' );
% if (exists $ARGS{Content}) {
<& /Elements/MessageBox, Default => $ARGS{Content}, IncludeSignature => 0 &>
% } else {
<& /Elements/MessageBox, QuoteTransaction => $QuoteTransaction &>
%}
% $m->callback( %ARGS, QueueObj => $QueueObj, CallbackName => 'AfterMessageBox' );

<br />
</td>
</tr>

        <& /Ticket/Elements/AddAttachments, %ARGS, QueueObj => $QueueObj &>
      </table>
    </&>
    <& /Elements/Submit, Label => loc("Create"), id => 'SubmitTicket' &>
  </div>
</div>

<div id="Ticket-Create-details">
<a name="details"></a>
<table width="100%" border="0">
<tr>
<td width="50%" valign="top" class="boxcontainer">
    <div class="ticket-info-basics">
          <&| /Widgets/TitleBox, title => loc('The Basics'), 
                title_class=> 'inverse',  
                color => "#993333" &>
<table border="0">
<tr><td class="label"><&|/l&>Priority</&>:</td>
<td><& /Elements/SelectPriority,
    Name => "InitialPriority",
    Default => $ARGS{InitialPriority} ? $ARGS{InitialPriority} : $QueueObj->InitialPriority,
&></td></tr>
<tr><td class="label"><&|/l&>Final Priority</&>:</td>
<td><& /Elements/SelectPriority,
    Name => "FinalPriority",
    Default => $ARGS{FinalPriority} ? $ARGS{FinalPriority} : $QueueObj->FinalPriority,
&></td></tr>
<tr><td class="label"><&|/l&>Time Estimated</&>:</td>
<td>
<& /Elements/EditTimeValue, Name => 'TimeEstimated', Default => $ARGS{TimeEstimated} || '', InUnits => $ARGS{'TimeEstimated-TimeUnits'} &>

</td></tr>
<tr><td class="label"><&|/l&>Time Worked</&>:</td>
<td>
<& /Elements/EditTimeValue, Name => 'TimeWorked', Default => $ARGS{TimeWorked} || '', InUnits => $ARGS{'TimeWorked-TimeUnits'} &>
</td></tr>
<tr>
<td class="label"><&|/l&>Time Left</&>:</td>
<td>
<& /Elements/EditTimeValue, Name => 'TimeLeft', Default => $ARGS{TimeLeft} || '', InUnits => $ARGS{'TimeLeft-TimeUnits'} &>
</td></tr>
</table>
</&>
<br />
<div class="ticket-info-dates">
<&|/Widgets/TitleBox, title => loc("Dates"),
  title_class=> 'inverse',  
  color => "#663366" &>

<table>
<tr><td class="label"><&|/l&>Starts</&>:</td><td><& /Elements/SelectDate, Name => "Starts", Default => $ARGS{Starts} || '' &></td></tr>
<tr><td class="label"><&|/l&>Due</&>:</td><td><& /Elements/SelectDate, Name => "Due", Default => $ARGS{Due} || '' &></td></tr>
<& /Elements/EditCustomFields,
    %ARGS,
    Object => $ticket,
    CustomFields => $QueueObj->TicketCustomFields,
    Grouping => 'Dates',
    InTable => 1,
&>
</table>
</&>
</div>
</div>
<br />
</td>

<td valign="top" class="boxcontainer">
<div class="ticket-info-links">
<&| /Widgets/TitleBox, title => loc('Links'), title_class=> 'inverse' &>
<& /Elements/AddLinks,
    Object          => $ticket,
    CustomFields    => $QueueObj->TicketCustomFields,
    ARGSRef         => \%ARGS,
    &>
</&>
</div>
<br />

</td>
</tr>
</table>
<& /Elements/Submit, Label => loc("Create") &>
</div>
</form>

<%INIT>
$m->callback( CallbackName => "Init", ARGSRef => \%ARGS );
my $Queue = $ARGS{Queue};
$session{DefaultQueue} = $Queue;

if ($CloneTicket) {
    my $CloneTicketObj = RT::Ticket->new( $session{CurrentUser} );
    $CloneTicketObj->Load($CloneTicket)
        or Abort( loc("Ticket could not be loaded") );

    my $clone = {
        Requestors => join( ',', $CloneTicketObj->RequestorAddresses ),
        Cc         => join( ',', $CloneTicketObj->CcAddresses ),
        AdminCc    => join( ',', $CloneTicketObj->AdminCcAddresses ),
        InitialPriority => $CloneTicketObj->Priority,
    };

    $clone->{$_} = $CloneTicketObj->$_()
        for qw/Owner Subject FinalPriority TimeEstimated TimeWorked
        Status TimeLeft/;

    $clone->{$_} = $CloneTicketObj->$_->AsString
        for grep { $CloneTicketObj->$_->Unix }
        map      { $_ . "Obj" } qw/Starts Started Due Resolved/;

    my $get_link_value = sub {
        my ($link, $type) = @_;
        my $uri_method = $type . 'URI';
        my $local_method = 'Local' . $type;
        my $uri = $link->$uri_method;
        return if $uri->IsLocal and
                $uri->Object and
                $uri->Object->isa('RT::Ticket') and
                $uri->Object->Type eq 'reminder';

        return $link->$local_method || $uri->URI;
    };
    my (@refers, @refers_by);
    my $refers = $CloneTicketObj->RefersTo;
    while ( my $refer = $refers->Next ) {
        my $refer_value = $get_link_value->($refer, 'Target');
        push @refers, $refer_value if defined $refer_value;
    }
    $clone->{'new-RefersTo'} = join ' ', @refers;

    my $refers_by = $CloneTicketObj->ReferredToBy;
    while ( my $refer_by = $refers_by->Next ) {
        my $refer_by_value = $get_link_value->($refer_by, 'Base');
        push @refers_by, $refer_by_value if defined $refer_by_value;
    }
    $clone->{'RefersTo-new'} = join ' ', @refers_by;

    my $cfs = $CloneTicketObj->QueueObj->TicketCustomFields();
    while ( my $cf = $cfs->Next ) {
        my $cf_id     = $cf->id;
        my $cf_values = $CloneTicketObj->CustomFieldValues( $cf->id );
        my @cf_values;
        while ( my $cf_value = $cf_values->Next ) {
            push @cf_values, $cf_value->Content;
        }
        $clone->{"Object-RT::Ticket--CustomField-$cf_id-Value"} = join "\n",
            @cf_values;
    }

    for ( keys %$clone ) {
        $ARGS{$_} = $clone->{$_} if not defined $ARGS{$_};
    }

}

my @results;

my $title = loc("Create a new ticket");

my $QueueObj = RT::Queue->new($session{'CurrentUser'});
$QueueObj->Load($Queue) || Abort(loc("Queue [_1] could not be loaded.", $Queue));

$m->callback( QueueObj => $QueueObj, title => \$title, results => \@results, ARGSRef => \%ARGS );

$m->scomp( '/Articles/Elements/SubjectOverride', ARGSRef => \%ARGS, QueueObj => $QueueObj, results => \@results );

$QueueObj->Disabled && Abort(loc("Cannot create tickets in a disabled queue."));

my $ticket = RT::Ticket->new($session{'CurrentUser'}); # empty ticket object

<<<<<<< HEAD
# deal with deleting uploaded attachments
foreach my $key (keys %ARGS) {
    if ($key =~ m/^DeleteAttach-(.+)$/) {
        delete $session{'Attachments'}{$1};
    }
    $session{'Attachments'} = { %{$session{'Attachments'} || {}} };
}

# store the uploaded attachment in session
if ( defined $ARGS{'Attach'} && length $ARGS{'Attach'} ) { # attachment?
    my $attachment = MakeMIMEEntity(
        AttachmentFieldName => 'Attach'
    );

    my $file_path = Encode::decode_utf8("$ARGS{'Attach'}");
    $session{'Attachments'} = {
        %{$session{'Attachments'} || {}},
        $file_path => $attachment,
    };
}

# delete temporary storage entry to make WebUI clean
unless (keys %{$session{'Attachments'}} and $ARGS{'id'} eq 'new') {
    delete $session{'Attachments'};
}
=======
ProcessAttachments(ARGSRef => \%ARGS);
>>>>>>> 4a6309a7

my $checks_failure = 0;

{
    my ($status, @msg) = $m->comp(
        '/Elements/ValidateCustomFields',
        CustomFields    => $QueueObj->TicketCustomFields,
        ARGSRef         => \%ARGS
    );
    unless ($status) {
        $checks_failure = 1;
        push @results, @msg;
    }
}

my $gnupg_widget = $m->comp('/Elements/GnuPG/SignEncryptWidget:new', Arguments => \%ARGS );
$m->comp( '/Elements/GnuPG/SignEncryptWidget:Process',
    self      => $gnupg_widget,
    QueueObj  => $QueueObj,
);


if ( !exists $ARGS{'AddMoreAttach'} && ($ARGS{'id'}||'') eq 'new' ) {
    my $status = $m->comp('/Elements/GnuPG/SignEncryptWidget:Check',
        self      => $gnupg_widget,
        Operation => 'Create',
        QueueObj  => $QueueObj,
    );
    $checks_failure = 1 unless $status;
}

# check email addresses for RT's
{
    foreach my $field ( qw(Requestors Cc AdminCc) ) {
        my $value = $ARGS{ $field };
        next unless defined $value && length $value;

        my @emails = Email::Address->parse( $value );
        foreach my $email ( grep RT::EmailParser->IsRTAddress($_->address), @emails ) {
            push @results, loc("[_1] is an address RT receives mail at. Adding it as a '[_2]' would create a mail loop", $email->format, loc($field =~ /^(.*?)s?$/) );
            $checks_failure = 1;
            $email = undef;
        }
        $ARGS{ $field } = join ', ', map $_->format, grep defined, @emails;
    }
}

my $skip_create = 0;
$m->callback( CallbackName => 'BeforeCreate', ARGSRef => \%ARGS, skip_create => \$skip_create, 
              checks_failure => $checks_failure, results => \@results );

$m->comp( '/Articles/Elements/CheckSkipCreate', ARGSRef => \%ARGS, skip_create => \$skip_create,
              checks_failure => $checks_failure, results => \@results );

if ((!exists $ARGS{'AddMoreAttach'}) and (defined($ARGS{'id'}) and $ARGS{'id'} eq 'new')) { # new ticket?
    if ( !$checks_failure && !$skip_create ) {
        $m->comp('Display.html', %ARGS);
        $RT::Logger->crit("After display call; error is $@");
        $m->abort();
    }
}
PageMenu->child( basics => raw_html =>  q[<a href="#basics" onclick="return switchVisibility('Ticket-Create-basics','Ticket-Create-details');">] . loc('Basics') . q[</a>]);
PageMenu->child( details => raw_html =>  q[<a href="#details" onclick="return switchVisibility('Ticket-Create-details','Ticket-Create-basics');">] . loc('Details') . q[</a>]);
</%INIT>

<%ARGS>
$DependsOn => undef
$DependedOnBy => undef
$MemberOf => undef
$QuoteTransaction => undef
$CloneTicket => undef
</%ARGS><|MERGE_RESOLUTION|>--- conflicted
+++ resolved
@@ -374,35 +374,7 @@
 
 my $ticket = RT::Ticket->new($session{'CurrentUser'}); # empty ticket object
 
-<<<<<<< HEAD
-# deal with deleting uploaded attachments
-foreach my $key (keys %ARGS) {
-    if ($key =~ m/^DeleteAttach-(.+)$/) {
-        delete $session{'Attachments'}{$1};
-    }
-    $session{'Attachments'} = { %{$session{'Attachments'} || {}} };
-}
-
-# store the uploaded attachment in session
-if ( defined $ARGS{'Attach'} && length $ARGS{'Attach'} ) { # attachment?
-    my $attachment = MakeMIMEEntity(
-        AttachmentFieldName => 'Attach'
-    );
-
-    my $file_path = Encode::decode_utf8("$ARGS{'Attach'}");
-    $session{'Attachments'} = {
-        %{$session{'Attachments'} || {}},
-        $file_path => $attachment,
-    };
-}
-
-# delete temporary storage entry to make WebUI clean
-unless (keys %{$session{'Attachments'}} and $ARGS{'id'} eq 'new') {
-    delete $session{'Attachments'};
-}
-=======
 ProcessAttachments(ARGSRef => \%ARGS);
->>>>>>> 4a6309a7
 
 my $checks_failure = 0;
 
