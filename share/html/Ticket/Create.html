%# BEGIN BPS TAGGED BLOCK {{{
%#
%# COPYRIGHT:
%#
%# This software is Copyright (c) 1996-2015 Best Practical Solutions, LLC
%#                                          <sales@bestpractical.com>
%#
%# (Except where explicitly superseded by other copyright notices)
%#
%#
%# LICENSE:
%#
%# This work is made available to you under the terms of Version 2 of
%# the GNU General Public License. A copy of that license should have
%# been provided with this software, but in any event can be snarfed
%# from www.gnu.org.
%#
%# This work is distributed in the hope that it will be useful, but
%# WITHOUT ANY WARRANTY; without even the implied warranty of
%# MERCHANTABILITY or FITNESS FOR A PARTICULAR PURPOSE.  See the GNU
%# General Public License for more details.
%#
%# You should have received a copy of the GNU General Public License
%# along with this program; if not, write to the Free Software
%# Foundation, Inc., 51 Franklin Street, Fifth Floor, Boston, MA
%# 02110-1301 or visit their web page on the internet at
%# http://www.gnu.org/licenses/old-licenses/gpl-2.0.html.
%#
%#
%# CONTRIBUTION SUBMISSION POLICY:
%#
%# (The following paragraph is not intended to limit the rights granted
%# to you to modify and distribute this software under the terms of
%# the GNU General Public License and is only of importance to you if
%# you choose to contribute your changes and enhancements to the
%# community by submitting them to Best Practical Solutions, LLC.)
%#
%# By intentionally submitting any modifications, corrections or
%# derivatives to this work, or any other work intended for use with
%# Request Tracker, to Best Practical Solutions, LLC, you confirm that
%# you are the copyright holder for those contributions and you grant
%# Best Practical Solutions,  LLC a nonexclusive, worldwide, irrevocable,
%# royalty-free, perpetual, license to use, copy, create derivative
%# works based on those contributions, and sublicense and distribute
%# those contributions and any derivatives thereof.
%#
%# END BPS TAGGED BLOCK }}}
<& /Elements/Header,
    Title => $title,
    onload => "function () { hide('Ticket-Create-details') }" &>
<& /Elements/Tabs &>
    
<& /Elements/ListActions, actions => \@results &>

<form action="<% RT->Config->Get('WebPath') %>/Ticket/Create.html" method="post" enctype="multipart/form-data" name="TicketCreate">
  <input type="submit" name="SubmitTicket" value="Create" style="display:none">
  <input type="hidden" class="hidden" name="id" value="new" />
  <input type="hidden" class="hidden" name="Token" value="<% $ARGS{'Token'} %>" />
  
% $m->callback( CallbackName => 'FormStart', QueueObj => $QueueObj, ARGSRef => \%ARGS );

% if ($gnupg_widget) {
  <& /Elements/Crypt/SignEncryptWidget:ShowIssues, self => $gnupg_widget &>
% }

<div id="Ticket-Create-basics">
<a name="basics"></a>

<div id="ticket-create-metadata">
    <&| /Widgets/TitleBox, title => loc("Basics"), class=>'ticket-info-basics' &>
    <input type="hidden" class="hidden" name="Queue" value="<% $QueueObj->Id %>" />
    <table width="100%" border="0">
    <& /Ticket/Elements/EditBasics,
        InTable => 1,
        fields  => [
            {   name => 'Queue',
                comp => '/Ticket/Elements/ShowQueue',
                args => {
                    QueueObj => $QueueObj,
                },
            },
            {   name => 'Status',
                comp => '/Ticket/Elements/SelectStatus',
                args => {
                    Name            => "Status",
                    QueueObj        => $QueueObj,
                },
            },
            {   name => 'Owner',
                comp => '/Elements/SelectOwner',
                args => {
                    Name            => "Owner",
                    Default         => $ARGS{Owner} || RT->Nobody->Id,
                    DefaultValue    => 0,
                    QueueObj        => $QueueObj,
                },
            }
        ]
        &>

% $m->callback( CallbackName => 'AfterOwner', ARGSRef => \%ARGS );

      <& /Elements/EditCustomFields,
          %ARGS,
          Object => $ticket,
          CustomFields => $QueueObj->TicketCustomFields,
          Grouping => 'Basics',
          InTable => 1,
          KeepValue => 1,
      &>
      <& /Ticket/Elements/EditTransactionCustomFields, %ARGS, QueueObj => $QueueObj, InTable => 1, KeepValue => 1, &>
    </table>
  </&>
% $m->callback( CallbackName => 'AfterBasics', QueueObj => $QueueObj, ARGSRef => \%ARGS );

<& /Elements/EditCustomFieldCustomGroupings,
    %ARGS,
    Object => $ticket,
    CustomFieldGenerator => sub { $QueueObj->TicketCustomFields },
    KeepValue => 1,
&>

</div>

<div id="ticket-create-message">
  <&| /Widgets/TitleBox, title => $title, class => 'messagedetails' &>
<table border="0" cellpadding="0" cellspacing="0">
<tr>
<td class="label">
<&|/l&>Requestors</&>:
</td>
<td class="value" colspan="5">
<& /Elements/EmailInput, Name => 'Requestors', Size => undef, Default => $ARGS{Requestors} // $session{CurrentUser}->EmailAddress, AutocompleteMultiple => 1 &>
% $m->callback( CallbackName => 'AfterRequestors', QueueObj => $QueueObj, ARGSRef => \%ARGS );
</td>
</tr>
<tr>
<td class="label">
<&|/l&>Cc</&>:
</td>
<td class="value" colspan="5"><& /Elements/EmailInput, Name => 'Cc', Size => undef, Default => $ARGS{Cc}, AutocompleteMultiple => 1 &></td>
</tr>

<tr>
  <td class="label">&nbsp;</td>
  <td class="comment" colspan="5">
    <i><font size="-2">
      <&|/l&>(Sends a carbon-copy of this update to a comma-delimited list of email addresses. These people <strong>will</strong> receive future updates.)</&>
    </font></i>
  </td>
</tr>

<tr>
<td class="label">
<&|/l&>Admin Cc</&>:
</td>
<td class="value" colspan="5"><& /Elements/EmailInput, Name => 'AdminCc', Size => undef, Default => $ARGS{AdminCc}, AutocompleteMultiple => 1 &></td>
</tr>

<tr>
  <td class="label">&nbsp;</td>
  <td class="comment" colspan="5">
    <i><font size="-2">
      <&|/l&>(Sends a carbon-copy of this update to a comma-delimited list of administrative email addresses. These people <strong>will</strong> receive future updates.)</&>
    </font></i>
  </td>
</tr>

<& /Elements/EditCustomFields,
    %ARGS,
    Object => $ticket,
    CustomFields => $QueueObj->TicketCustomFields,
    Grouping => 'People',
    InTable => 1,
    KeepValue => 1,
&>

<tr>
<td class="label">
<&|/l&>Subject</&>:
</td>
<td class="value" colspan="5">
<input type="text" name="Subject" maxsize="200" value="<%$ARGS{Subject} || ''%>" />
% $m->callback( %ARGS, CallbackName => 'AfterSubject' );
</td>
</tr>

% if ( $gnupg_widget ) {
<tr><td>&nbsp;</td><td colspan="5">
<& /Elements/Crypt/SignEncryptWidget, self => $gnupg_widget, QueueObj => $QueueObj &>
</td></tr>
% }

<tr>
<td colspan="6">
<&|/l&>Describe the issue below</&>:<br />
% if ( RT->Config->Get('ArticleOnTicketCreate')) {
<& /Articles/Elements/BeforeMessageBox, %ARGS, QueueObj => $QueueObj &>
% }
% $m->callback( %ARGS, QueueObj => $QueueObj, CallbackName => 'BeforeMessageBox' );
% if (exists $ARGS{Content}) {
<& /Elements/MessageBox, Default => $ARGS{Content}, IncludeSignature => 0 &>
% } else {
<& /Elements/MessageBox, QuoteTransaction => $QuoteTransaction &>
%}
% $m->callback( %ARGS, QueueObj => $QueueObj, CallbackName => 'AfterMessageBox' );

<br />
</td>
</tr>

        <& /Ticket/Elements/AddAttachments, %ARGS, QueueObj => $QueueObj &>
      </table>
    </&>
    <& /Elements/Submit, Label => loc("Create"), id => 'SubmitTicket' &>
  </div>
</div>

<div id="Ticket-Create-details">
<a name="details"></a>
<table width="100%" border="0">
<tr>
<td width="50%" valign="top" class="boxcontainer">
    <div class="ticket-info-basics">
          <&| /Widgets/TitleBox, title => loc('The Basics'), 
                title_class=> 'inverse',  
                color => "#993333" &>
<table border="0">
<tr><td class="label"><&|/l&>Priority</&>:</td>
<td><& /Elements/SelectPriority,
    Name => "InitialPriority",
    Default => $ARGS{InitialPriority} ? $ARGS{InitialPriority} : $QueueObj->DefaultValue('InitialPriority'),
&></td></tr>
<tr><td class="label"><&|/l&>Final Priority</&>:</td>
<td><& /Elements/SelectPriority,
    Name => "FinalPriority",
    Default => $ARGS{FinalPriority} ? $ARGS{FinalPriority} : $QueueObj->DefaultValue('FinalPriority'),
&></td></tr>
<tr><td class="label"><&|/l&>Time Estimated</&>:</td>
<td>
<& /Elements/EditTimeValue, Name => 'TimeEstimated', Default => $ARGS{TimeEstimated} || '', InUnits => $ARGS{'TimeEstimated-TimeUnits'} &>

</td></tr>
<tr><td class="label"><&|/l&>Time Worked</&>:</td>
<td>
<& /Elements/EditTimeValue, Name => 'TimeWorked', Default => $ARGS{TimeWorked} || '', InUnits => $ARGS{'TimeWorked-TimeUnits'} &>
</td></tr>
<tr>
<td class="label"><&|/l&>Time Left</&>:</td>
<td>
<& /Elements/EditTimeValue, Name => 'TimeLeft', Default => $ARGS{TimeLeft} || '', InUnits => $ARGS{'TimeLeft-TimeUnits'} &>
</td></tr>
</table>
</&>
<br />
<div class="ticket-info-dates">
<&|/Widgets/TitleBox, title => loc("Dates"),
  title_class=> 'inverse',  
  color => "#663366" &>

<table>
<tr><td class="label"><&|/l&>Starts</&>:</td><td><& /Elements/SelectDate, Name => "Starts", Default => $ARGS{Starts} || $QueueObj->DefaultValue('Starts') || '' &></td></tr>
<tr><td class="label"><&|/l&>Due</&>:</td><td><& /Elements/SelectDate, Name => "Due", Default => $ARGS{Due} || $QueueObj->DefaultValue('Due') || '' &></td></tr>
<& /Elements/EditCustomFields,
    %ARGS,
    Object => $ticket,
    CustomFields => $QueueObj->TicketCustomFields,
    Grouping => 'Dates',
    InTable => 1,
    KeepValue => 1,
&>
</table>
</&>
</div>
</div>
<br />
</td>

<td valign="top" class="boxcontainer">
<div class="ticket-info-links">
<&| /Widgets/TitleBox, title => loc('Links'), title_class=> 'inverse' &>
<& /Elements/AddLinks,
    Object          => $ticket,
    CustomFields    => $QueueObj->TicketCustomFields,
    ARGSRef         => \%ARGS,
    &>
</&>
</div>
<br />

</td>
</tr>
</table>
<& /Elements/Submit, Label => loc("Create") &>
</div>
</form>

<%INIT>
$m->callback( CallbackName => "Init", ARGSRef => \%ARGS );
my $Queue = $ARGS{Queue};
$session{DefaultQueue} = $Queue;

my $current_user = $session{'CurrentUser'};

if ($CloneTicket) {
    my $CloneTicketObj = RT::Ticket->new( $session{CurrentUser} );
    $CloneTicketObj->Load($CloneTicket)
        or Abort( loc("Ticket could not be loaded") );

    my $clone = {
        Requestors => join( ',', $CloneTicketObj->RequestorAddresses ),
        Cc         => join( ',', $CloneTicketObj->CcAddresses ),
        AdminCc    => join( ',', $CloneTicketObj->AdminCcAddresses ),
        InitialPriority => $CloneTicketObj->Priority,
    };

    $clone->{$_} = $CloneTicketObj->$_()
        for qw/Owner Subject FinalPriority Status/;

    $clone->{$_} = $CloneTicketObj->$_->AsString
        for grep { $CloneTicketObj->$_->IsSet }
        map      { $_ . "Obj" } qw/Starts Started Due Resolved/;

    my $get_link_value = sub {
        my ($link, $type) = @_;
        my $uri_method = $type . 'URI';
        my $local_method = 'Local' . $type;
        my $uri = $link->$uri_method;
        return if $uri->IsLocal and
                $uri->Object and
                $uri->Object->isa('RT::Ticket') and
                $uri->Object->Type eq 'reminder';

        return $link->$local_method || $uri->URI;
    };
    my (@refers, @refers_by);
    my $refers = $CloneTicketObj->RefersTo;
    while ( my $refer = $refers->Next ) {
        my $refer_value = $get_link_value->($refer, 'Target');
        push @refers, $refer_value if defined $refer_value;
    }
    $clone->{'new-RefersTo'} = join ' ', @refers;

    my $refers_by = $CloneTicketObj->ReferredToBy;
    while ( my $refer_by = $refers_by->Next ) {
        my $refer_by_value = $get_link_value->($refer_by, 'Base');
        push @refers_by, $refer_by_value if defined $refer_by_value;
    }
    $clone->{'RefersTo-new'} = join ' ', @refers_by;

    my $cfs = $CloneTicketObj->QueueObj->TicketCustomFields();
    while ( my $cf = $cfs->Next ) {
        my $cf_id     = $cf->id;
        my $cf_values = $CloneTicketObj->CustomFieldValues( $cf->id );
        my @cf_values;
        while ( my $cf_value = $cf_values->Next ) {
            push @cf_values, $cf_value->Content;
        }

        if ( @cf_values > 1 && $cf->Type eq 'Select' ) {
            $clone->{GetCustomFieldInputName( CustomField => $cf )} = \@cf_values;
        }
        else {
            $clone->{GetCustomFieldInputName( CustomField => $cf )} = join "\n",
              @cf_values;
        }
    }

    for ( keys %$clone ) {
        $ARGS{$_} = $clone->{$_} if not defined $ARGS{$_};
    }

}

my @results;

<<<<<<< HEAD
my $QueueObj = RT::Queue->new($session{'CurrentUser'});
=======
my $title = loc("Create a new ticket");

my $QueueObj = RT::Queue->new($current_user);
>>>>>>> 42ea6ee0
$QueueObj->Load($Queue) || Abort(loc("Queue [_1] could not be loaded.", $Queue||''));

my $title = loc("Create a new ticket in [_1]", $m->scomp("/Ticket/Elements/ShowQueue", QueueObj => $QueueObj));

$m->callback( QueueObj => $QueueObj, title => \$title, results => \@results, ARGSRef => \%ARGS );

$m->scomp( '/Articles/Elements/SubjectOverride', ARGSRef => \%ARGS, QueueObj => $QueueObj, results => \@results );

$QueueObj->Disabled && Abort(loc("Cannot create tickets in a disabled queue."));

my $ticket = RT::Ticket->new($current_user); # empty ticket object

ProcessAttachments(ARGSRef => \%ARGS);

my $checks_failure = 0;

{
    my ($status, @msg) = $m->comp(
        '/Elements/ValidateCustomFields',
        CustomFields    => $QueueObj->TicketCustomFields,
        ARGSRef         => \%ARGS
    );
    unless ($status) {
        $checks_failure = 1;
        push @results, @msg;
    }
}

my $gnupg_widget = $m->comp('/Elements/Crypt/SignEncryptWidget:new', Arguments => \%ARGS );
$m->comp( '/Elements/Crypt/SignEncryptWidget:Process',
    self      => $gnupg_widget,
    QueueObj  => $QueueObj,
);


if ( !exists $ARGS{'AddMoreAttach'} && ($ARGS{'id'}||'') eq 'new' ) {
    my $status = $m->comp('/Elements/Crypt/SignEncryptWidget:Check',
        self      => $gnupg_widget,
        Operation => 'Create',
        QueueObj  => $QueueObj,
    );
    $checks_failure = 1 unless $status;
}

# check email addresses for RT's
{
    foreach my $field ( qw(Requestors Cc AdminCc) ) {
        my $value = $ARGS{ $field };
        next unless defined $value && length $value;

        my @emails = Email::Address->parse( $value );
        foreach my $email ( grep RT::EmailParser->IsRTAddress($_->address), @emails ) {
            push @results, loc("[_1] is an address RT receives mail at. Adding it as a '[_2]' would create a mail loop", $email->format, loc($field =~ /^(.*?)s?$/) );
            $checks_failure = 1;
            $email = undef;
        }
        $ARGS{ $field } = join ', ', map $_->format, grep defined, @emails;
    }
}

my $skip_create = 0;
$m->callback( CallbackName => 'BeforeCreate', ARGSRef => \%ARGS, skip_create => \$skip_create, 
              checks_failure => $checks_failure, results => \@results );

$m->comp( '/Articles/Elements/CheckSkipCreate', ARGSRef => \%ARGS, skip_create => \$skip_create,
              checks_failure => $checks_failure, results => \@results );

if ((!exists $ARGS{'AddMoreAttach'}) and (defined($ARGS{'id'}) and $ARGS{'id'} eq 'new')) { # new ticket?
    if ( !$checks_failure && !$skip_create ) {
        $m->comp('Display.html', %ARGS);
        $RT::Logger->crit("After display call; error is $@");
        $m->abort();
    }
}
PageMenu->child( basics => raw_html =>  q[<a href="#basics" onclick="return switchVisibility('Ticket-Create-basics','Ticket-Create-details');">] . loc('Basics') . q[</a>]);
PageMenu->child( details => raw_html =>  q[<a href="#details" onclick="return switchVisibility('Ticket-Create-details','Ticket-Create-basics');">] . loc('Details') . q[</a>]);
</%INIT>

<%ARGS>
$DependsOn => undef
$DependedOnBy => undef
$MemberOf => undef
$QuoteTransaction => undef
$CloneTicket => undef
</%ARGS><|MERGE_RESOLUTION|>--- conflicted
+++ resolved
@@ -374,13 +374,7 @@
 
 my @results;
 
-<<<<<<< HEAD
-my $QueueObj = RT::Queue->new($session{'CurrentUser'});
-=======
-my $title = loc("Create a new ticket");
-
 my $QueueObj = RT::Queue->new($current_user);
->>>>>>> 42ea6ee0
 $QueueObj->Load($Queue) || Abort(loc("Queue [_1] could not be loaded.", $Queue||''));
 
 my $title = loc("Create a new ticket in [_1]", $m->scomp("/Ticket/Elements/ShowQueue", QueueObj => $QueueObj));
