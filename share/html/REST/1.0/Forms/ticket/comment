%# BEGIN BPS TAGGED BLOCK {{{
%#
%# COPYRIGHT:
%#
%# This software is Copyright (c) 1996-2013 Best Practical Solutions, LLC
%#                                          <sales@bestpractical.com>
%#
%# (Except where explicitly superseded by other copyright notices)
%#
%#
%# LICENSE:
%#
%# This work is made available to you under the terms of Version 2 of
%# the GNU General Public License. A copy of that license should have
%# been provided with this software, but in any event can be snarfed
%# from www.gnu.org.
%#
%# This work is distributed in the hope that it will be useful, but
%# WITHOUT ANY WARRANTY; without even the implied warranty of
%# MERCHANTABILITY or FITNESS FOR A PARTICULAR PURPOSE.  See the GNU
%# General Public License for more details.
%#
%# You should have received a copy of the GNU General Public License
%# along with this program; if not, write to the Free Software
%# Foundation, Inc., 51 Franklin Street, Fifth Floor, Boston, MA
%# 02110-1301 or visit their web page on the internet at
%# http://www.gnu.org/licenses/old-licenses/gpl-2.0.html.
%#
%#
%# CONTRIBUTION SUBMISSION POLICY:
%#
%# (The following paragraph is not intended to limit the rights granted
%# to you to modify and distribute this software under the terms of
%# the GNU General Public License and is only of importance to you if
%# you choose to contribute your changes and enhancements to the
%# community by submitting them to Best Practical Solutions, LLC.)
%#
%# By intentionally submitting any modifications, corrections or
%# derivatives to this work, or any other work intended for use with
%# Request Tracker, to Best Practical Solutions, LLC, you confirm that
%# you are the copyright holder for those contributions and you grant
%# Best Practical Solutions,  LLC a nonexclusive, worldwide, irrevocable,
%# royalty-free, perpetual, license to use, copy, create derivative
%# works based on those contributions, and sublicense and distribute
%# those contributions and any derivatives thereof.
%#
%# END BPS TAGGED BLOCK }}}
%# REST/1.0/Forms/ticket/comment
%#
<%ARGS>
$id
%changes
</%ARGS> 
<%INIT>
use MIME::Entity;
use LWP::MediaTypes;
use RT::Interface::REST;

$RT::Logger->debug("Got ticket id=$id for comment");
$RT::Logger->debug("Got args @{[keys(%changes)]}.");

my $ticket = RT::Ticket->new($session{CurrentUser});
my ($c, $o, $k, $e) = ("", [], {}, 0);

# http://.../REST/1.0/ticket/1/comment
$ticket->Load($id);
if (!$ticket->Id) {
    $e = 1;
    $c = "# Ticket $id does not exist.";
    goto OUTPUT;
}

my $action;
($action = $changes{Action}) =~ s/^(.)(.*)$/\U$1\L$2\E/;
unless ($action =~ /^(?:Comment|Correspond)$/) {
    $e = 1;
    $c = "# Invalid action: `$action'.";
    goto OUTPUT;
}

my $text = $changes{Text};
my @atts = @{ vsplit($changes{Attachment}) };

if (!$changes{Text} && @atts == 0) {
    $e = 1;
    $c = "# Empty comment with no attachments submitted.";
    goto OUTPUT;
}

my $ent = MIME::Entity->build(
    Type => "multipart/mixed",
    'X-RT-Interface' => 'REST',
);
$ent->attach(
    'Content-Type' => $changes{'Content-Type'} || 'text/plain',
    Data => $changes{Text},
) if $changes{Text};
<<<<<<< HEAD

=======
>>>>>>> d59a3cd0


{
    my ($status, $msg) = process_attachments($ent, @atts);
    unless ( $status ) {
        $e = 1;
        $c = "# $msg";
        goto OUTPUT;
    }
}

unless ($ticket->CurrentUserHasRight('ModifyTicket') ||
        ($action eq "Comment" &&
         $ticket->CurrentUserHasRight("CommentOnTicket")) ||
        ($action eq "Correspond" &&
         $ticket->CurrentUserHasRight("ReplyToTicket")))
{
    $e = 1;
    $c = "# You are not allowed to $action on ticket $id.";
    goto OUTPUT;
}

my $cc = join ", ", @{ vsplit($changes{Cc}) };
my $bcc = join ", ", @{ vsplit($changes{Bcc}) };
my ($n, $s) = $ticket->$action(MIMEObj => $ent,
                               CcMessageTo => $cc,
                               BccMessageTo => $bcc,
                               TimeTaken => $changes{TimeWorked} || 0);
$c = "# ".$s;
if ($changes{Status}) {
   my  ($status_n, $status_s) = $ticket->SetStatus($changes{'Status'} );   
  $c .= "\n# ".$status_s;
}

OUTPUT:

return [ $c, $o, $k, $e ];
</%INIT><|MERGE_RESOLUTION|>--- conflicted
+++ resolved
@@ -95,10 +95,6 @@
     'Content-Type' => $changes{'Content-Type'} || 'text/plain',
     Data => $changes{Text},
 ) if $changes{Text};
-<<<<<<< HEAD
-
-=======
->>>>>>> d59a3cd0
 
 
 {
