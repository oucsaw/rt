--- conflicted
+++ resolved
@@ -99,57 +99,18 @@
 if ( ($id[0]||'') eq 'new' ) {
 
     my $Queue = RT::Queue->new( $session{'CurrentUser'} );
-<<<<<<< HEAD
-    unless ( $Queue->Load( $ARGS{'Queue'} ) ) {
-        Abort( loc('Queue not found') );
-    }
-
-    unless ( $Queue->CurrentUserHasRight('CreateTicket') ) {
-        Abort( loc('You have no permission to create tickets in that queue.') );
-    }
-=======
     Abort( loc('Queue not found') ) unless $Queue->Load( $ARGS{'Queue'} );
->>>>>>> 9c2c6b23
 
     Abort( loc('You have no permission to create tickets in that queue.') )
         unless $Queue->CurrentUserHasRight('CreateTicket');
 
     ( $Ticket, @results ) = CreateTicket( %ARGS );
 
-<<<<<<< HEAD
-    unless ( $Ticket->id ) {
-        Abort( join "\n", @results );
-    }
+    Abort( join("\n", @results ) ) unless $Ticket->id;
+
 }
 else {
-    unless ( $Ticket->Load( $id[0] ) ) {
-        Abort( loc( "Couldn't load ticket '[_1]'", $id ) );
-=======
-    Abort( join("\n", @results ) ) unless $Ticket->id;
-
-        # delete temporary storage entry to make WebUI clean
-        unless ( keys %{ $session{'Attachments'} } and $ARGS{'UpdateAttach'} ) {
-            delete $session{'Attachments'};
-        }
-
-    }
-    else {
-        $Ticket = LoadTicket($ARGS{'id'});
-
-    my ( $code, $msg );
-
-
-    if (
-        $session{'Attachments'}
-        || ( defined $ARGS{'UpdateContent'}
-            && $ARGS{'UpdateContent'} ne ''
-            && $ARGS{'UpdateContent'} ne "-- \n"
-            . $session{'CurrentUser'}->UserObj->Signature )
-      )
-    {
-        $ARGS{UpdateAttachments} = $session{'Attachments'};
->>>>>>> 9c2c6b23
-    }
+    $Ticket = LoadTicket($ARGS{'id'});
 
     push @results, ProcessUpdateMessage(
         ARGSRef   => \%ARGS,
