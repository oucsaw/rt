--- conflicted
+++ resolved
@@ -498,9 +498,6 @@
         });
     });
     ReplaceAllTextareas();
-<<<<<<< HEAD
     jQuery('select.chosen').chosen({ width: '20em', placeholder_text_multiple: ' ', no_results_text: ' ', search_contains: true });
-=======
     AddAttachmentWarning();
->>>>>>> 1e0ccce6
 });