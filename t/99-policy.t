--- conflicted
+++ resolved
@@ -1,11 +1,7 @@
 use strict;
 use warnings;
 
-<<<<<<< HEAD
-use RT::Test nodb => 1, tests => undef;
-=======
-use RT::Test;
->>>>>>> c1cb0570
+use RT::Test tests => undef;
 use File::Find;
 use IPC::Run3;
 
@@ -30,11 +26,7 @@
         shebang  => 0,
         exec     => 0,
         bps_tag  => 0,
-<<<<<<< HEAD
-        compile  => 0,
-=======
         compile_perl => 0,
->>>>>>> c1cb0570
         @_,
     );
 
@@ -95,20 +87,13 @@
         ok( !$executable, "$file permission is u-x" );
     }
 
-<<<<<<< HEAD
-    if ($check{compile}) {
+    if ($check{compile_perl}) {
         my ($input, $output, $error) = ('', '', '');
         run3(
             [$^X, '-Ilib', '-Mstrict', '-Mwarnings', '-c', $file],
             \$input, \$output, \$error,
         );
         is $error, "$file syntax OK\n", "$file syntax is OK";
-=======
-    if ($check{compile_perl}) {
-        my $output = `$^X -c $file 2>&1`;
-        ok( !$?, "$file compiles OK with perl ($^X)" )
-            or diag $output;
->>>>>>> c1cb0570
     }
 }
 
@@ -121,14 +106,10 @@
 check( $_, shebang => 1, exec => 1, warnings => 1, strict => 1, bps_tag => 1, no_tabs => 1 )
     for grep {m{^s?bin/}} @files;
 
-<<<<<<< HEAD
-check( $_, shebang => 1, exec => 1, warnings => 1, strict => 1, bps_tag => 1, no_tabs => 1 )
-=======
 check( $_, compile_perl => 1 )
     for grep { -f $_ } map { s/\.in$//; $_ } grep {m{^s?bin/}} @files;
 
-check( $_, shebang => 1, exec => 1, warnings => 1, strict => 1, bps_tag => 1 )
->>>>>>> c1cb0570
+check( $_, shebang => 1, exec => 1, warnings => 1, strict => 1, bps_tag => 1, no_tabs => 1 )
     for grep {m{^devel/tools/} and not m{/(localhost\.(crt|key)|mime\.types)$}} @files;
 
 check( $_, exec => -1 )
@@ -146,7 +127,7 @@
 check( $_, exec => -1, bps_tag => -1 )
     for grep {m{^etc/upgrade/[^/]+/}} @files;
 
-check( $_, warnings => 1, strict => 1, compile => 1, no_tabs => 1 )
+check( $_, warnings => 1, strict => 1, compile_perl => 1, no_tabs => 1 )
     for grep {m{^etc/upgrade/.*/content$}} @files;
 
 done_testing;