use strict;
use warnings;

BEGIN {
    require RT::Test;

    if (eval { require GD; 1 }) {
        RT::Test->import(tests => undef);
    }
    else {
        RT::Test->import(skip_all => 'GD required.');
    }
}

for my $n (1..7) {
    my $ticket = RT::Ticket->new( RT->SystemUser );
    my $req = 'root' . ($n % 2) . '@localhost';
    my ( $ret, $msg ) = $ticket->Create(
        Subject   => "base ticket $_",
        Queue     => "General",
        Owner     => "root",
        Requestor => $req,
        MIMEObj   => MIME::Entity->build(
            From    => $req,
            To      => 'rt@localhost',
            Subject => "base ticket $_",
            Data    => "Content $_",
        ),
    );
    ok( $ret, "ticket $n created: $msg" );
}

my ($url, $m) = RT::Test->started_ok;
ok( $m->login, "Logged in" );

# Test that defaults work
$m->get_ok( "/Search/Chart.html?Query=id>0" );
$m->content_like(qr{<th[^>]*>Status\s*</th>\s*<th[^>]*>Ticket count\s*</th>}, "Grouped by status");
$m->content_like(qr{new\s*</th>\s*<td[^>]*>\s*<a[^>]*>7</a>}, "Found results in table");
$m->content_like(qr{<img src="/Search/Chart\?}, "Found image");

$m->get_ok( "/Search/Chart?Query=id>0" );
is( $m->content_type, "image/png" );
ok( length($m->content), "Has content" );


# Group by Queue
$m->get_ok( "/Search/Chart.html?Query=id>0&GroupBy=Queue" );
$m->content_like(qr{<th[^>]*>Queue\s*</th>\s*<th[^>]*>Ticket count\s*</th>}, "Grouped by queue");
$m->content_like(qr{General\s*</th>\s*<td[^>]*>\s*<a[^>]*>7</a>}, "Found results in table");
$m->content_like(qr{<img src="/Search/Chart\?}, "Found image");

$m->get_ok( "/Search/Chart?Query=id>0&GroupBy=Queue" );
is( $m->content_type, "image/png" );
ok( length($m->content), "Has content" );


# Group by Requestor email
$m->get_ok( "/Search/Chart.html?Query=id>0&GroupBy=Requestor.EmailAddress" );
$m->content_like(qr{<th[^>]*>Requestor\s+EmailAddress</th>\s*<th[^>]*>Ticket count\s*</th>},
                 "Grouped by requestor");
$m->content_like(qr{root0\@localhost\s*</th>\s*<td[^>]*>\s*<a[^>]*>3</a>}, "Found results in table");
$m->content_like(qr{<img src="/Search/Chart\?}, "Found image");

$m->get_ok( "/Search/Chart?Query=id>0&GroupBy=Requestor.EmailAddress" );
is( $m->content_type, "image/png" );
ok( length($m->content), "Has content" );

# Group by Requestor phone -- which is bogus, and falls back to queue

$m->get_ok( "/Search/Chart.html?Query=id>0&GroupBy=Requestor.Phone" );
$m->warning_like( qr{'Requestor\.Phone' is not a valid grouping for reports} );

TODO: {
    local $TODO = "UI should show that it's group by status";
    $m->content_like(qr{new\s*</th>\s*<td[^>]*>\s*<a[^>]*>7</a>},
                 "Found queue results in table, as a default");
}
$m->content_like(qr{<img src="/Search/Chart\?}, "Found image");

$m->get_ok( "/Search/Chart?Query=id>0&GroupBy=Requestor.Phone" );
$m->warning_like( qr{'Requestor\.Phone' is not a valid grouping for reports} );
is( $m->content_type, "image/png" );
ok( length($m->content), "Has content" );

<<<<<<< HEAD
done_testing();
=======
diag "Confirm subnav links use Query param before saved search in session.";

$m->get_ok( "/Search/Chart.html?Query=id>0" );
my $advanced = $m->find_link( text => 'Advanced' )->URI->equery;
like( $advanced, qr{Query=id%3E0},
      'Advanced link has Query param with id search'
    );

# Load the session with another search.
$m->get_ok( "/Search/Results.html?Query=Queue='General'" );

$m->get_ok( "/Search/Chart.html?Query=id>0" );
$advanced = $m->find_link( text => 'Advanced' )->URI->equery;
like( $advanced, qr{Query=id%3E0},
      'Advanced link still has Query param with id search'
    );
>>>>>>> 4c528983
<|MERGE_RESOLUTION|>--- conflicted
+++ resolved
@@ -83,9 +83,6 @@
 is( $m->content_type, "image/png" );
 ok( length($m->content), "Has content" );
 
-<<<<<<< HEAD
-done_testing();
-=======
 diag "Confirm subnav links use Query param before saved search in session.";
 
 $m->get_ok( "/Search/Chart.html?Query=id>0" );
@@ -102,4 +99,6 @@
 like( $advanced, qr{Query=id%3E0},
       'Advanced link still has Query param with id search'
     );
->>>>>>> 4c528983
+
+undef $m;
+done_testing;