<<<<<<< HEAD

=======
>>>>>>> 21900d7d
use strict;
use warnings;

use RT::Test tests => 85;
my ($baseurl, $agent) = RT::Test->started_ok;

my $ticket = RT::Ticket->new(RT->SystemUser);
for ( 1 .. 75 ) {
    ok $ticket->Create(
        Subject   => 'Ticket ' . $_,
        Queue     => 'General',
        Owner     => 'root',
        Requestor => 'unlimitedsearch@localhost',
    );
}

ok $agent->login('root', 'password'), 'logged in as root';

$agent->get_ok('/Search/Build.html');
$agent->form_name('BuildQuery');
$agent->field('idOp', '>');
$agent->field('ValueOfid', '0');
$agent->submit('AddClause');
$agent->form_name('BuildQuery');
$agent->field('RowsPerPage', '0');
$agent->submit('DoSearch');
$agent->follow_link_ok({text=>'Show Results'});
$agent->content_contains("Ticket 75");

$agent->follow_link_ok({text=>'New Search'});
$agent->form_name('BuildQuery');
$agent->field('idOp', '>');
$agent->field('ValueOfid', '0');
$agent->submit('AddClause');
$agent->form_name('BuildQuery');
$agent->field('RowsPerPage', '50');
$agent->submit('DoSearch');
$agent->follow_link_ok({text=>'Bulk Update'});
$agent->content_lacks("Ticket 51");<|MERGE_RESOLUTION|>--- conflicted
+++ resolved
@@ -1,7 +1,3 @@
-<<<<<<< HEAD
-
-=======
->>>>>>> 21900d7d
 use strict;
 use warnings;
 
