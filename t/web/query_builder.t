--- conflicted
+++ resolved
@@ -241,8 +241,6 @@
         "replaced query successfuly"
     );
 }
-<<<<<<< HEAD
-=======
 
 diag "send query with not quoted negative number";
 {
@@ -253,5 +251,4 @@
         "Priority > -2",
         "query is the same"
     );
-}
->>>>>>> a43cc31a
+}