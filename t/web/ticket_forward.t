#!/usr/bin/perl
use strict;
use warnings;

<<<<<<< HEAD
use RT::Test tests => 30;
=======
use RT::Test tests => undef;
>>>>>>> e9438ff9
use File::Temp 'tempfile';
use File::Spec;
my ( $att_fh, $att_file ) =
  tempfile( 'rttestXXXXXX', SUFFIX => '.txt', UNLINK => 1, TMPDIR => 1 );
print $att_fh "this is an attachment";
close $att_fh;
my $att_name = ( File::Spec->splitpath($att_file) )[-1];

my ( $baseurl, $m ) = RT::Test->started_ok;
ok $m->login, 'logged in as root';

# Create a ticket with content and an attachment
$m->get_ok( $baseurl . '/Ticket/Create.html?Queue=1' );

$m->submit_form(
    form_name => 'TicketCreate',
    fields    => {
        Subject => 'test forward',
        Content => 'this is content',
        Attach  => $att_file,
    },
);
$m->content_like( qr/Ticket \d+ created/i, 'created the ticket' );
RT::Test->clean_caught_mails;

diag "Forward Ticket" if $ENV{TEST_VERBOSE};
{
    $m->follow_link_ok(
        { id => 'page-actions-forward' },
        'follow 1st Forward to forward ticket'
    );

    $m->submit_form(
        form_name => 'ForwardMessage',
        fields    => {
            To => 'rt-test, rt-to@example.com',
            Cc => 'rt-cc@example.com',
        },
        button => 'ForwardAndReturn'
    );
    $m->content_contains( 'Sent email successfully', 'sent mail msg' );
    $m->content_contains(
        'Forwarded Ticket to rt-test, rt-to@example.com, rt-cc@example.com',
        'txn msg' );
    my ($mail) = RT::Test->fetch_caught_mails;
    like( $mail, qr!Subject: test forward!,           'Subject field' );
    like( $mail, qr!To: rt-test, rt-to\@example.com!, 'To field' );
    like( $mail, qr!Cc: rt-cc\@example.com!,          'Cc field' );
    like( $mail, qr!This is a forward of ticket!,     'content' );
    like( $mail, qr!this is an attachment!,           'att content' );
    like( $mail, qr!$att_name!,                       'att file name' );
}

diag "Forward Transaction" if $ENV{TEST_VERBOSE};
{
    $m->follow_link_ok( { text => 'Forward', n => 2 }, 'follow 2nd Forward' );
    $m->submit_form(
        form_name => 'ForwardMessage',
        fields    => {
            To  => 'rt-test, rt-to@example.com',
            Cc  => 'rt-cc@example.com',
            Bcc => 'rt-bcc@example.com'
        },
        button => 'ForwardAndReturn'
    );
    $m->content_contains( 'Sent email successfully', 'sent mail msg' );
    $m->content_like(
qr/Forwarded Transaction #\d+ to rt-test, rt-to\@example.com, rt-cc\@example.com, rt-bcc\@example.com/,
        'txn msg'
    );
    my ($mail) = RT::Test->fetch_caught_mails;
    like( $mail, qr!Subject: test forward!,            'Subject field' );
    like( $mail, qr!To: rt-test, rt-to\@example.com!,  'To field' );
    like( $mail, qr!Cc: rt-cc\@example.com!,           'Cc field' );
    like( $mail, qr!Bcc: rt-bcc\@example.com!,         'Bcc field' );
    like( $mail, qr!This is a forward of transaction!, 'content' );
    like( $mail, qr!$att_name!,                        'att file name' );
    like( $mail, qr!this is an attachment!,            'att content' );
}

diag "Forward Ticket without content" if $ENV{TEST_VERBOSE};
{
    my $ticket = RT::Test->create_ticket(
        Subject => 'test forward without content',
        Queue   => 1,
    );
    $m->get_ok( $baseurl . '/Ticket/Forward.html?id=' . $ticket->id );
    $m->submit_form(
        form_name => 'ForwardMessage',
        fields    => { To => 'rt-test@example.com', },
        button    => 'ForwardAndReturn'
    );
<<<<<<< HEAD
    $m->content_contains( 'Sent email successfully', 'sent mail msg' );
=======
    $m->content_contains( 'Send email successfully', 'sent mail msg' );
    my ($mail) = RT::Test->fetch_caught_mails;
    like( $mail, qr/Subject: Fwd: \[example\.com #\d\] test forward without content/, 'Subject field' );
    like( $mail, qr/To: rt-test\@example\.com/,             'To field' );
    like( $mail, qr/This is a forward of ticket #\d/,       'content' );
}

diag "Forward Transaction with attachments but empty content" if $ENV{TEST_VERBOSE};
{
    # Create a ticket without content but with a non-text/plain attachment
    $m->get_ok( $baseurl . '/Ticket/Create.html?Queue=1' );

    $m->form_name('TicketCreate');
    my $attach = $m->current_form->find_input('Attach');
    $attach->filename("awesome.patch");
    $attach->headers('Content-Type' => 'text/x-diff');
    $m->set_fields(
        Subject => 'test forward, empty content but attachments',
        Attach  => $att_file, # from up top
    );
    $m->click('AddMoreAttach');
    $m->form_name('TicketCreate');
    $attach = $m->current_form->find_input('Attach');
    $attach->filename("bpslogo.png");
    $attach->headers('Content-Type' => 'image/png');
    $m->set_fields(
        Attach  => RT::Test::get_relocatable_file('bpslogo.png', '..', 'data'), # an image!
    );
    $m->submit;
    $m->content_like( qr/Ticket \d+ created/i, 'created the ticket' );
    $m->content_like( qr/awesome\.patch/,   'uploaded patch file' );
    $m->content_like( qr/text\/x-diff/,     'uploaded patch file content type' );
    $m->content_like( qr/bpslogo\.png/,     'uploaded image file' );
    $m->content_like( qr/image\/png/,       'uploaded image file content type' );
    RT::Test->clean_caught_mails;

    $m->follow_link_ok( { text => 'Forward', n => 2 }, 'follow 2nd Forward' );
    $m->submit_form(
        form_name => 'ForwardMessage',
        fields    => {
            To  => 'rt-test@example.com',
        },
        button => 'ForwardAndReturn'
    );
    $m->content_contains( 'Send email successfully', 'sent mail msg' );
    $m->content_like( qr/Forwarded Transaction #\d+ to rt-test\@example\.com/, 'txn msg' );
    my ($mail) = RT::Test->fetch_caught_mails;
    like( $mail, qr/Subject: test forward, empty content but attachments/, 'Subject field' );
    like( $mail, qr/To: rt-test\@example.com/,         'To field' );
    like( $mail, qr/This is a forward of transaction/, 'content' );
    like( $mail, qr/awesome\.patch/,                   'att file name' );
    like( $mail, qr/this is an attachment/,            'att content' );
    like( $mail, qr/text\/x-diff/,                     'att content type' );
    like( $mail, qr/bpslogo\.png/,                     'att image file name' );
    like( $mail, qr/image\/png/,                       'att image content type' );
}

diag "Forward Transaction with attachments but no 'content' part" if $ENV{TEST_VERBOSE};
{
    my $mime = MIME::Entity->build(
        From    => 'test@example.com',
        Subject => 'attachments for everyone',
        Type    => 'multipart/mixed',
    );

    $mime->attach(
        Path        => $att_file,
        Type        => 'text/x-diff',
        Filename    => 'awesome.patch',
        Disposition => 'attachment',
    );
    
    $mime->attach(
        Path        => RT::Test::get_relocatable_file('bpslogo.png', '..', 'data'),
        Type        => 'image/png',
        Filename    => 'bpslogo.png',
        Encoding    => 'base64',
        Disposition => 'attachment',
    );

    my $ticket = RT::Test->create_ticket(
        Queue   => 1,
        Subject => 'test forward, attachments but no "content"',
        MIMEObj => $mime,
    );

    $m->get_ok( $baseurl . '/Ticket/Display.html?id=' . $ticket->Id );
    $m->content_like( qr/awesome\.patch/,   'uploaded patch file' );
    $m->content_like( qr/text\/x-diff/,     'uploaded patch file content type' );
    $m->content_like( qr/bpslogo\.png/,     'uploaded image file' );
    $m->content_like( qr/image\/png/,       'uploaded image file content type' );
    RT::Test->clean_caught_mails;

    # Forward txn
    $m->follow_link_ok( { text => 'Forward', n => 2 }, 'follow 2nd Forward' );
    $m->submit_form(
        form_name => 'ForwardMessage',
        fields    => {
            To  => 'rt-test@example.com',
        },
        button => 'ForwardAndReturn'
    );
    $m->content_contains( 'Send email successfully', 'sent mail msg' );
    $m->content_like( qr/Forwarded Transaction #\d+ to rt-test\@example\.com/, 'txn msg' );
    
    # Forward ticket
    $m->follow_link_ok( { text => 'Forward', n => 1 }, 'follow 1st Forward' );
    $m->submit_form(
        form_name => 'ForwardMessage',
        fields    => {
            To  => 'rt-test@example.com',
        },
        button => 'ForwardAndReturn'
    );
    $m->content_contains( 'Send email successfully', 'sent mail msg' );
    $m->content_like( qr/Forwarded Ticket to rt-test\@example\.com/, 'txn msg' );

    my ($forward_txn, $forward_ticket) = RT::Test->fetch_caught_mails;
    my $tag = qr/Fwd: \[example\.com #\d+\]/;
    like( $forward_txn, qr/Subject: $tag attachments for everyone/, 'Subject field is from txn' );
    like( $forward_txn, qr/This is a forward of transaction/, 'forward description' );
    like( $forward_ticket, qr/Subject: $tag test forward, attachments but no "content"/, 'Subject field is from ticket' );
    like( $forward_ticket, qr/This is a forward of ticket/, 'forward description' );

    for my $mail ($forward_txn, $forward_ticket) {
        like( $mail, qr/To: rt-test\@example.com/,         'To field' );
        like( $mail, qr/awesome\.patch/,                   'att file name' );
        like( $mail, qr/this is an attachment/,            'att content' );
        like( $mail, qr/text\/x-diff/,                     'att content type' );
        like( $mail, qr/bpslogo\.png/,                     'att image file name' );
        like( $mail, qr/image\/png/,                       'att image content type' );
    }
>>>>>>> e9438ff9
}

undef $m;
done_testing;<|MERGE_RESOLUTION|>--- conflicted
+++ resolved
@@ -2,11 +2,7 @@
 use strict;
 use warnings;
 
-<<<<<<< HEAD
-use RT::Test tests => 30;
-=======
 use RT::Test tests => undef;
->>>>>>> e9438ff9
 use File::Temp 'tempfile';
 use File::Spec;
 my ( $att_fh, $att_file ) =
@@ -99,10 +95,7 @@
         fields    => { To => 'rt-test@example.com', },
         button    => 'ForwardAndReturn'
     );
-<<<<<<< HEAD
-    $m->content_contains( 'Sent email successfully', 'sent mail msg' );
-=======
-    $m->content_contains( 'Send email successfully', 'sent mail msg' );
+    $m->content_contains( 'Sent email successfully', 'sent mail msg' );
     my ($mail) = RT::Test->fetch_caught_mails;
     like( $mail, qr/Subject: Fwd: \[example\.com #\d\] test forward without content/, 'Subject field' );
     like( $mail, qr/To: rt-test\@example\.com/,             'To field' );
@@ -146,7 +139,7 @@
         },
         button => 'ForwardAndReturn'
     );
-    $m->content_contains( 'Send email successfully', 'sent mail msg' );
+    $m->content_contains( 'Sent email successfully', 'sent mail msg' );
     $m->content_like( qr/Forwarded Transaction #\d+ to rt-test\@example\.com/, 'txn msg' );
     my ($mail) = RT::Test->fetch_caught_mails;
     like( $mail, qr/Subject: test forward, empty content but attachments/, 'Subject field' );
@@ -204,7 +197,7 @@
         },
         button => 'ForwardAndReturn'
     );
-    $m->content_contains( 'Send email successfully', 'sent mail msg' );
+    $m->content_contains( 'Sent email successfully', 'sent mail msg' );
     $m->content_like( qr/Forwarded Transaction #\d+ to rt-test\@example\.com/, 'txn msg' );
     
     # Forward ticket
@@ -216,7 +209,7 @@
         },
         button => 'ForwardAndReturn'
     );
-    $m->content_contains( 'Send email successfully', 'sent mail msg' );
+    $m->content_contains( 'Sent email successfully', 'sent mail msg' );
     $m->content_like( qr/Forwarded Ticket to rt-test\@example\.com/, 'txn msg' );
 
     my ($forward_txn, $forward_ticket) = RT::Test->fetch_caught_mails;
@@ -234,7 +227,6 @@
         like( $mail, qr/bpslogo\.png/,                     'att image file name' );
         like( $mail, qr/image\/png/,                       'att image content type' );
     }
->>>>>>> e9438ff9
 }
 
 undef $m;
