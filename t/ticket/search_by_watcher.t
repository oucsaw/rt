--- conflicted
+++ resolved
@@ -10,11 +10,7 @@
 ok $q && $q->id, 'loaded or created queue';
 my $queue = $q->Name;
 
-<<<<<<< HEAD
-my ($total, @data, @tickets, @test, @conditions) = (0, ());
-=======
 my ($total, @tickets, @test, @conditions) = (0, ());
->>>>>>> b852039b
 
 sub generate_tix {
     my @list = (
@@ -38,11 +34,7 @@
             };
         }
     }
-<<<<<<< HEAD
-    return create_tickets($q->id, @data);
-=======
     return RT::Test->create_tickets( { Queue => $q->id }, @data );
->>>>>>> b852039b
 }
 
 sub run_tests {
@@ -186,11 +178,7 @@
 );
 
 @tickets = generate_tix();
-<<<<<<< HEAD
 $total += scalar @tickets;
-=======
-$total += @tickets;
->>>>>>> b852039b
 {
     my $tix = RT::Tickets->new(RT->SystemUser);
     $tix->FromSQL("Queue = '$queue'");
@@ -233,12 +221,7 @@
     # create ticket and force type to not a 'ticket' value
     # bug #6898@rt3.fsck.com
     # and http://marc.theaimsgroup.com/?l=rt-devel&m=112662934627236&w=2
-<<<<<<< HEAD
-    @data = ( { Subject => 'not a ticket' } );
-    my($t) = create_tickets( $q->id,, @data );
-=======
     my($t) = RT::Test->create_tickets( { Queue => $q->id }, { Subject => 'not a ticket' } );
->>>>>>> b852039b
     $t->_Set( Field             => 'Type',
               Value             => 'not a ticket',
               CheckACL          => 0,
@@ -262,29 +245,17 @@
     my $u = RT::User->new( RT->SystemUser );
     $u->LoadOrCreateByEmail('alpha@e.com');
     ok($u->id, "loaded user");
-<<<<<<< HEAD
-    @data = ( { Subject => '4', Owner => $u->id } );
-    my($t) = create_tickets($q->id, @data);
-=======
     my($t) = RT::Test->create_tickets(
         { Queue => $q->id }, { Subject => '4', Owner => $u->id },
     );
-    is( $t->Owner, $u->id, "created ticket with custom owner" );
->>>>>>> b852039b
     my $u_alpha_id = $u->id;
 
     $u = RT::User->new( RT->SystemUser );
     $u->LoadOrCreateByEmail('bravo@e.com');
     ok($u->id, "loaded user");
-<<<<<<< HEAD
-    @data = ( { Subject => '5', Owner => $u->id } );
-    ($t) = create_tickets($q->id, @data);
-=======
     ($t) = RT::Test->create_tickets(
         { Queue => $q->id }, { Subject => '5', Owner => $u->id },
     );
-    is( $t->Owner, $u->id, "created ticket with custom owner" );
->>>>>>> b852039b
     my $u_bravo_id = $u->id;
 
     my $tix = RT::Tickets->new(RT->SystemUser);
