--- conflicted
+++ resolved
@@ -47,35 +47,8 @@
     push @uids, $user->id;
 }
 
-<<<<<<< HEAD
 my (@data, @tickets, @test) = (0, ());
-=======
-my ($total, @data, @tickets, @test) = (0, ());
 
-sub add_tix_from_data {
-    my @res = ();
-    @data = sort { rand(100) <=> rand(100) } @data;
-    while (@data) {
-        my %args = %{ shift(@data) };
-
-        my $t = RT::Test->create_ticket( %args, Queue => $queue->id );
-
-        if ( $args{'Owner'} ) {
-            is $t->Owner, $args{'Owner'}, "owner is correct";
-        }
-        if ( $args{'Creator'} ) {
-            is $t->Creator, $args{'Creator'}, "creator is correct";
-        }
-        # hackish, but simpler
-        if ( $args{'LastUpdatedBy'} ) {
-            $t->__Set( Field => 'LastUpdatedBy', Value => $args{'LastUpdatedBy'} );
-        }
-        push @res, $t;
-        $total++;
-    }
-    return @res;
-}
->>>>>>> b852039b
 
 sub run_tests {
     my $query_prefix = join ' OR ', map 'id = '. $_->id, @tickets;
