#!/usr/bin/perl

use RT::Test nodata => 1, tests => 8;

use strict;
use warnings;

use RT::Tickets;
use RT::Queue;
use RT::CustomField;

#########################################################
# Test sorting by Queue, we sort by its name
#########################################################


diag "Create queues to test with.";
my @qids;
my @queues;
# create them in reverse order to avoid false positives
foreach my $name ( qw(sort-by-queue-Z sort-by-queue-A) ) {
    my $queue = RT::Queue->new( RT->SystemUser );
    my ($ret, $msg) = $queue->Create(
        Name => $name ."-$$",
        Description => 'queue to test sorting by queue'
    );
    ok($ret, "test queue creation. $msg");
    push @queues, $queue;
    push @qids, $queue->id;
}

<<<<<<< HEAD
my (@data, @tickets, @test) = (0, ());
=======
my ($total, @tickets, @test) = (0, ());
>>>>>>> b852039b

sub run_tests {
    my $query_prefix = join ' OR ', map 'id = '. $_->id, @tickets;
    foreach my $test ( @test ) {
        my $query = join " AND ", map "( $_ )", grep defined && length,
            $query_prefix, $test->{'Query'};

        foreach my $order (qw(ASC DESC)) {
            my $error = 0;
            my $tix = RT::Tickets->new( RT->SystemUser );
            $tix->FromSQL( $query );
            $tix->OrderBy( FIELD => $test->{'Order'}, ORDER => $order );

            ok($tix->Count, "found ticket(s)")
                or $error = 1;

            my ($order_ok, $last) = (1, $order eq 'ASC'? '-': 'zzzzzz');
            while ( my $t = $tix->Next ) {
                my $tmp;
                if ( $order eq 'ASC' ) {
                    $tmp = ((split( /,/, $last))[0] cmp (split( /,/, $t->Subject))[0]);
                } else {
                    $tmp = -((split( /,/, $last))[-1] cmp (split( /,/, $t->Subject))[-1]);
                }
                if ( $tmp > 0 ) {
                    $order_ok = 0; last;
                }
                $last = $t->Subject;
            }

            ok( $order_ok, "$order order of tickets is good" )
                or $error = 1;

            if ( $error ) {
                diag "Wrong SQL query:". $tix->BuildSelectQuery;
                $tix->GotoFirstItem;
                while ( my $t = $tix->Next ) {
                    diag sprintf "%02d - %s", $t->id, $t->Subject;
                }
            }
        }
    }
}

@tickets = RT::Test->create_tickets(
    { RandomOrder => 1 },
    { Queue => $qids[0], Subject => 'z' },
    { Queue => $qids[1], Subject => 'a' },
);
<<<<<<< HEAD
@tickets = create_tickets( sort { rand(100) <=> rand(100) } @data );
=======
>>>>>>> b852039b
@test = (
    { Order => "Queue" },
);
run_tests();

@tickets = ();<|MERGE_RESOLUTION|>--- conflicted
+++ resolved
@@ -29,11 +29,7 @@
     push @qids, $queue->id;
 }
 
-<<<<<<< HEAD
-my (@data, @tickets, @test) = (0, ());
-=======
 my ($total, @tickets, @test) = (0, ());
->>>>>>> b852039b
 
 sub run_tests {
     my $query_prefix = join ' OR ', map 'id = '. $_->id, @tickets;
@@ -83,10 +79,6 @@
     { Queue => $qids[0], Subject => 'z' },
     { Queue => $qids[1], Subject => 'a' },
 );
-<<<<<<< HEAD
-@tickets = create_tickets( sort { rand(100) <=> rand(100) } @data );
-=======
->>>>>>> b852039b
 @test = (
     { Order => "Queue" },
 );
