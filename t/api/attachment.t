
use strict;
use warnings;
use RT;
<<<<<<< HEAD
use RT::Test nodb => 1, tests => 4;
=======
use RT::Test tests => 7;
>>>>>>> 38e5295a


{

ok (require RT::Attachment);


}

{

my $test1 = "From: jesse";
my @headers = RT::Attachment->_SplitHeaders($test1);
is ($#headers, 0, $test1 );

my $test2 = qq{From: jesse
To: bobby
Subject: foo
};

@headers = RT::Attachment->_SplitHeaders($test2);
is ($#headers, 2, "testing a bunch of singline multiple headers" );


my $test3 = qq{From: jesse
To: bobby,
 Suzie,
    Sally,
    Joey: bizzy,
Subject: foo
};

@headers = RT::Attachment->_SplitHeaders($test3);
is ($#headers, 2, "testing a bunch of singline multiple headers" );



}
<<<<<<< HEAD
=======


{
    my $iso_8859_1_ticket_email =
      RT::Test::get_relocatable_file( 'new-ticket-from-iso-8859-1',
        ( File::Spec->updir(), 'data', 'emails' ) );
    my $content = RT::Test->file_content($iso_8859_1_ticket_email);

    my $parser = RT::EmailParser->new;
    $parser->ParseMIMEEntityFromScalar($content);
    my $attachment = RT::Attachment->new( $RT::SystemUser );
    my ( $id, $msg ) =
      $attachment->Create( TransactionId => 1, Attachment => $parser->Entity );
    ok( $id, $msg );
    my $mime = $attachment->ContentAsMIME;
    like( $mime->head->get('Content-Type'),
        qr/charset="iso-8859-1"/, 'content type of ContentAsMIME is original' );
    require Encode;
    is(
        Encode::decode( 'iso-8859-1', $mime->stringify_body ),
        Encode::decode( 'utf8',       "Håvard\n" ),
        'body of ContentAsMIME is original'
    );
}

1;
>>>>>>> 38e5295a
<|MERGE_RESOLUTION|>--- conflicted
+++ resolved
@@ -2,11 +2,7 @@
 use strict;
 use warnings;
 use RT;
-<<<<<<< HEAD
-use RT::Test nodb => 1, tests => 4;
-=======
 use RT::Test tests => 7;
->>>>>>> 38e5295a
 
 
 {
@@ -45,8 +41,6 @@
 
 
 }
-<<<<<<< HEAD
-=======
 
 
 {
@@ -70,7 +64,4 @@
         Encode::decode( 'utf8',       "Håvard\n" ),
         'body of ContentAsMIME is original'
     );
-}
-
-1;
->>>>>>> 38e5295a
+}