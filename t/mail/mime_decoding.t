use strict;
use warnings;
<<<<<<< HEAD
use RT::Test nodb => 1, tests => undef;
use Test::LongString;
use Test::Warn;
=======
use RT::Test nodb => 1, tests => 14;
>>>>>>> 04570ff8

use_ok('RT::I18N');

diag q{'=' char in a leading part before an encoded part};
{
    my $str = 'key="plain"; key="=?UTF-8?B?0LzQvtC5X9GE0LDQudC7LmJpbg==?="';
    warnings_like {
        is(
            RT::I18N::DecodeMIMEWordsToUTF8($str),
            'key="plain"; key="мой_файл.bin"',
            "right decoding"
        );
    } [qr/DecodeMIMEWordsTo.*?called without field name/i];
    is(
        RT::I18N::DecodeMIMEWordsToUTF8($str, 'content-disposition'),
        'key="plain"; key="мой_файл.bin"',
        "right decoding"
    );
}

diag q{not compliant with standards, but MUAs send such field when attachment has non-ascii in name};
{
    my $str = 'attachment; filename="=?UTF-8?B?0LzQvtC5X9GE0LDQudC7LmJpbg==?="';
    warnings_like {
        is(
            RT::I18N::DecodeMIMEWordsToUTF8($str),
            'attachment; filename="мой_файл.bin"',
            "right decoding"
        );
    } [qr/DecodeMIMEWordsTo.*?called without field name/i];
    is(
        RT::I18N::DecodeMIMEWordsToUTF8($str, 'content-disposition'),
        'attachment; filename="мой_файл.bin"',
        "right decoding"
    );
}

diag q{'=' char in a trailing part after an encoded part};
{
    my $str = 'attachment; filename="=?UTF-8?B?0LzQvtC5X9GE0LDQudC7LmJpbg==?="; some_prop="value"';
    warnings_like {
        is(
            RT::I18N::DecodeMIMEWordsToUTF8($str),
            'attachment; filename="мой_файл.bin"; some_prop="value"',
            "right decoding"
        );
    } [qr/DecodeMIMEWordsTo.*?called without field name/i];
    is(
        RT::I18N::DecodeMIMEWordsToUTF8($str, 'content-disposition'),
        'attachment; filename="мой_файл.bin"; some_prop="value"',
        "right decoding"
    );
}

diag q{adding quotes around mime words containing specials when word is already quoted};
{
    my $str = <<"END";
Content-Disposition: attachment; filename="=?iso-8859-1?Q?foobar,_?=
 =?iso-8859-1?Q?barfoo.docx?="
END
    my $decoded = 'Content-Disposition: attachment; filename="foobar, barfoo.docx"';
    is( RT::I18N::DecodeMIMEWordsToUTF8($str), $decoded, "No added quotes" );
}

diag q{regression test for #5248 from rt3.fsck.com};
{
    my $str = qq{Subject: =?ISO-8859-1?Q?Re=3A_=5BXXXXXX=23269=5D_=5BComment=5D_Frag?=}
        . qq{\n =?ISO-8859-1?Q?e_zu_XXXXXX--xxxxxx_/_Xxxxx=FCxxxxxxxxxx?=};
    is(
        RT::I18N::DecodeMIMEWordsToUTF8($str, 'Subject'),
        qq{Subject: Re: [XXXXXX#269] [Comment] Frage zu XXXXXX--xxxxxx / Xxxxxüxxxxxxxxxx},
        "right decoding"
    );
}

diag q{newline and encoded file name};
{
    my $str = qq{application/vnd.ms-powerpoint;\n\tname="=?ISO-8859-1?Q?Main_presentation.ppt?="};
    warnings_like {
        is(
            RT::I18N::DecodeMIMEWordsToUTF8($str),
            qq{application/vnd.ms-powerpoint;\tname="Main presentation.ppt"},
            "right decoding"
        );
    } [qr/DecodeMIMEWordsTo.*?called without field name/i];
    is(
        RT::I18N::DecodeMIMEWordsToUTF8($str,'content-type'),
        qq{application/vnd.ms-powerpoint; name="Main presentation.ppt"},
        "right decoding"
    );
}

diag q{rfc2231};
{
    my $str =
"attachment; filename*=ISO-8859-1''%74%E9%73%74%2E%74%78%74";
    is(
        RT::I18N::DecodeMIMEWordsToEncoding( $str, 'utf-8', 'Content-Disposition' ),
        'attachment; filename="tést.txt"',
        'right decoding'
    );
}

diag q{rfc2231 param continuations};
{
    # XXX TODO: test various forms of the continuation stuff
    #       quotes around the values
    my $hdr = <<'.';
inline;
 filename*0*=ISO-2022-JP'ja'%1b$B%3f7$7$$%25F%25%2d%259%25H%1b%28B;
 filename*1*=%20;
 filename*2*=%1b$B%25I%25%2d%25e%25a%25s%25H%1b%28B;
 filename*3=.txt
.
    is(
        RT::I18N::DecodeMIMEWordsToEncoding( $hdr, 'utf-8', 'Content-Disposition' ),
        'inline; filename="新しいテキスト ドキュメント.txt"',
        'decoded continuations as one string'
    );
}

diag q{canonicalize mime word encodings like gb2312};
{
    my $str = qq{Subject: =?gb2312?B?1NrKwL3nuPe12Lmy09CzrN9eX1NpbXBsaWZpZWRfQ05fR0IyMzEyYQ==?=
\t=?gb2312?B?dHRhY2hlbWVudCB0ZXN0IGluIENOIHNpbXBsaWZpZWQ=?=};

    is(
        RT::I18N::DecodeMIMEWordsToUTF8($str, "Subject"),
        qq{Subject: 在世界各地共有超過_Simplified_CN_GB2312attachement test in CN simplified},
        "right decoding"
    );
}

diag q{Whitespace between encoded words should be removed};
{
    warnings_like {
        my $str = "=?utf-8?Q?=E3=82=AD?=    =?utf-8?Q?=E3=83=A3?=";
        is(
            RT::I18N::DecodeMIMEWordsToUTF8($str),
            "キャ",
            "whitespace between encoded words is removed",
        );

        $str = "=?utf-8?Q?=E3=82=AD?=  \n   =?utf-8?Q?=E3=83=A3?=";
        is(
            RT::I18N::DecodeMIMEWordsToUTF8($str),
            "キャ",
            "newlines between encoded words also removed",
        );
    } [(qr/DecodeMIMEWordsTo.*?called without field name/i) x 2];
}

diag q{Multiple octets split across QP hunks are correctly reassembled};
{
    warnings_like {
        # This passes even without explicit code to handle it because utf8
        # is perl's internal string encoding.
        my $str = "=?utf-8?Q?=E3?=    =?utf-8?Q?=82?=    =?utf-8?Q?=AD?=";
        is(
            RT::I18N::DecodeMIMEWordsToUTF8($str),
            "キ",
            "UTF8 character split in three is successfully reassembled",
        );

        # Non-utf8 encodings thus also must be checked
        $str = <<EOT; chomp $str;
=?gb2312?q?Chinese(gb2312)=20=20=C3=C0=B9=FA=C7=B0=CB=BE=B7=A8=B2=BF=B3?=
 =?gb2312?q?=A4=C3=E6=BC=FB=C8=F8=B4=EF=C4=B7=BA=F3=B3=C6=C6=E4=D7=B4=CC=AC?=
 =?gb2312?q?=BA=DC=BA=C3=20=20Chinese=20(gb2312)?=
EOT
        is(
            RT::I18N::DecodeMIMEWordsToUTF8($str),
            "Chinese(gb2312)  美国前司法部长面见萨达姆后称其状态很好  Chinese (gb2312)",
            "gb2312 character is successfully reassembled",
        );
    } [(qr/DecodeMIMEWordsTo.*?called without field name/i) x 2];
}

diag "multiple mime words containing special chars already in quotes";
{
    my $str = q{attachment; filename="=?ISO-2022-JP?B?Mi4bJEIlSyVlITwlOSVqJWohPCU5GyhC?= =?ISO-2022-JP?B?LnBkZg==?="};
    is_string(
        RT::I18N::DecodeMIMEWordsToUTF8($str, 'Content-Disposition'),
        q{attachment; filename="2.ニュースリリース.pdf"},
        "base64"
    );

    $str = q{attachment; filename="=?UTF-8?Q?2=2E=E3=83=8B=E3=83=A5=E3=83=BC=E3=82=B9=E3=83=AA=E3=83=AA?= =?UTF-8?Q?=E3=83=BC=E3=82=B9=2Epdf?="};
    is_string(
        RT::I18N::DecodeMIMEWordsToUTF8($str, 'Content-Disposition'),
        q{attachment; filename="2.ニュースリリース.pdf"},
        "QP"
    );
}

diag "mime word combined with text in quoted filename property";
{
    my $str = q{attachment; filename="=?UTF-8?B?Q2VjaSBuJ2VzdCBwYXMgdW5l?= pipe.pdf"};
    is_string(
        RT::I18N::DecodeMIMEWordsToUTF8($str, 'Content-Disposition'),
        q{attachment; filename="Ceci n'est pas une pipe.pdf"},
        "base64"
    );

    $str = q{attachment; filename="=?UTF-8?B?Q2VjaSBuJ2VzdCBwYXMgdW5lLi4u?= pipe.pdf"};
    is_string(
        RT::I18N::DecodeMIMEWordsToUTF8($str, 'Content-Disposition'),
        q{attachment; filename="Ceci n'est pas une... pipe.pdf"},
        "base64"
    );

    $str = q{attachment; filename="=?UTF-8?Q?Ceci n'est pas une?= pipe.pdf"};
    is_string(
        RT::I18N::DecodeMIMEWordsToUTF8($str, 'Content-Disposition'),
        q{attachment; filename="Ceci n'est pas une pipe.pdf"},
        "QP"
    );

    $str = q{attachment; filename="=?UTF-8?Q?Ceci n'est pas une...?= pipe.pdf"};
    is_string(
        RT::I18N::DecodeMIMEWordsToUTF8($str, 'Content-Disposition'),
        q{attachment; filename="Ceci n'est pas une... pipe.pdf"},
        "QP"
    );
}

diag "quotes in filename";
{
    my $str = q{attachment; filename="=?UTF-8?B?YSAicXVvdGVkIiBmaWxl?="};
    is_string(
        RT::I18N::DecodeMIMEWordsToUTF8($str, 'Content-Disposition'),
        q{attachment; filename="a \"quoted\" file"},
        "quoted filename correctly decoded"
    );
}

done_testing;<|MERGE_RESOLUTION|>--- conflicted
+++ resolved
@@ -1,12 +1,8 @@
 use strict;
 use warnings;
-<<<<<<< HEAD
 use RT::Test nodb => 1, tests => undef;
 use Test::LongString;
 use Test::Warn;
-=======
-use RT::Test nodb => 1, tests => 14;
->>>>>>> 04570ff8
 
 use_ok('RT::I18N');
 
@@ -63,12 +59,9 @@
 
 diag q{adding quotes around mime words containing specials when word is already quoted};
 {
-    my $str = <<"END";
-Content-Disposition: attachment; filename="=?iso-8859-1?Q?foobar,_?=
- =?iso-8859-1?Q?barfoo.docx?="
-END
-    my $decoded = 'Content-Disposition: attachment; filename="foobar, barfoo.docx"';
-    is( RT::I18N::DecodeMIMEWordsToUTF8($str), $decoded, "No added quotes" );
+    my $str = 'attachment; filename="=?iso-8859-1?Q?foobar,_?=' . "\n" . '=?iso-8859-1?Q?barfoo.docx?="';
+    my $decoded = 'attachment; filename="foobar, barfoo.docx"';
+    is( RT::I18N::DecodeMIMEWordsToUTF8($str, 'content-disposition'), $decoded, "No added quotes" );
 }
 
 diag q{regression test for #5248 from rt3.fsck.com};
