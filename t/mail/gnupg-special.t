--- conflicted
+++ resolved
@@ -2,35 +2,9 @@
 use strict;
 use warnings;
 
-<<<<<<< HEAD
-use RT::Test::GnuPG tests => 13, gnupg_options => { passphrase => 'rt-test' };
-=======
-use RT::Test tests => 23;
-
-plan skip_all => 'GnuPG required.'
-    unless eval 'use GnuPG::Interface; 1';
-plan skip_all => 'gpg executable is required.'
-    unless RT::Test->find_executable('gpg');
+use RT::Test::GnuPG tests => 25, gnupg_options => { passphrase => 'rt-test' };
 
 use Digest::MD5 qw(md5_hex);
-
-use File::Temp qw(tempdir);
-my $homedir = tempdir( CLEANUP => 1 );
-
-# catch any outgoing emails
-RT::Test->set_mail_catcher;
-
-RT->Config->Set( 'GnuPG',
-                 Enable => 1,
-                 OutgoingMessagesFormat => 'RFC' );
-
-RT->Config->Set( 'GnuPGOptions',
-                 homedir => $homedir,
-                 'passphrase' => 'rt-test',
-                 'no-permission-warning' => undef);
-
-RT->Config->Set( 'MailPlugins' => 'Auth::MailFrom', 'Auth::GnuPG' );
->>>>>>> e9875cb7
 
 RT::Test->import_gnupg_key('rt-recipient@example.com');
 RT::Test->import_gnupg_key('rt-test@example.com', 'public');
