--- conflicted
+++ resolved
@@ -2,16 +2,6 @@
 use strict;
 use warnings;
 
-<<<<<<< HEAD
-use Test::More;
-plan skip_all => 'GnuPG required.'
-    unless eval { require GnuPG::Interface; 1 };
-plan skip_all => 'gpg executable is required.'
-    unless RT::Test->find_executable('gpg');
-use RT::Test tests => 39, actual_server => 1;
-
-use File::Temp;
-=======
 my $homedir;
 BEGIN {
     require RT::Test;
@@ -22,12 +12,12 @@
 
 use RT::Test::GnuPG
   tests         => 39,
+  actual_server => 1,
   gnupg_options => {
     passphrase => 'rt-test',
     homedir    => $homedir,
   };
 
->>>>>>> f614d53e
 use Cwd 'getcwd';
 use String::ShellQuote 'shell_quote';
 use IPC::Run3 'run3';
