--- conflicted
+++ resolved
@@ -192,7 +192,8 @@
 
 =head1 UPGRADING FROM 4.0.13 AND EARLIER
 
-<<<<<<< HEAD
+=head2 Outgoing mail From: header
+
 The "Default" key of the C<$OverrideOutgoingMailFrom> config option now,
 as previously documented, only applies when no ticket is involved.
 Previously it was also used when a ticket was involved but the
@@ -206,7 +207,7 @@
 $OverrideOutgoingMailFrom.  Any definitions in the Override option
 (including Default) still take precedence.  See
 L<RT_Config/$SetOutgoingMailFrom> for more information.
-=======
+
 =head2 Reminder statuses
 
 New reminders are now created in the "reminder_on_open" status defined in your
@@ -214,5 +215,4 @@
 "open" instead of "new".  This change is for consistency when a completed
 reminder is reopened at a later date.  If you use custom lifecycles and added
 further transition restrictions, you may need to adjust the L<"reminder_on_open"
-setting|RT_Config/reminder_on_open> in your lifecycles.
->>>>>>> fbbd36db
+setting|RT_Config/reminder_on_open> in your lifecycles.