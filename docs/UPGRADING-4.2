--- conflicted
+++ resolved
@@ -11,7 +11,6 @@
   but an informational notice will be issued on server start telling you about
   the rename.  To avoid this you should set $LogToSTDERR instead.
 
-<<<<<<< HEAD
 * The link direction and type maps are consolidated into RT::Link.  If you
   wrote local customizations or extensions utilizing %RT::Ticket::LINKDIRMAP,
   %RT::Ticket::LINKTYPEMAP, RT::Ticket->LINKDIRMAP, RT::Ticket->LINKTYPEMAP, or
@@ -62,9 +61,8 @@
   you had copied @JSFiles to add extra entries in your RT_SiteConfig,
   remove the core JS from the list, or RT will serve those files
   multiple times.
-=======
+
 * The $DeferTransactionLoading was combined into the new option $ShowHistory.
   If you had enabled $DeferTransactionLoading, you may want to set $ShowHistory
   to "click".  However, $ShowHistory provides a new mode, "delay", which is the
-  default and may be a more appealing alternative to "click".
->>>>>>> 4400f7dc
+  default and may be a more appealing alternative to "click".