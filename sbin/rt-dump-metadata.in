#!@PERL@ -w
# BEGIN BPS TAGGED BLOCK {{{
#
# COPYRIGHT:
#
# This software is Copyright (c) 1996-2013 Best Practical Solutions, LLC
#                                          <sales@bestpractical.com>
#
# (Except where explicitly superseded by other copyright notices)
#
#
# LICENSE:
#
# This work is made available to you under the terms of Version 2 of
# the GNU General Public License. A copy of that license should have
# been provided with this software, but in any event can be snarfed
# from www.gnu.org.
#
# This work is distributed in the hope that it will be useful, but
# WITHOUT ANY WARRANTY; without even the implied warranty of
# MERCHANTABILITY or FITNESS FOR A PARTICULAR PURPOSE.  See the GNU
# General Public License for more details.
#
# You should have received a copy of the GNU General Public License
# along with this program; if not, write to the Free Software
# Foundation, Inc., 51 Franklin Street, Fifth Floor, Boston, MA
# 02110-1301 or visit their web page on the internet at
# http://www.gnu.org/licenses/old-licenses/gpl-2.0.html.
#
#
# CONTRIBUTION SUBMISSION POLICY:
#
# (The following paragraph is not intended to limit the rights granted
# to you to modify and distribute this software under the terms of
# the GNU General Public License and is only of importance to you if
# you choose to contribute your changes and enhancements to the
# community by submitting them to Best Practical Solutions, LLC.)
#
# By intentionally submitting any modifications, corrections or
# derivatives to this work, or any other work intended for use with
# Request Tracker, to Best Practical Solutions, LLC, you confirm that
# you are the copyright holder for those contributions and you grant
# Best Practical Solutions,  LLC a nonexclusive, worldwide, irrevocable,
# royalty-free, perpetual, license to use, copy, create derivative
# works based on those contributions, and sublicense and distribute
# those contributions and any derivatives thereof.
#
# END BPS TAGGED BLOCK }}}
use strict;
use warnings;

# As we specify that XML is UTF-8 and we output it to STDOUT, we must be sure
# it is UTF-8 so further XMLin will not break
binmode( STDOUT, ":utf8" );

# fix lib paths, some may be relative
BEGIN { # BEGIN RT CMD BOILERPLATE
    require File::Spec;
    require Cwd;
    my @libs = ("@RT_LIB_PATH@", "@LOCAL_LIB_PATH@");
    my $bin_path;

    for my $lib (@libs) {
        unless ( File::Spec->file_name_is_absolute($lib) ) {
            $bin_path ||= ( File::Spec->splitpath(Cwd::abs_path(__FILE__)) )[1];
            $lib = File::Spec->catfile( $bin_path, File::Spec->updir, $lib );
        }
        unshift @INC, $lib;
    }

}

use Getopt::Long;
my %opt;
GetOptions( \%opt, "help|h",
    "limit-to-privileged|l",
    "skip-disabled|s",
    "all|a",
);

if ( $opt{help} ) {
    require Pod::Usage;
    Pod::Usage::pod2usage( { verbose => 2 } );
    exit;
}

require RT;
require XML::Simple;

RT::LoadConfig();
RT::Init();

my %RV;
my %Ignore = (
    All => [
        qw(
            id Created Creator LastUpdated LastUpdatedBy
            )
           ],
);

my $SystemUserId = RT->SystemUser->Id;
my @classes      = qw(
    Users Groups Queues ScripActions ScripConditions
    Templates Scrips ACL CustomFields
    );
foreach my $class (@classes) {
    require "RT/$class.pm";
    my $objects = "RT::$class"->new( RT->SystemUser );
    $objects->{find_disabled_rows} = 1 unless $opt{'skip-disabled'};
    $objects->UnLimit;
    $objects->LimitToPrivileged if $class eq 'Users'
        && $opt{'limit-to-privileged'};
    $objects->Limit(
        FIELD    => 'Domain',
        OPERATOR => '=',
        VALUE    => 'UserDefined'
    ) if $class eq 'Groups';

    if ( $class eq 'CustomFields' ) {
        $objects->OrderByCols(
            { FIELD => 'LookupType' },
            { FIELD => 'SortOrder' },
            { FIELD => 'Id' },
        );
    } else {
        $objects->OrderBy( FIELD => 'Id' );
    }

    unless ($opt{all}) {
        next if $class eq 'ACL';    # XXX - would go into infinite loop - XXX
        $objects->Limit(
            FIELD    => 'LastUpdatedBy',
            OPERATOR => '!=',
            VALUE    => $SystemUserId
        ) unless $class eq 'Groups';
        $objects->Limit(
            FIELD    => 'Id',
            OPERATOR => '!=',
            VALUE    => $SystemUserId
        ) if $class eq 'Users';
<<<<<<< HEAD
        $objects->Limit(
            FIELD    => 'Domain',
            OPERATOR => '=',
            VALUE    => 'UserDefined',
            CASESENSITIVE => 0,
        ) if $class eq 'Groups';
=======
>>>>>>> c0ddb0a3
    }

    my %fields;
OBJECT:
    while ( my $obj = $objects->Next ) {
        next
            if $obj->can('LastUpdatedBy')
                and $obj->LastUpdatedBy == $SystemUserId;

        if ( !%fields ) {
            %fields = map { $_ => 1 } keys %{ $obj->_ClassAccessible };
            delete @fields{ @{ $Ignore{$class} ||= [] },
                @{ $Ignore{All} ||= [] }, };
        }

        my $rv;

        if ( $class ne 'ACL' ) {
            # next if $obj-> # skip default names
            foreach my $field ( sort keys %fields ) {
                my $value = $obj->__Value($field);
                $rv->{$field} = $value if ( defined($value) && length($value) );
            }
            delete $rv->{Disabled} unless $rv->{Disabled};

            foreach my $record ( map { /ACL/ ? 'ACE' : substr( $_, 0, -1 ) }
                @classes )
            {
                foreach my $key ( map "$record$_", ( '', 'Id' ) ) {
                    next unless exists $rv->{$key};
                    my $id = $rv->{$key} or next;
                    my $obj = "RT::$record"->new( RT->SystemUser );
                    $obj->LoadByCols( Id => $id ) or next;
                    $rv->{$key} = $obj->__Value('Name') || 0;
                }
            }

            if ( $class eq 'Users' and defined $obj->Privileged ) {
                $rv->{Privileged} = int( $obj->Privileged );
            } elsif ( $class eq 'CustomFields' ) {
                my $values = $obj->Values;
                while ( my $value = $values->Next ) {
                    push @{ $rv->{Values} }, {
                        map { ( $_ => $value->__Value($_) ) }
                            qw(
                            Name Description SortOrder
                            ),
                    };
                }
                if ( $obj->LookupType eq 'RT::Queue-RT::Ticket' ) {
                    # XXX-TODO: unused CF's turn into global CF when importing
                    # as the sub InsertData in RT::Handle creates a global CF
                    # when no queue is specified.
                    $rv->{Queue} = [];
                    my $applies = $obj->AppliedTo;
                    while ( my $queue = $applies->Next ) {
                        push @{ $rv->{Queue} }, $queue->Name;
                    }
                }
            }
        }
        else {
            # 1) pick the right
            $rv->{Right} = $obj->RightName;

            # 2) Pick a level: Granted on Queue, CF, CF+Queue, or Globally?
            for ( $obj->ObjectType ) {
                if ( /^RT::Queue$/ ) {
                    next OBJECT if $opt{'skip-disabled'} && $obj->Object->Disabled;
                    $rv->{Queue} = $obj->Object->Name;
                }
                elsif ( /^RT::CustomField$/ ) {
                    next OBJECT if $opt{'skip-disabled'} && $obj->Object->Disabled;
                    $rv->{CF} = $obj->Object->Name;
                }
                elsif ( /^RT::Group$/ ) {
                    # No support for RT::Group ACLs in RT::Handle yet.
                    next OBJECT;
                }
                elsif ( /^RT::System$/ ) {
                    # skip setting anything on $rv;
                    # "Specifying none of the above will get you a global right."
                }
            }

            # 3) Pick a Principal; User or Group or Role
            if ( $obj->PrincipalType eq 'Group' ) {
                next OBJECT if $opt{'skip-disabled'} && $obj->PrincipalObj->Disabled;
                my $group = $obj->PrincipalObj->Object;
                for ( $group->Domain ) {
                    # An internal user group
                    if ( /^SystemInternal$/ ) {
                        $rv->{GroupDomain} = $group->Domain;
                        $rv->{GroupType} = $group->Type;
                    }
                    # An individual user
                    elsif ( /^ACLEquivalence$/ ) {
                        my $member = $group->MembersObj->Next->MemberObj;
                        next OBJECT if $opt{'skip-disabled'} && $member->Disabled;
                        $rv->{UserId} = $member->Object->Name;
                    }
                    # A group you created
                    elsif ( /^UserDefined$/ ) {
                        $rv->{GroupDomain} = 'UserDefined';
                        $rv->{GroupId} = $group->Name;
                    }
                }
            } else {
                $rv->{GroupType} = $obj->PrincipalType;
                # A system-level role
                if ( $obj->ObjectType eq 'RT::System' ) {
                    $rv->{GroupDomain} = 'RT::System-Role';
                }
                # A queue-level role
                elsif ( $obj->ObjectType eq 'RT::Queue' ) {
                    $rv->{GroupDomain} = 'RT::Queue-Role';
                }
            }
            if ( $obj->LookupType eq 'RT::Queue-RT::Ticket' ) {
                # XXX-TODO: unused CF's turn into global CF when importing
                # as the sub InsertData in RT::Handle creates a global CF
                # when no queue is specified.
                $rv->{Queue} = [];
                my $applies = $obj->AppliedTo;
                while ( my $queue = $applies->Next ) {
                    push @{ $rv->{Queue} }, $queue->Name;
                }
            }
        }

        if ( eval { require RT::Attributes; 1 } ) {
            my $attributes = $obj->Attributes;
            while ( my $attribute = $attributes->Next ) {
                my $content = $attribute->Content;
                if ( $class eq 'Users' and $attribute->Name eq 'Bookmarks' ) {
                    next;
                }
                $rv->{Attributes}{ $attribute->Name } = $content
                    if length($content);
            }
        }

        push @{ $RV{$class} }, $rv;
    }
}

print(<< ".");
no strict; use XML::Simple; *_ = XMLin(do { local \$/; readline(DATA) }, ForceArray => [qw(
 @classes Values
)], NoAttr => 1, SuppressEmpty => ''); *\$_ = (\$_{\$_} || []) for keys \%_; 1; # vim: ft=xml
__DATA__
.

print XML::Simple::XMLout(
    { map { ( $_ => ( $RV{$_} || [] ) ) } @classes },
    RootName      => 'InitialData',
    NoAttr        => 1,
    SuppressEmpty => '',
    XMLDecl       => '<?xml version="1.0" encoding="UTF-8"?>',
);

__END__

=head1 NAME

rt-dump-metadata - dump configuration metadata from an RT database

=head1 SYNOPSIS

    rt-dump-metdata [--all]

=head1 DESCRIPTION

C<rt-dump-metadata> is a tool that dumps configuration metadata from the
Request Tracker database into XML format, suitable for feeding into
C<rt-setup-database>. To dump and load a full RT database, you should generally
use the native database tools instead, as well as performing any necessary
steps from UPGRADING.

This is NOT a tool for backing up an RT database.  See also
L<docs/initialdata> for more straightforward means of importing data.

=head1 OPTIONS

=over

=item C<--all> or C<-a>

When run with C<--all>, the dump will include all configuration
metadata; otherwise, the metadata dump will only include 'local'
configuration changes, i.e. those done manually in the web interface.

=item C<--limit-to-privileged> or C<-l>

Causes the dumper to only dump privileged users.

=item C<--skip-disabled> or C<-s>

Ignores disabled rows in the database.

=back

=cut
<|MERGE_RESOLUTION|>--- conflicted
+++ resolved
@@ -114,7 +114,8 @@
     $objects->Limit(
         FIELD    => 'Domain',
         OPERATOR => '=',
-        VALUE    => 'UserDefined'
+        VALUE    => 'UserDefined',
+        CASESENSITIVE => 0,
     ) if $class eq 'Groups';
 
     if ( $class eq 'CustomFields' ) {
@@ -139,15 +140,6 @@
             OPERATOR => '!=',
             VALUE    => $SystemUserId
         ) if $class eq 'Users';
-<<<<<<< HEAD
-        $objects->Limit(
-            FIELD    => 'Domain',
-            OPERATOR => '=',
-            VALUE    => 'UserDefined',
-            CASESENSITIVE => 0,
-        ) if $class eq 'Groups';
-=======
->>>>>>> c0ddb0a3
     }
 
     my %fields;
