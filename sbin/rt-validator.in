--- conflicted
+++ resolved
@@ -74,8 +74,8 @@
     'resolve',
     'force',
     'verbose|v',
-<<<<<<< HEAD
     'help|h',
+    'links-only',
 );
 
 if ( $opt{help} || !$opt{check} ) {
@@ -85,37 +85,6 @@
 }
 
 usage_warning() if $opt{'resolve'} && !$opt{'force'};
-=======
-    'links-only',
-);
-
-usage() unless $opt{'check'};
-usage_warning() if $opt{'resolve'} && !$opt{'force'};
-
-sub usage {
-    print STDERR <<END;
-Usage: $0 options
-
-Options:
-
-    $0 --check
-    $0 --check --verbose
-    $0 --check --verbose --resolve
-    $0 --check --verbose --resolve --force
-
---check      - is mandatory argument, you can use -c, as well.
---verbose    - print additional info to STDOUT
---resolve    - enable resolver that can delete or create some records
---force      - resolve without asking questions
---links-only - only run the Link validation routines, useful if you changed your
-               Organization
-
-Description:
-
-This script checks the integrity of records in RT's DB. May be used to delete
-some invalid records or ressurect accidentally deleted records.
->>>>>>> 517c0816
-
 
 sub usage_warning {
     print <<END;
@@ -236,13 +205,8 @@
 foreach my $table ( qw(Users Groups) ) {
     push @CHECKS, "$table -> Principals" => sub {
         my $msg = "A record in $table refers to a nonexistent record in Principals."
-<<<<<<< HEAD
             ." The script can either create the missing record in Principals"
             ." or delete the record in $table.";
-=======
-            ." The script can either create missing record in Principals"
-            ." or delete record in $table.";
->>>>>>> 517c0816
         my ($type) = ($table =~ /^(.*)s$/);
         check_integrity(
             $table, 'id' => 'Principals', 'id',
@@ -269,13 +233,8 @@
 
     push @CHECKS, "Principals -> $table" => sub {
         my $msg = "A record in Principals refers to a nonexistent record in $table."
-<<<<<<< HEAD
             ." In some cases it's possible to manually resurrect such records,"
             ." but this utility can only delete records.";
-=======
-            ." In some cases it's possible to resurrect manually such records,"
-            ." but this utility can only delete";
->>>>>>> 517c0816
 
         check_integrity(
             'Principals', 'id' => $table, 'id',
@@ -538,11 +497,7 @@
             my $id = shift;
             return unless prompt(
                 'Delete',
-<<<<<<< HEAD
                 "Found a record in CachedGroupMembers with Via that references a nonexistent record."
-=======
-                "Found a record in CachedGroupMembers with Via referencing a nonexistent record."
->>>>>>> 517c0816
             );
 
             delete_record( 'CachedGroupMembers', $id );
@@ -1395,4 +1350,8 @@
 
     resolve without asking questions
 
+=item links-only 
+
+    only run the Link validation routines, useful if you changed your Organization
+
 =back
