#!@PERL@
# BEGIN BPS TAGGED BLOCK {{{
#
# COPYRIGHT:
#
# This software is Copyright (c) 1996-2017 Best Practical Solutions, LLC
#                                          <sales@bestpractical.com>
#
# (Except where explicitly superseded by other copyright notices)
#
#
# LICENSE:
#
# This work is made available to you under the terms of Version 2 of
# the GNU General Public License. A copy of that license should have
# been provided with this software, but in any event can be snarfed
# from www.gnu.org.
#
# This work is distributed in the hope that it will be useful, but
# WITHOUT ANY WARRANTY; without even the implied warranty of
# MERCHANTABILITY or FITNESS FOR A PARTICULAR PURPOSE.  See the GNU
# General Public License for more details.
#
# You should have received a copy of the GNU General Public License
# along with this program; if not, write to the Free Software
# Foundation, Inc., 51 Franklin Street, Fifth Floor, Boston, MA
# 02110-1301 or visit their web page on the internet at
# http://www.gnu.org/licenses/old-licenses/gpl-2.0.html.
#
#
# CONTRIBUTION SUBMISSION POLICY:
#
# (The following paragraph is not intended to limit the rights granted
# to you to modify and distribute this software under the terms of
# the GNU General Public License and is only of importance to you if
# you choose to contribute your changes and enhancements to the
# community by submitting them to Best Practical Solutions, LLC.)
#
# By intentionally submitting any modifications, corrections or
# derivatives to this work, or any other work intended for use with
# Request Tracker, to Best Practical Solutions, LLC, you confirm that
# you are the copyright holder for those contributions and you grant
# Best Practical Solutions,  LLC a nonexclusive, worldwide, irrevocable,
# royalty-free, perpetual, license to use, copy, create derivative
# works based on those contributions, and sublicense and distribute
# those contributions and any derivatives thereof.
#
# END BPS TAGGED BLOCK }}}
#
# This is just a basic script that checks to make sure that all
# the modules needed by RT before you can install it.
#

use strict;
use warnings;
no warnings qw(numeric redefine);
use Getopt::Long;
use Cwd qw(abs_path);
my %args;
my %deps;
my @orig_argv = @ARGV;
# Save our path because installers or tests can change cwd
my $script_path = abs_path($0);

GetOptions(
    \%args,
    'install!',
    'with-MYSQL', 'with-PG', 'with-SQLITE', 'with-ORACLE',
    'with-FASTCGI', 'with-MODPERL1', 'with-MODPERL2', 'with-STANDALONE',

    'with-DEVELOPER',

    'with-GPG',
    'with-GRAPHVIZ',
    'with-GD',
    'with-EXTERNALAUTH',

    'with-S3', 'with-DROPBOX',

    'siteinstall!',
    'help|h',

    # No-ops, for back-compat
    'v|verbose', 'with-ICAL', 'with-DASHBOARDS', 'with-USERLOGO',
);

if ( $args{help} ) {
    require Pod::Usage;
    Pod::Usage::pod2usage( { verbose => 2 } );
    exit;
}

# Set up defaults
my %default = (
    'with-CORE'         => 1,
    'with-CLI'          => 1,
    'with-MAILGATE'     => 1,
    'with-DEVELOPER'    => @RT_DEVELOPER@,
    'with-GPG'          => @RT_GPG_DEPS@,
    'with-SMIME'        => @RT_SMIME_DEPS@,
    'with-GRAPHVIZ'     => @RT_GRAPHVIZ@,
    'with-GD'           => @RT_GD@,
    'with-EXTERNALAUTH' => @RT_EXTERNALAUTH@,
    'with-S3'           => (uc(q{@ATTACHMENT_STORE@}) eq 'S3'),
    'with-DROPBOX'      => (uc(q{@ATTACHMENT_STORE@}) eq 'DROPBOX'),
);
$args{$_} = $default{$_} foreach grep {!exists $args{$_}} keys %default;

$args{'with-EXTERNALAUTH-TESTS'}
    = $args{'with-EXTERNALAUTH'} && $args{'with-DEVELOPER'};

$deps{'CORE'} = [ text_to_hash( << '.') ];
Apache::Session 1.53
Business::Hours
CGI 3.38
CGI::Cookie 1.20
CGI::Emulate::PSGI
CGI::PSGI 0.12
Class::Accessor::Fast
Convert::Color
Crypt::Eksblowfish
CSS::Minifier::XS
CSS::Squish 0.06
Data::GUID
Data::ICal
Data::Page::Pageset
Date::Extract 0.02
Date::Manip
DateTime 0.44
DateTime::Format::Natural 0.67
DateTime::Locale 0.40
DBI 1.37
DBIx::SearchBuilder 1.65
Devel::GlobalDestruction
Devel::StackTrace 1.19
Digest::base
Digest::MD5 2.27
Digest::SHA
Email::Address 1.897
Email::Address::List 0.02
Encode 2.64
Errno
File::Glob
File::ShareDir
File::Spec 0.8
File::Temp 0.19
HTML::Entities
HTML::FormatText::WithLinks 0.14
HTML::FormatText::WithLinks::AndTables 0.06
HTML::Mason 1.43
HTML::Mason::PSGIHandler 0.52
HTML::Quoted
HTML::RewriteAttributes 0.05
HTML::Scrubber 0.08
HTTP::Message 6.0
IPC::Run3
JavaScript::Minifier::XS
JSON
List::MoreUtils
Locale::Maketext 1.06
Locale::Maketext::Fuzzy 0.11
Locale::Maketext::Lexicon 0.32
Log::Dispatch 2.30
LWP::Simple
Mail::Header 2.12
Mail::Mailer 1.57
MIME::Entity 5.504
MIME::Types
Module::Refresh 0.03
Module::Versions::Report 1.05
Net::CIDR
Net::IP
Plack 1.0002
Plack::Handler::Starlet
Pod::Select
Regexp::Common
Regexp::Common::net::CIDR
Regexp::IPv6
Role::Basic 0.12
Scalar::Util
Scope::Upper
Storable 2.08
Symbol::Global::Name 0.04
Sys::Syslog 0.16
Text::Password::Pronounceable
Text::Quoted 2.07
Text::Template 1.44
Text::WikiFormat 0.76
Text::Wrapper
Time::HiRes
Time::ParseDate
Tree::Simple 1.04
UNIVERSAL::require
URI 1.59
URI::QueryParam
XML::RSS 1.05
.
set_dep( CORE => 'Symbol::Global::Name' => 0.05 ) if $] >= 5.019003;
set_dep( CORE => CGI => 4.00 ) if $] > 5.019003;

$deps{'MAILGATE'} = [ text_to_hash( << '.') ];
Crypt::SSLeay
Getopt::Long
LWP::Protocol::https
LWP::UserAgent 6.0
Mozilla::CA
Net::SSL
Pod::Usage
.

$deps{'CLI'} = [ text_to_hash( << '.') ];
Getopt::Long 2.24
HTTP::Request::Common
LWP
Term::ReadKey
Term::ReadLine
Text::ParseWords
.

$deps{'DEVELOPER'} = [ text_to_hash( << '.') ];
Email::Abstract
File::Find
File::Which
HTML::Entities
Locale::PO
Log::Dispatch::Perl
Mojo::DOM
Plack::Middleware::Test::StashWarnings 0.08
Pod::Simple 3.24
Set::Tiny
String::ShellQuote 0 # needed for gnupg-incoming.t
Test::Builder 0.90 # needed for is_passing
Test::Deep 0 # needed for shredder tests
Test::Email
Test::Expect 0.31
Test::LongString
Test::MockTime
Test::NoWarnings
Test::Pod
Test::Warn
Test::WWW::Mechanize 1.30
Test::WWW::Mechanize::PSGI
WWW::Mechanize 1.52
XML::Simple
.

$deps{'FASTCGI'} = [ text_to_hash( << '.') ];
FCGI 0.74
.

$deps{'MODPERL1'} = [ text_to_hash( << '.') ];
Apache::Request
.

$deps{'MYSQL'} = [ text_to_hash( << '.') ];
DBD::mysql 2.1018
.

$deps{'ORACLE'} = [ text_to_hash( << '.') ];
DBD::Oracle
.

$deps{'PG'} = [ text_to_hash( << '.') ];
DBIx::SearchBuilder 1.66
DBD::Pg 1.43
.

$deps{'SQLITE'} = [ text_to_hash( << '.') ];
DBD::SQLite 1.00
.

$deps{'GPG'} = [ text_to_hash( << '.') ];
File::Which
GnuPG::Interface
PerlIO::eol
.

$deps{'SMIME'} = [ text_to_hash( << '.') ];
Crypt::X509
File::Which
String::ShellQuote
.

$deps{'GRAPHVIZ'} = [ text_to_hash( << '.') ];
GraphViz
IPC::Run 0.90
.

$deps{'GD'} = [ text_to_hash( << '.') ];
GD
GD::Graph 1.47
GD::Text
.

$deps{'EXTERNALAUTH'} = [ text_to_hash( <<'.') ];
Net::SSLeay
Net::LDAP
.

$deps{'EXTERNALAUTH-TESTS'} = [ text_to_hash( <<'.') ];
Net::LDAP::Server::Test
.

$deps{'S3'} = [ text_to_hash( <<'.') ];
Amazon::S3
.

$deps{'DROPBOX'} = [ text_to_hash( <<'.') ];
File::Dropbox
.

my %AVOID = (
    'DBD::Oracle'       => [qw(1.23)],
    'Devel::StackTrace' => [qw(1.28 1.29)],
<<<<<<< HEAD
    'DateTime::Locale'  => [qw(1.00 1.01)]
=======
    'DateTime::Locale'  => [qw(1.00 1.01)],
    'DBD::mysql'        => [qw(4.042)],
>>>>>>> bce3d73f
);

check_perl_version();

check_users();

my %Missing_By_Type = ();
foreach my $type ( sort grep {$args{$_}} keys %args ) {
    next unless ( $type =~ /^with-(.*?)$/ ) and $deps{$1};

    $type = $1;
    section("$type dependencies");

    my @missing;
    my @deps = @{ $deps{$type} };

    my %missing = test_deps(@deps);

    if ( $args{'install'} ) {
        for my $module ( keys %missing ) {
            resolve_dep( $module, $missing{$module}{version} );
            my $m = $module . '.pm';
            $m =~ s!::!/!g;
            if ( delete $INC{$m} ) {
                my $symtab = $module . '::';
                no strict 'refs';
                for my $symbol ( keys %{$symtab} ) {
                    next if substr( $symbol, -2, 2 ) eq '::';
                    delete $symtab->{$symbol};
                }
            }
            delete $missing{$module}
                if test_dep( $module, $missing{$module}{version}, $AVOID{$module} );
        }
    }

    $Missing_By_Type{$type} = \%missing if keys %missing;
}

if ( $args{'install'} && keys %Missing_By_Type ) {
    exec( $script_path, @orig_argv, '--no-install' );
} else {
    conclude(%Missing_By_Type);
}

sub section {
    my $s = shift;
    print "$s:\n";
}

sub print_found {
    my $msg   = shift;
    my $test  = shift;
    my $extra = shift;

    print "\t$msg ...";
    print $test ? "found" : "MISSING";
    print "\n";

    print "\t\t$extra\n" if defined $extra;
}

sub conclude {
    my %missing_by_type = @_;

    unless ( keys %missing_by_type ) {
        print "\nAll dependencies have been found.\n";
        return;
    }

    print "\nSOME DEPENDENCIES WERE MISSING.\n";

    for my $type ( keys %missing_by_type ) {
        my $missing = $missing_by_type{$type};

        print "$type missing dependencies:\n";
        for my $name ( keys %$missing ) {
            my $module  = $missing->{$name};
            my $version = $module->{version};
            my $error   = $module->{error};
            print_found(
                $name . ( $version && !$error ? " >= $version" : "" ),
                0, $module->{error} );
        }
    }

    print "\nPerl library path for @PERL@:\n";
    print "    $_\n" for @INC;

    exit 1;
}

sub text_to_hash {
    my %hash;
    for my $line ( split /\n/, $_[0] ) {
        my ( $key, $value ) = $line =~ /(\S+)\s*(\S*)/;
        $value ||= '';
        $hash{$key} = $value;
    }

    return %hash;
}

sub set_dep {
    my ( $name, $module, $version ) = @_;
    my %list = @{ $deps{$name} };
    $list{$module} = ( $version || '' );
    $deps{$name} = [%list];
}

sub test_deps {
    my @deps = @_;

    my %missing;
    while (@deps) {
        my $module  = shift @deps;
        my $version = shift @deps;
        my ( $test, $error ) = test_dep( $module, $version, $AVOID{$module} );
        my $msg = $module . ( $version && !$error ? " >= $version" : '' );
        print_found( $msg, $test, $error );

        $missing{$module} = { version => $version, error => $error }
            unless $test;
    }

    return %missing;
}

sub test_dep {
    my $module  = shift;
    my $version = shift;
    my $avoid   = shift;

    no warnings 'deprecated';
    eval "{ local \$ENV{__WARN__}; use $module $version () }";
    if ( my $error = $@ ) {
        return 0 unless wantarray;

        $error =~ s/\n(.*)$//s;
        $error =~ s/at \(eval \d+\) line \d+\.$//;
        undef $error if $error =~ /this is only/;

        my $path = $module;
        $path =~ s{::}{/}g;
        undef $error
            if defined $error
            and $error =~ /^Can't locate $path\.pm in \@INC/;

        return ( 0, $error );
    }

    if ($avoid) {
        my $version = $module->VERSION;
        if ( grep {$version eq $_} @$avoid ) {
            return 0 unless wantarray;
            return ( 0,
                "It's known that there are problems with RT and version '$version' of '$module' module. If it's the latest available version of the module then you have to downgrade manually."
            );
        }
    }

    return 1;
}

sub check_cpan {
    unless ( eval {require CPAN; 1} ) {
        print <<END;
Failed to load CPAN module.

-------- Error ---------
$@
------------------------

When we tried to start installing RT's perl dependencies, we were
unable to load the CPAN client. This module is usually distributed
with Perl. This usually indicates that your vendor has shipped an
unconfigured or incorrectly configured CPAN client.  The error above
may (or may not) give you a hint about what went wrong.

You have several choices about how to install dependencies in
this situation:

1) Install the package from your vendor that provides the 'CPAN' perl
   module, then re-run this command.  The package is likely named
   `perl-CPAN` or similar.

2) Use a different tool to install CPAN dependencies; set the
   RT_FIX_DEPS_CMD environment to that tool and re-run this command.
   For instance, using the standalone `cpanm` tool:

       curl -L -o cpanm https://cpanmin.us/
       chmod +x cpanm
       RT_FIX_DEPS_CMD=./cpanm make fixdeps

3) Try to update the CPAN client. Download it from:
   http://search.cpan.org/dist/CPAN , install it, and try again.

4) Install each dependency manually by downloading them one by one from
   http://search.cpan.org

END
        exit(1);
    }

    local @INC = @INC;
    if ( $ENV{'HOME'} ) {
        unshift @INC, "$ENV{'HOME'}/.cpan";
    }
    my $configured = eval { require CPAN::MyConfig }
        || eval { require CPAN::Config };
    unless ($configured) {
        print <<END;
You haven't configured the CPAN shell yet.
Please run `@PERL@ -MCPAN -e shell` to configure it.
END
        exit(1);
    }
}


sub resolve_dep {
    my $module  = shift;
    my $version = shift;

    unless ( defined $args{siteinstall} ) {
        require Config;
        my %uniq;
        my @order = grep {
            (          $_ eq $Config::Config{sitelibexp}
                    or $_ eq $Config::Config{privlibexp}
                )
                and not $uniq{$_}++
        } @INC;
        if (    $] < 5.011
            and @order == 2
            and $order[0] eq $Config::Config{sitelibexp}
            and $order[1] eq $Config::Config{privlibexp} )
        {

            print "\n";
            print "Patched perl, with site_perl before core in \@INC, detected.\n";
            print "Installing dual-life modules into site_perl so they are not\n";
            print "later overridden by the distribution's package.\n";

            $args{siteinstall} = 1;
        } else {
            $args{siteinstall} = 0;
        }
    }

    print "\nInstall module $module\n";

    my $ext = $ENV{'RT_FIX_DEPS_CMD'} || $ENV{'PERL_PREFER_CPAN_CLIENT'};
    unless ($ext) {
        check_cpan();

        my $installdirs = $CPAN::Config->{makepl_arg} ||= "";
        $installdirs =~ s/(\bINSTALLDIRS=\S+|$)/ INSTALLDIRS=site/
            if $args{siteinstall};
        local $CPAN::Config->{makepl_arg} = $installdirs;

        my $rv = eval { require CPAN; CPAN::Shell->install($module) };
        return $rv unless $@;
    }

    if ( $ext =~ /\%s/ ) {
        $ext =~ s/\%s/$module/g;    # sprintf( $ext, $module );
    } else {
        $ext .= " $module";
    }
    print "\t\tcommand: '$ext'\n";
    return scalar `$ext 1>&2`;
}

sub check_perl_version {
    section("perl");
    eval { require 5.010_001 };
    if ($@) {
        print_found(
            "5.10.1", 0,
            sprintf(
                "RT requires Perl v5.10.1 or newer. Your current Perl is v%vd",
                $^V )
        );
        exit(1);
    } else {
        print_found( sprintf( ">=5.10.1(%vd)", $^V ), 1 );
    }
}

sub check_users {
    section("users");
    print_found( "rt group (@RTGROUP@)",      defined getgrnam("@RTGROUP@") );
    print_found( "bin owner (@BIN_OWNER@)",   defined getpwnam("@BIN_OWNER@") );
    print_found( "libs owner (@LIBS_OWNER@)", defined getpwnam("@LIBS_OWNER@") );
    print_found( "libs group (@LIBS_GROUP@)", defined getgrnam("@LIBS_GROUP@") );
    print_found( "web owner (@WEB_USER@)",    defined getpwnam("@WEB_USER@") );
    print_found( "web group (@WEB_GROUP@)",   defined getgrnam("@WEB_GROUP@") );
}

1;

__END__

=head1 NAME

rt-test-dependencies - test rt's dependencies

=head1 SYNOPSIS

    rt-test-dependencies
    rt-test-dependencies --install
    rt-test-dependencies --with-mysql --with-fastcgi

=head1 DESCRIPTION

By default, C<rt-test-dependencies> determines whether you have
installed all the perl modules RT needs to run.

With B<--install>, it attempts to install any missing dependencies.
If the C<RT_FIX_DEPS_CMD> environment variable is set, it will be used
instead of the standard CPAN shell to install any required modules.
The command will be called with the module to install -- or, if
C<RT_FIX_DEPS_CMD> contains a C<%s>, will replace the C<%s> with the
module name before calling the program.

=head1 OPTIONS

=head2 General options

=over

=item B<--install>

Attempt to install missing modules

=item B<--siteinstall> / B<--no-siteinstall>

By default, RT detects if you are running a version of Perl prior to
5.11, which has been patched by your distribution to alter the search
order for modules.  In such cases, C<--install> attempts to install
modules into the right place such that they cannot be accidentally
downgraded by the distribution.  Use B<--siteinstall> to force this
behavior, or B<--no-siteinstall> to prohibit it.  These options have
no effect when used with Perl 5.11 or above.

=back

=head2 Configuration options

=over

=item B<--with-mysql>

=item B<--with-pg>

=item B<--with-oracle>

=item B<--with-sqlite>

These configure which backend database to add dependencies for.


=item C<--with-standalone>

=item B<--with-fastcgi>

=item B<--with-modperl1>

=item B<--with-modperl2>

These configure which interface between the webserver and RT to add
dependencies for.


=item B<--with-developer>

Add dependencies needed to develop RT and run its tests.


=item B<--with-gpg>

Add dependencies for GPG encryption and decryption of email.

=item B<--with-graphviz>

Add dependencies for visualizing dependencies between tickets.

=item B<--with-gd>

Add dependencies for creating charts and graphs from search results.

=item B<--with-externalauth>

Add dependencies to integrating with LDAP and other external
authentication sources.

=item B<--with-s3>

Add dependencies for storing large attachments in Amazon S3.

=item B<--with-dropbox>

Add dependencies for storing large attachments in Dropbox.

=back
<|MERGE_RESOLUTION|>--- conflicted
+++ resolved
@@ -312,12 +312,8 @@
 my %AVOID = (
     'DBD::Oracle'       => [qw(1.23)],
     'Devel::StackTrace' => [qw(1.28 1.29)],
-<<<<<<< HEAD
-    'DateTime::Locale'  => [qw(1.00 1.01)]
-=======
     'DateTime::Locale'  => [qw(1.00 1.01)],
     'DBD::mysql'        => [qw(4.042)],
->>>>>>> bce3d73f
 );
 
 check_perl_version();
