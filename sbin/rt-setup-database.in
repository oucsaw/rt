--- conflicted
+++ resolved
@@ -2,13 +2,8 @@
 # BEGIN BPS TAGGED BLOCK {{{
 # 
 # COPYRIGHT:
-<<<<<<< HEAD
-#
-# This software is Copyright (c) 1996-2007 Best Practical Solutions, LLC
-=======
 #  
 # This software is Copyright (c) 1996-2007 Best Practical Solutions, LLC 
->>>>>>> 262fe5a2
 #                                          <jesse@bestpractical.com>
 # 
 # (Except where explicitly superseded by other copyright notices)
@@ -31,13 +26,8 @@
 # Foundation, Inc., 51 Franklin Street, Fifth Floor, Boston, MA
 # 02110-1301 or visit their web page on the internet at
 # http://www.gnu.org/copyleft/gpl.html.
-<<<<<<< HEAD
-#
-#
-=======
-# 
-# 
->>>>>>> 262fe5a2
+# 
+# 
 # CONTRIBUTION SUBMISSION POLICY:
 # 
 # (The following paragraph is not intended to limit the rights granted
@@ -61,12 +51,8 @@
 use vars
   qw(@Groups @Users @ACL @Queues @ScripActions @ScripConditions @Templates @CustomFields @Scrips @Attributes @Initial @Final);
 
-<<<<<<< HEAD
-use lib ("@LOCAL_LIB_PATH@", "@RT_LIB_PATH@");
-=======
 use lib "@LOCAL_LIB_PATH@";
 use lib "@RT_LIB_PATH@";
->>>>>>> 262fe5a2
 
 #This drags in  RT's config.pm
 # We do it in a begin block because RT::Handle needs to know the type to do its
@@ -145,17 +131,10 @@
 
         $dbh->disconnect;
 
-<<<<<<< HEAD
         if ( $db_type eq "Oracle" ) {
             $dbh = DBI->connect( $Handle->DSN, $db_user, $db_pass ) || die $DBI::errstr;
         }
         else {
-=======
-        if ( $RT::DatabaseType eq "Oracle" ) {
-            $RT::DatabasePassword = $RT::DatabasePassword; #Warning avidance
-            $dbh = DBI->connect( $Handle->DSN, ${RT::DatabaseUser}, ${RT::DatabasePassword} ) || die $DBI::errstr;
-        } else {	
->>>>>>> 262fe5a2
             $dbh = DBI->connect( $Handle->DSN, $args{'dba'}, $args{'dba-password'} ) || die $DBI::errstr;
         }
     }
@@ -202,33 +181,20 @@
     my (@schema);
     print "Creating database schema.\n";
 
-<<<<<<< HEAD
-    if ( -f $base_path . "/schema." . $db_type ) {
-        no warnings 'unopened';
-
-        open( SCHEMA, "<" . $base_path . "/schema." . $db_type );
-
-        my $has_local = 0;
-        open( SCHEMA_LOCAL, "<" . $RT::LocalEtcPath . "/schema." . $db_type ) and $has_local = 1;
-
-        my $statement = "";
-        foreach my $line (<SCHEMA>, ($_ = ';;'), ($has_local? <SCHEMA_LOCAL>: ()) ) {
-=======
-    my $schema_file = $base_path . "/schema." . $RT::DatabaseType;
+    my $schema_file = $base_path . "/schema." . $db_type;
     if ( -f $schema_file ) {
         open( SCHEMA, "<$schema_file"  ) or die "Can't open $schema_file: $!";
-	my @lines = <SCHEMA>;
-
-	my $local_schema_file = $RT::LocalEtcPath . "/schema." . $RT::DatabaseType;
-	if (-f $local_schema_file) {
-	    open( SCHEMA_LOCAL, "<$local_schema_file" )
-		or die "Can't open $local_schema_file: $!";
-	    push @lines, ';;', <SCHEMA_LOCAL>;
-	}
+        my @lines = <SCHEMA>;
+
+        my $local_schema_file = $RT::LocalEtcPath . "/schema." . $db_type;
+        if (-f $local_schema_file) {
+            open( SCHEMA_LOCAL, "<$local_schema_file" )
+                or die "Can't open $local_schema_file: $!";
+            push @lines, ';;', <SCHEMA_LOCAL>;
+        }
 
         my $statement = "";
         foreach my $line (@lines) {
->>>>>>> 262fe5a2
             $line =~ s/\#.*//g;
             $line =~ s/--.*//g;
             $statement .= $line;
@@ -551,18 +517,26 @@
             my $values    = delete $item->{'Values'};
 
             my @queues;
-            if ( $item->{'Queue'} ) {
-                my $queue_ref = delete $item->{'Queue'};
-                @queues = ref $queue_ref ? @{$queue_ref} : ($queue_ref);
+            if ( exists $item->{'Queue'} && ref $item->{'Queue'} ) {
                 $item->{'LookupType'} = 'RT::Queue-RT::Ticket';
+                @queues = @{ delete $item->{'Queue'} };
             }
 
             my ( $return, $msg ) = $new_entry->Create(%$item);
-            print "(Error: $msg)\n" and next unless $return;
+            unless( $return ) {
+                print "(Error: $msg)\n";
+                next;
+            }
 
             foreach my $value ( @{$values} ) {
-                ( $return, $msg ) = $new_entry->AddValue(%$value);
+                my ( $return, $msg ) = $new_entry->AddValue(%$value);
                 print "(Error: $msg)\n" unless $return;
+            }
+
+            # apply by default
+            if ( !@queues && !exists $item->{'Queue'} && $item->{LookupType} ) {
+                my $ocf = RT::ObjectCustomField->new($CurrentUser);
+                $ocf->Create( CustomField => $new_entry->Id );
             }
 
             for my $q (@queues) {
@@ -644,37 +618,6 @@
         }
         print "done.\n";
     }
-<<<<<<< HEAD
-=======
-    if ( @CustomFields ) {
-        print "Creating custom fields...";
-        for $item (@CustomFields) {
-            my $new_entry = new RT::CustomField($CurrentUser);
-            my $values    = $item->{'Values'};
-            delete $item->{'Values'};
-            my ( $return, $msg ) = $new_entry->Create(%$item);
-            unless( $return ) {
-                print "(Error: $msg)\n";
-                next;
-            }
-
-            foreach my $value ( @{$values} ) {
-                my ( $eval, $emsg ) = $new_entry->AddValue(%$value);
-                print "(Error: $emsg)\n" unless $eval;
-            }
-
-            if ( $item->{LookupType} && !exists $item->{'Queue'} ) { # enable by default
-                my $ocf = RT::ObjectCustomField->new($CurrentUser);
-                $ocf->Create( CustomField => $new_entry->Id );
-            }
-
-            print "(Error: $msg)\n" unless $return;
-            print $return. ".";
-        }
-
-        print "done.\n";
-    }
->>>>>>> 262fe5a2
 
     if ( @ScripActions ) {
         print "Creating ScripActions...";
