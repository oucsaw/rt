--- conflicted
+++ resolved
@@ -50,7 +50,7 @@
 <html xmlns="http://www.w3.org/1999/xhtml" xml:lang="en" lang="en">
   <head>
     <title><%$Title%></title>
-% if ($Refresh && $Refresh > 0) {
+% if ($Refresh > 0) {
     <meta http-equiv="refresh" content="<%$Refresh%>" />
 % }
     <link rel="shortcut icon" href="<%RT->Config->Get('WebImagesURL')%>/favicon.png" type="image/png" />
@@ -82,18 +82,12 @@
     <span class="hide"><a href="#skipnav"><&|/l&>Skip Menu</&></a> | </span>
 % if ($session{'CurrentUser'}->Name) {
     <&|/l, "<span>".$session{'CurrentUser'}->Name."</span>" &>Logged in as [_1]</&>
-%     if ($session{'CurrentUser'}->HasRight( Right => 'ModifySelf', Object => $RT::System )) {
-    | <a href="<%$RT::WebPath%><%$Prefs%>"><&|/l&>Preferences</&></a>
+%     if ( $session{'CurrentUser'}->HasRight( Right => 'ModifySelf', Object => $RT::System ) ) {
+    | <a href="<%RT->Config->Get('WebPath')%><%$Prefs%>"><&|/l&>Preferences</&></a>
 %     }
 % } else {
     <&|/l&>Not logged in.</&>
 % }
-<<<<<<< HEAD
-%if ($session{'CurrentUser'}->HasRight( Right => 'ModifySelf', Object => $RT::System )) {
-    | <a href="<%RT->Config->Get('WebPath')%><%$Prefs%>"><&|/l&>Preferences</&></a>
-% }
-=======
->>>>>>> 6df439a8
   <& /Elements/Callback, %ARGS &>
 % unless (!$session{'CurrentUser'}->Name
 %         or (RT->Config->Get('WebExternalAuth') and !RT->Config->Get('WebFallbackToInternalAuth'))) {
