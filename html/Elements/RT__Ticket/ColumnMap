%# BEGIN BPS TAGGED BLOCK {{{
%# 
%# COPYRIGHT:
%#  
%# This software is Copyright (c) 1996-2007 Best Practical Solutions, LLC 
%#                                          <jesse@bestpractical.com>
%# 
%# (Except where explicitly superseded by other copyright notices)
%# 
%# 
%# LICENSE:
%# 
%# This work is made available to you under the terms of Version 2 of
%# the GNU General Public License. A copy of that license should have
%# been provided with this software, but in any event can be snarfed
%# from www.gnu.org.
%# 
%# This work is distributed in the hope that it will be useful, but
%# WITHOUT ANY WARRANTY; without even the implied warranty of
%# MERCHANTABILITY or FITNESS FOR A PARTICULAR PURPOSE.  See the GNU
%# General Public License for more details.
%# 
%# You should have received a copy of the GNU General Public License
%# along with this program; if not, write to the Free Software
%# Foundation, Inc., 51 Franklin Street, Fifth Floor, Boston, MA
%# 02110-1301 or visit their web page on the internet at
%# http://www.gnu.org/copyleft/gpl.html.
%# 
%# 
%# CONTRIBUTION SUBMISSION POLICY:
%# 
%# (The following paragraph is not intended to limit the rights granted
%# to you to modify and distribute this software under the terms of
%# the GNU General Public License and is only of importance to you if
%# you choose to contribute your changes and enhancements to the
%# community by submitting them to Best Practical Solutions, LLC.)
%# 
%# By intentionally submitting any modifications, corrections or
%# derivatives to this work, or any other work intended for use with
%# Request Tracker, to Best Practical Solutions, LLC, you confirm that
%# you are the copyright holder for those contributions and you grant
%# Best Practical Solutions,  LLC a nonexclusive, worldwide, irrevocable,
%# royalty-free, perpetual, license to use, copy, create derivative
%# works based on those contributions, and sublicense and distribute
%# those contributions and any derivatives thereof.
%# 
%# END BPS TAGGED BLOCK }}}
<%ARGS>
$Name => undef
$Attr => undef
</%ARGS>


<%ONCE>
our ( $COLUMN_MAP );

my $ColumnMap = sub {
    my $name = shift;
    my $attr = shift;

    # First deal with the simple things from the map
    if ( $COLUMN_MAP->{$name} ) {
        return ( $COLUMN_MAP->{$name}->{$attr} );
    }

    # now, let's deal with harder things, like Custom Fields

    elsif ( $name =~ /^(?:CF|CustomField)\.\{(.+)\}$/ ) {
        my $field = $1;

        if ( $attr eq 'attribute' ) {
            return (undef);
        }
        elsif ( $attr eq 'title' ) {
            return ( $field );
        }
        elsif ( $attr eq 'value' ) {
            # Display custom field contents, separated by newlines.
            # For Image custom fields we also show a thumbnail here.
            return sub {
                my $values = $_[0]->CustomFieldValues($field);
                my @values =  map {
                    (
                        ($_->CustomFieldObj->Type eq 'Image')
                            ? \($m->scomp( '/Elements/ShowCustomFieldImage', Object => $_ ))
                            : $_->Content
                    ),
                    \'<br />',
                } @{ $values->ItemsArrayRef };
<<<<<<< HEAD
            pop @values; # Remove that last <br />
            return @values;
=======
                pop @values; # Remove that last <br />
                return @values;
>>>>>>> 87e1d3f5
            };
        }
    }
    elsif ( $name =~ /^(WebPath|WebBaseURL|WebURL)$/ ) {
        if ( $attr eq 'value' ) {
            my $value = RT->Config->Get($1);
            return sub { return \$value };
        }
    }
};

my $LinkCallback = sub {
    my $method = shift;

    my $mode            = $RT::Ticket::LINKTYPEMAP{$method}{Mode};
    my $type            = $RT::Ticket::LINKTYPEMAP{$method}{Type};
    my $other_mode      = ($mode eq "Target" ? "Base" : "Target");
    my $mode_uri        = $mode.'URI';
    my $local_type      = 'Local'.$mode;

    return sub {
        map {
            \'<a href="',
            $_->$mode_uri->Resolver->HREF,
            \'">',
            ( $_->$mode_uri->IsLocal ? $_->$local_type : $_->$mode ),
            \'</a><br />',
        } @{ $_[0]->Links($other_mode,$type)->ItemsArrayRef }
    }
};

$COLUMN_MAP = {
    QueueName => {
        attribute => 'Queue',
        title     => 'Queue',
        value     => sub { return $_[0]->QueueObj->Name }
    },
    OwnerName => {
        title     => 'Owner',
        attribute => 'Owner',
        value     => sub { return $_[0]->OwnerObj->Name }
    },
    id => {
        attribute => 'id',
        align     => 'right',
        value     => sub { return $_[0]->id }
    },
    Status => {
        attribute => 'Status',
        value     => sub { return loc($_[0]->Status) }
    },
    Subject => {
        attribute => 'Subject',
        value => sub { return $_[0]->Subject || "(" . loc('No subject') . ")" }
    },
    ExtendedStatus => {
        title     => 'Status',
        attribute => 'Status',
        value     => sub {
            my $Ticket = shift;

            if ( $Ticket->HasUnresolvedDependencies ) {
                if (   $Ticket->HasUnresolvedDependencies( Type => 'approval' )
                    or $Ticket->HasUnresolvedDependencies( Type => 'code' ) )
                {
                    return \'<em>', loc('(pending approval)'), \'</em>';
                }
                else {
                    return \'<em>', loc('(pending other Collection)'), \'</em>';
                }
            }
            else {
                return loc( $Ticket->Status );
            }

          }
    },
    Priority => {
        attribute => 'Priority',
        value     => sub { return $_[0]->Priority }
    },
    InitialPriority => {
        attribute => 'InitialPriority',
        name => 'Initial Priority',
        value     => sub { return $_[0]->InitialPriority }
    },
    FinalPriority => {
        attribute => 'FinalPriority',
        name => 'Final Priority',
        value     => sub { return $_[0]->FinalPriority }
    },
    EffectiveId => {
        attribute => 'EffectiveId',
        value     => sub { return $_[0]->EffectiveId }
    },
    Type => {
        attribute => 'Type',
        value     => sub { return $_[0]->Type }
    },
    TimeWorked => {
        attribute => 'TimeWorked',
        title => 'Time Worked',
        value     => sub { return $_[0]->TimeWorked }
    },
    TimeLeft => {
        attribute => 'TimeLeft',
        title     => 'Time Left',
        value     => sub { return $_[0]->TimeLeft }
    },
    TimeEstimated => {
        attribute => 'TimeEstimated',
        title => 'Time Estimated',
        value     => sub { return $_[0]->TimeEstimated }
    },
    Requestors => {
        attribute => 'Requestor.EmailAddress',
        value => sub { return $_[0]->Requestors->MemberEmailAddressesAsString }
    },
    Cc => {
        attribute => 'Cc.EmailAddress',
        value => sub { return $_[0]->Cc->MemberEmailAddressesAsString }
    },
    AdminCc => {
        attribute => 'AdminCc.EmailAddress',
        value => sub { return $_[0]->AdminCc->MemberEmailAddressesAsString }
    },
    StartsRelative => {
        title     => 'Starts',
        attribute => 'Starts',
        value     => sub { return $_[0]->StartsObj->AgeAsString }
    },
    StartedRelative => {
        title     => 'Started',
        attribute => 'Started',
        value     => sub { return $_[0]->StartedObj->AgeAsString }
    },
    CreatedRelative => {
        title     => 'Created',
        attribute => 'Created',
        value     => sub { return $_[0]->CreatedObj->AgeAsString }
    },
    LastUpdatedRelative => {
        title     => 'Last Updated',
        attribute => 'LastUpdated',
        value     => sub { return $_[0]->LastUpdatedObj->AgeAsString }
    },
    ToldRelative => {
        title     => 'Told',
        attribute => 'Told',
        value     => sub { return $_[0]->ToldObj->AgeAsString }
    },
    DueRelative => {
        title     => 'Due',
        attribute => 'Due',
        value     => sub { 
            my $date = $_[0]->DueObj;
            if ( $date && $date->Unix > 0 && $date->Diff < 0 ) {
                return (\'<span class="overdue">' , $date->AgeAsString , \'</span>');
            } else {
                return $date->AgeAsString;
            }
        }
    },
    ResolvedRelative => {
        title     => 'Resolved',
        attribute => 'Resolved',
        value     => sub { return $_[0]->ResolvedObj->AgeAsString }
    },
    Starts => {
        attribute => 'Starts',
        value     => sub { return $_[0]->StartsObj->AsString }
    },
    Started => {
        attribute => 'Started',
        value     => sub { return $_[0]->StartedObj->AsString }
    },
    Created => {
        attribute => 'Created',
        value     => sub { return $_[0]->CreatedObj->AsString }
    },
    CreatedBy => {
        attribute => 'CreatedBy',
        title => 'Created By',
        value     => sub { return $_[0]->CreatorObj->Name }
    },
    LastUpdated => {
        attribute => 'LastUpdated',
        title     => 'Last Updated',
        value     => sub { return $_[0]->LastUpdatedObj->AsString }
    },
    LastUpdatedBy => {
        attribute => 'LastUpdatedBy',
        title     => 'Last Updated By',
        value     => sub { return $_[0]->LastUpdatedByObj->Name }
    },
    Told => {
        attribute => 'Told',
        value     => sub { return $_[0]->ToldObj->AsString }
    },
    Due => {
        attribute => 'Due',
        value     => sub { return $_[0]->DueObj->AsString }
    },
    Resolved => {
        attribute => 'Resolved',
        value     => sub { return $_[0]->ResolvedObj->AsString }
    },

    # Everything from LINKTYPEMAP
    (map {
        $_ => { value => $LinkCallback->( $_ ) }
    } keys %RT::Ticket::LINKTYPEMAP),

    '_CLASS' => {
        value => sub { return $_[1] % 2 ? 'oddline' : 'evenline' }
    },
    '_CHECKBOX' => {
        attribute => 'checkbox',
        title => loc('Update'),
        align     => 'right',
        value     => sub { return \('<input type="checkbox" class="checkbox" name="UpdateTicket'.$_[0]->id.'" value="1" checked />') }
    },

};
</%ONCE>
<%init>
$m->comp( '/Elements/Callback', COLUMN_MAP    => $COLUMN_MAP, _CallbackName => 'ColumnMap');
return $ColumnMap->( $Name, $Attr );
</%init><|MERGE_RESOLUTION|>--- conflicted
+++ resolved
@@ -87,13 +87,8 @@
                     ),
                     \'<br />',
                 } @{ $values->ItemsArrayRef };
-<<<<<<< HEAD
-            pop @values; # Remove that last <br />
-            return @values;
-=======
                 pop @values; # Remove that last <br />
                 return @values;
->>>>>>> 87e1d3f5
             };
         }
     }
