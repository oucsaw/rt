--- conflicted
+++ resolved
@@ -262,147 +262,10 @@
         value     => sub { return $_[0]->ResolvedObj->AsString }
     },
 
-<<<<<<< HEAD
-    DependedOnBy => {
-        title => 'Depended On By',
-        value => sub {
-            my $links = $_[0]->DependedOnBy;
-            return (
-                join(
-                    "<br>",
-                    map {
-                            '<A HREF="'
-                          . $_->BaseURI->Resolver->HREF . '">'
-                          . ( $_->BaseIsLocal ? $_->LocalBase : $_->Base )
-                          . '</A>'
-                      } @{ $links->ItemsArrayRef }
-                )
-            );
-          }
-    },
-    Members => {
-        value => sub {
-            my $links = $_[0]->Members;
-            return (
-                join(
-                    "<br>",
-                    map {
-                            '<A HREF="'
-                          . $_->BaseURI->Resolver->HREF . '">'
-                          . ( $_->BaseIsLocal ? $_->LocalBase : $_->Base )
-                          . '</A>'
-                      } @{ $links->ItemsArrayRef }
-                )
-            );
-          }
-    },
-    Children => {
-        value => sub {
-            my $links = $_[0]->Members;
-            return (
-                join(
-                    "<br>",
-                    map {
-                            '<A HREF="'
-                          . $_->BaseURI->Resolver->HREF . '">'
-                          . ( $_->BaseIsLocal ? $_->LocalBase : $_->Base )
-                          . '</A>'
-                      } @{ $links->ItemsArrayRef }
-                )
-            );
-          }
-    },
-    ReferredToBy => {
-        title => 'Referred to By',
-        value => sub {
-            my $links = $_[0]->ReferredToBy;
-            return (
-                join(
-                    "<br>",
-                    map {
-                            '<A HREF="'
-                          . $_->BaseURI->Resolver->HREF . '">'
-                          . ( $_->BaseIsLocal ? $_->LocalBase : $_->Base )
-                          . '</A>'
-                      } @{ $links->ItemsArrayRef }
-                )
-            );
-          }
-    },
-
-    DependsOn => {
-        title => 'Depends On',
-        value => sub {
-            my $links = $_[0]->DependsOn;
-            return (
-                join(
-                    "<br>",
-                    map {
-                            '<A HREF="'
-                          . $_->TargetURI->Resolver->HREF . '">'
-                          . ( $_->TargetIsLocal ? $_->LocalTarget : $_->Target )
-                          . '</A>'
-                      } @{ $links->ItemsArrayRef }
-                )
-            );
-          }
-    },
-    MemberOf => {
-        title => 'Member Of',
-        value => sub {
-            my $links = $_[0]->MemberOf;
-            return (
-                join(
-                    "<br>",
-                    map {
-                            '<A HREF="'
-                          . $_->TargetURI->Resolver->HREF . '">'
-                          . ( $_->TargetIsLocal ? $_->LocalTarget : $_->Target )
-                          . '</A>'
-                      } @{ $links->ItemsArrayRef }
-                )
-            );
-          }
-    },
-    Parents => {
-        value => sub {
-            my $links = $_[0]->MemberOf;
-            return (
-                join(
-                    "<br>",
-                    map {
-                            '<A HREF="'
-                          . $_->TargetURI->Resolver->HREF . '">'
-                          . ( $_->TargetIsLocal ? $_->LocalTarget : $_->Target )
-                          . '</A>'
-                      } @{ $links->ItemsArrayRef }
-                )
-            );
-          }
-    },
-    RefersTo => {
-        title => 'Refers To',
-        value => sub {
-            my $links = $_[0]->RefersTo;
-            return (
-                join(
-                    "<br>",
-                    map {
-                            '<A HREF="'
-                          . $_->TargetURI->Resolver->HREF . '">'
-                          . ( $_->TargetIsLocal ? $_->LocalTarget : $_->Target )
-                          . '</A>'
-                      } @{ $links->ItemsArrayRef }
-                )
-            );
-          }
-    },
-=======
     # Everything from LINKTYPEMAP
     (map {
         $_ => { value => LinkCallback( $_ ) }
     } keys %RT::Ticket::LINKTYPEMAP),
->>>>>>> 1f237b76
 
     '_CLASS' => {
         value => sub { return $_[1] % 2 ? 'oddline' : 'evenline' }
