--- conflicted
+++ resolved
@@ -94,12 +94,8 @@
 
     $SearchArg = $user->Preferences( $search, $search->Content );
     $customize = RT->Config->Get('WebPath') . '/Prefs/Search.html?'
-<<<<<<< HEAD
-        . $m->comp( '/Elements/QueryString', name => ref($search) . '-' . $search->Id );
-=======
         . $m->comp( '/Elements/QueryString',
-        name => ref($search) . '-' . $search->Id );
->>>>>>> 87e1d3f5
+            name => ref($search) . '-' . $search->Id );
 }
 
 # ProcessedSearchArg is a search with overridings, but for link we use
@@ -116,11 +112,7 @@
 
 foreach ( $SearchArg, $ProcessedSearchArg ) {
     $_->{'Query'}  =~ s/__CurrentUser__/$session{'CurrentUser'}->Id/ge;
-<<<<<<< HEAD
     $_->{'Format'} =~ s/__(Web(?:Path|Base|BaseURL))__/scalar RT->Config->Get($1)/ge;
-=======
-    $_->{'Format'} =~ s/__(Web(?:Path|Base|BaseURL))__/RT->Config->Get($1)/ge;
->>>>>>> 87e1d3f5
     $_->{'Format'} =~ s/__loc\(["']?(\w+)["']?\)__/loc("$1")/ge;
 }
 
