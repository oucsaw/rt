--- conflicted
+++ resolved
@@ -57,11 +57,7 @@
     <td class="labeltop"><&|/l&>Depends on</&>:</td>
     <td class="value">
 % while (my $link = $Object->DependsOn->Next) {
-<<<<<<< HEAD
-      <input type="CHECKBOX" name="DeleteLink--<%$link->Type%>-<%$link->Target%>">
-=======
       <INPUT TYPE=CHECKBOX NAME="DeleteLink--<%$link->Type%>-<%$link->Target%>" value="1">
->>>>>>> 4470a684
         <& ShowLink, URI => $link->TargetURI &><br>
 % }
     </td>
@@ -71,11 +67,7 @@
     <td class="value">
 % while (my $link = $Object->DependedOnBy->Next) {
 % my $member = $link->BaseObj;
-<<<<<<< HEAD
-      <input type="CHECKBOX" name="DeleteLink-<%$link->Base%>-<%$link->Type%>-">
-=======
       <INPUT TYPE=CHECKBOX NAME="DeleteLink-<%$link->Base%>-<%$link->Type%>-" value="1">
->>>>>>> 4470a684
         <& ShowLink, URI => $link->BaseURI &><br>
 % }
     </td>
@@ -84,11 +76,7 @@
     <td class="labeltop"><&|/l&>Parents</&>:</td>
     <td class="value">
 % while (my $link = $Object->MemberOf->Next) {
-<<<<<<< HEAD
-      <input type="CHECKBOX" name="DeleteLink--<%$link->Type%>-<%$link->Target%>">
-=======
       <INPUT TYPE=CHECKBOX NAME="DeleteLink--<%$link->Type%>-<%$link->Target%>" value="1">
->>>>>>> 4470a684
         <& ShowLink, URI => $link->TargetURI &><br>
 % }
     </td>
@@ -97,11 +85,7 @@
     <td class="labeltop"><&|/l&>Children</&>:</td>
     <td class="value">
 % while (my $link = $Object->Members->Next) {
-<<<<<<< HEAD
-      <input type="CHECKBOX" name="DeleteLink-<%$link->Base%>-<%$link->Type%>-">
-=======
       <INPUT TYPE=CHECKBOX NAME="DeleteLink-<%$link->Base%>-<%$link->Type%>-" value="1">
->>>>>>> 4470a684
         <& ShowLink, URI => $link->BaseURI &><br>
 % }
     </td>
@@ -110,11 +94,7 @@
     <td class="labeltop"><&|/l&>Refers to</&>:</td>
     <td class="value">
 % while (my $link = $Object->RefersTo->Next) {
-<<<<<<< HEAD
-      <input type="CHECKBOX" name="DeleteLink--<%$link->Type%>-<%$link->Target%>">
-=======
       <INPUT TYPE=CHECKBOX NAME="DeleteLink--<%$link->Type%>-<%$link->Target%>" value="1">
->>>>>>> 4470a684
         <& ShowLink, URI => $link->TargetURI &><br>
 %}
     </td>
@@ -123,11 +103,7 @@
     <td class="labeltop"><&|/l&>Referred to by</&>:</td>
     <td class="value">
 % while (my $link = $Object->ReferredToBy->Next) {
-<<<<<<< HEAD
-      <input type="CHECKBOX" name="DeleteLink-<%$link->Base%>-<%$link->Type%>-">
-=======
       <INPUT TYPE=CHECKBOX NAME="DeleteLink-<%$link->Base%>-<%$link->Type%>-" value="1">
->>>>>>> 4470a684
         <& ShowLink, URI => $link->BaseURI &><br>
 % }
     </td>
