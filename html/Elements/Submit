%# BEGIN BPS TAGGED BLOCK
%# 
%# COPYRIGHT:
%#  
%# This software is Copyright (c) 1996-2004 Best Practical Solutions, LLC 
%#                                          <jesse.com>
%# 
%# (Except where explicitly superseded by other copyright notices)
%# 
%# 
%# LICENSE:
%# 
%# This work is made available to you under the terms of Version 2 of
%# the GNU General Public License. A copy of that license should have
%# been provided with this software, but in any event can be snarfed
%# from www.gnu.org.
%# 
%# This work is distributed in the hope that it will be useful, but
%# WITHOUT ANY WARRANTY; without even the implied warranty of
%# MERCHANTABILITY or FITNESS FOR A PARTICULAR PURPOSE.  See the GNU
%# General Public License for more details.
%# 
%# You should have received a copy of the GNU General Public License
%# along with this program; if not, write to the Free Software
%# Foundation, Inc., 675 Mass Ave, Cambridge, MA 02139, USA.
%# 
%# 
%# CONTRIBUTION SUBMISSION POLICY:
%# 
%# (The following paragraph is not intended to limit the rights granted
%# to you to modify and distribute this software under the terms of
%# the GNU General Public License and is only of importance to you if
%# you choose to contribute your changes and enhancements to the
%# community by submitting them to Best Practical Solutions, LLC.)
%# 
%# By intentionally submitting any modifications, corrections or
%# derivatives to this work, or any other work intended for use with
%# Request Tracker, to Best Practical Solutions, LLC, you confirm that
%# you are the copyright holder for those contributions and you grant
%# Best Practical Solutions,  LLC a nonexclusive, worldwide, irrevocable,
%# royalty-free, perpetual, license to use, copy, create derivative
%# works based on those contributions, and sublicense and distribute
%# those contributions and any derivatives thereof.
%# 
<<<<<<< HEAD
%# END LICENSE BLOCK
% if ($CheckAll or $ClearAll) {
<script><!--
function set_checkbox (obj, val) {
    var i;
    var myfield = obj.form.getElementsByTagName('input');
    for (i = 0; i < myfield.length; i++) {
	if (myfield[i].type == 'checkbox') {
	    myfield[i].checked = val;
	}
    }
}
--></script>
% }
=======
%# END BPS TAGGED BLOCK
>>>>>>> 08fa69b7
<TABLE WIDTH=100% BGCOLOR="<%$color%>" CELLSPACING=0 BORDER=0 CELLPADDING=0 >
<TR>
<TD>
% if ($CheckAll) {
<INPUT TYPE=BUTTON VALUE="<%$CheckAllLabel%>" ONCLICK="set_checkbox(this, true)">
% }
% if ($ClearAll) {
<INPUT TYPE=BUTTON VALUE="<%$ClearAllLabel%>" ONCLICK="set_checkbox(this, false)">
% }
% if ($Reset) {
<INPUT TYPE=RESET VALUE="<%$ResetLabel%>">
%}
</TD>
<TD>
&nbsp;
</TD>
<TD ALIGN=RIGHT VALIGN=CENTER><FONT COLOR=#ffd800>
% if ($AlternateLabel) {
<B><%$AlternateCaption%>
<INPUT TYPE=SUBMIT
%if ($Name) {
NAME="<%$Name%>"
%}
VALUE='<%$AlternateLabel%>'></B>
% }
<B><%$Caption%> <INPUT TYPE=SUBMIT
%if ($Name) {
NAME="<%$Name%>"
% }
 VALUE='<%$Label%>'></B></FONT>
</TD>
</TR>
</TABLE>
<%ARGS>
$color => "#336699"
$Caption => undef
$AlternateCaption => undef
$AlternateLabel => undef
$Label => loc('Submit')
$Name => undef
$CheckAll => undef
$CheckAllLabel => loc('Check All')
$ClearAll => undef
$ClearAllLabel => loc('Clear All')
$Reset => undef
$ResetLabel => loc('Reset')
</%ARGS><|MERGE_RESOLUTION|>--- conflicted
+++ resolved
@@ -42,8 +42,7 @@
 %# works based on those contributions, and sublicense and distribute
 %# those contributions and any derivatives thereof.
 %# 
-<<<<<<< HEAD
-%# END LICENSE BLOCK
+%# END BPS TAGGED BLOCK
 % if ($CheckAll or $ClearAll) {
 <script><!--
 function set_checkbox (obj, val) {
@@ -57,9 +56,6 @@
 }
 --></script>
 % }
-=======
-%# END BPS TAGGED BLOCK
->>>>>>> 08fa69b7
 <TABLE WIDTH=100% BGCOLOR="<%$color%>" CELLSPACING=0 BORDER=0 CELLPADDING=0 >
 <TR>
 <TD>
