--- conflicted
+++ resolved
@@ -43,11 +43,7 @@
 %# those contributions and any derivatives thereof.
 %# 
 %# END BPS TAGGED BLOCK }}}
-<<<<<<< HEAD
-<input type="Checkbox" NAME ="<%$Name%>" <%$IsChecked%>>
-=======
 <INPUT TYPE="Checkbox" NAME="<%$Name%>" value="1" <%$IsChecked%>>
->>>>>>> 4470a684
 
 <%ARGS>
 $Name => undef
