%# BEGIN BPS TAGGED BLOCK {{{
%# 
%# COPYRIGHT:
%#  
%# This software is Copyright (c) 1996-2006 Best Practical Solutions, LLC 
%#                                          <jesse@bestpractical.com>
%# 
%# (Except where explicitly superseded by other copyright notices)
%# 
%# 
%# LICENSE:
%# 
%# This work is made available to you under the terms of Version 2 of
%# the GNU General Public License. A copy of that license should have
%# been provided with this software, but in any event can be snarfed
%# from www.gnu.org.
%# 
%# This work is distributed in the hope that it will be useful, but
%# WITHOUT ANY WARRANTY; without even the implied warranty of
%# MERCHANTABILITY or FITNESS FOR A PARTICULAR PURPOSE.  See the GNU
%# General Public License for more details.
%# 
%# You should have received a copy of the GNU General Public License
%# along with this program; if not, write to the Free Software
%# Foundation, Inc., 675 Mass Ave, Cambridge, MA 02139, USA.
%# 
%# 
%# CONTRIBUTION SUBMISSION POLICY:
%# 
%# (The following paragraph is not intended to limit the rights granted
%# to you to modify and distribute this software under the terms of
%# the GNU General Public License and is only of importance to you if
%# you choose to contribute your changes and enhancements to the
%# community by submitting them to Best Practical Solutions, LLC.)
%# 
%# By intentionally submitting any modifications, corrections or
%# derivatives to this work, or any other work intended for use with
%# Request Tracker, to Best Practical Solutions, LLC, you confirm that
%# you are the copyright holder for those contributions and you grant
%# Best Practical Solutions,  LLC a nonexclusive, worldwide, irrevocable,
%# royalty-free, perpetual, license to use, copy, create derivative
%# works based on those contributions, and sublicense and distribute
%# those contributions and any derivatives thereof.
%# 
%# END BPS TAGGED BLOCK }}}
<%INIT>
return if $m->is_subrequest; # avoid reentrancy, as suggested by masonbook

<<<<<<< HEAD
use RT::Interface::Web::Session;

my %cookies = CGI::Cookie->fetch;
my $cookiename = "RT_SID_".RT->Config->Get('rtname');
$cookiename .= ".".$ENV{'SERVER_PORT'} if $ENV{'SERVER_PORT'};
$SessionCookie ||= ( $cookies{$cookiename} ? $cookies{$cookiename}->value : undef ),

tie %session, 'RT::Interface::Web::Session', $SessionCookie;
undef $cookies{$cookiename} unless $SessionCookie && $session{'_session_id'} eq $SessionCookie;

if ( int RT->Config->Get('AutoLogoff') ) {
    my $now = int(time/60);
    my $last_update = $session{'_session_last_update'} || 0;

    if ( $last_update && ($now - $last_update - RT->Config->Get('AutoLogoff')) > 0 ) {
        # clean up sessions, but we should leave the session id
        %session = (_session_id => $session{'_session_id'});
    }

    # save session on each request when AutoLogoff is turned on
    $session{'_session_last_update'} = $now if $now != $last_update;
}

if ( !$cookies{$cookiename} ) {
    my $cookie = new CGI::Cookie(
        -name  => $cookiename,
        -value => $session{_session_id},
        -path  => '/',
    );
    $r->headers_out->{'Set-Cookie'} = $cookie->as_string;
}

return();
</%INIT>
<%ARGS>
=======
my %cookies    = CGI::Cookie->fetch();
my $cookiename = "RT_SID_" . $RT::rtname . "." . $ENV{'SERVER_PORT'};
my %backends   = (
    mysql => 'Apache::Session::MySQL',
    Pg    => 'Apache::Session::Postgres',

    #    Oracle	=> 'Apache::Session::Oracle',
) unless $RT::WebSessionClass;
my $session_class = $RT::WebSessionClass
    || $backends{$RT::DatabaseType}
    || 'Apache::Session::File';
my $pm = "$session_class.pm";
$pm =~ s|::|/|g;
require $pm;

# morning bug avoidance attempt -- pdh 20030815
unless ( $RT::Handle->dbh && $RT::Handle->dbh->ping ) {
    $RT::Handle->Connect();
}
eval {
    tie %session, $session_class,
        $SessionCookie
        || ( $cookies{$cookiename} ? $cookies{$cookiename}->value() : undef ),
        $backends{$RT::DatabaseType}
        ? {
        Handle     => $RT::Handle->dbh,
        LockHandle => $RT::Handle->dbh,
        }
        : {
        Directory     => $RT::MasonSessionDir,
        LockDirectory => $RT::MasonSessionDir,
        };
};
if ($@) {

    # If the session is invalid, create a new session.
    eval {
        tie %session, $session_class, undef, $backends{$RT::DatabaseType}
            ? {
            Handle     => $RT::Handle->dbh,
            LockHandle => $RT::Handle->dbh,
            }
            : {
            Directory     => $RT::MasonSessionDir,
            LockDirectory => $RT::MasonSessionDir,
            };
        undef $cookies{$cookiename};
    };
}

if ($@) {
    die loc("RT couldn't store your session.") . "\n"
        . loc(
        "This may mean that that the directory '[_1]' isn't writable or a database table is missing or corrupt.",
        $RT::MasonSessionDir
        )
        . "\n\n"
        . $@;
}

if ( !$cookies{$cookiename} ) {
    my $cookie = new CGI::Cookie(
        -name  => $cookiename,
        -value => $session{_session_id},
        -path  => $RT::WebPath,
        -secure => ($RT::WebSecureCookies ? 1 :0)
    );
    $r->headers_out->{'Set-Cookie'} = $cookie->as_string;

}

return ();
</%init>
<%args>
>>>>>>> 4ee12df7
$SessionCookie => ''
</%ARGS><|MERGE_RESOLUTION|>--- conflicted
+++ resolved
@@ -2,7 +2,7 @@
 %# 
 %# COPYRIGHT:
 %#  
-%# This software is Copyright (c) 1996-2006 Best Practical Solutions, LLC 
+%# This software is Copyright (c) 1996-2005 Best Practical Solutions, LLC 
 %#                                          <jesse@bestpractical.com>
 %# 
 %# (Except where explicitly superseded by other copyright notices)
@@ -46,12 +46,11 @@
 <%INIT>
 return if $m->is_subrequest; # avoid reentrancy, as suggested by masonbook
 
-<<<<<<< HEAD
 use RT::Interface::Web::Session;
 
-my %cookies = CGI::Cookie->fetch;
-my $cookiename = "RT_SID_".RT->Config->Get('rtname');
-$cookiename .= ".".$ENV{'SERVER_PORT'} if $ENV{'SERVER_PORT'};
+my %cookies      = CGI::Cookie->fetch;
+my $cookiename   = "RT_SID_". RT->Config->Get('rtname');
+$cookiename     .= ".". $ENV{'SERVER_PORT'} if $ENV{'SERVER_PORT'};
 $SessionCookie ||= ( $cookies{$cookiename} ? $cookies{$cookiename}->value : undef ),
 
 tie %session, 'RT::Interface::Web::Session', $SessionCookie;
@@ -74,89 +73,14 @@
     my $cookie = new CGI::Cookie(
         -name  => $cookiename,
         -value => $session{_session_id},
-        -path  => '/',
+        -path  => scalar RT->Config->Get('WebPath'),
+        -secure => (scalar RT->Config->Get('WebSecureCookies') ? 1 :0),
     );
     $r->headers_out->{'Set-Cookie'} = $cookie->as_string;
 }
 
-return();
+return ();
 </%INIT>
 <%ARGS>
-=======
-my %cookies    = CGI::Cookie->fetch();
-my $cookiename = "RT_SID_" . $RT::rtname . "." . $ENV{'SERVER_PORT'};
-my %backends   = (
-    mysql => 'Apache::Session::MySQL',
-    Pg    => 'Apache::Session::Postgres',
-
-    #    Oracle	=> 'Apache::Session::Oracle',
-) unless $RT::WebSessionClass;
-my $session_class = $RT::WebSessionClass
-    || $backends{$RT::DatabaseType}
-    || 'Apache::Session::File';
-my $pm = "$session_class.pm";
-$pm =~ s|::|/|g;
-require $pm;
-
-# morning bug avoidance attempt -- pdh 20030815
-unless ( $RT::Handle->dbh && $RT::Handle->dbh->ping ) {
-    $RT::Handle->Connect();
-}
-eval {
-    tie %session, $session_class,
-        $SessionCookie
-        || ( $cookies{$cookiename} ? $cookies{$cookiename}->value() : undef ),
-        $backends{$RT::DatabaseType}
-        ? {
-        Handle     => $RT::Handle->dbh,
-        LockHandle => $RT::Handle->dbh,
-        }
-        : {
-        Directory     => $RT::MasonSessionDir,
-        LockDirectory => $RT::MasonSessionDir,
-        };
-};
-if ($@) {
-
-    # If the session is invalid, create a new session.
-    eval {
-        tie %session, $session_class, undef, $backends{$RT::DatabaseType}
-            ? {
-            Handle     => $RT::Handle->dbh,
-            LockHandle => $RT::Handle->dbh,
-            }
-            : {
-            Directory     => $RT::MasonSessionDir,
-            LockDirectory => $RT::MasonSessionDir,
-            };
-        undef $cookies{$cookiename};
-    };
-}
-
-if ($@) {
-    die loc("RT couldn't store your session.") . "\n"
-        . loc(
-        "This may mean that that the directory '[_1]' isn't writable or a database table is missing or corrupt.",
-        $RT::MasonSessionDir
-        )
-        . "\n\n"
-        . $@;
-}
-
-if ( !$cookies{$cookiename} ) {
-    my $cookie = new CGI::Cookie(
-        -name  => $cookiename,
-        -value => $session{_session_id},
-        -path  => $RT::WebPath,
-        -secure => ($RT::WebSecureCookies ? 1 :0)
-    );
-    $r->headers_out->{'Set-Cookie'} = $cookie->as_string;
-
-}
-
-return ();
-</%init>
-<%args>
->>>>>>> 4ee12df7
 $SessionCookie => ''
 </%ARGS>