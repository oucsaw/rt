--- conflicted
+++ resolved
@@ -88,23 +88,11 @@
 
 unless (exists $session{'my_rt_portlets'}) {
     my $portlets; 
-    
+
     my ($default_portlets) = RT::System->new($session{'CurrentUser'})->Attributes->Named('HomepageSettings');
     $portlets  = $default_portlets ? $default_portlets->Content  : {};
     $session{'my_rt_portlets'} = $user->Preferences('HomepageSettings', $portlets);
 }
-<<<<<<< HEAD
-=======
-if ($ARGS{SummaryRows}) {
-    $user->SetPreferences('SummaryRows', $ARGS{SummaryRows});
-    push @actions, loc ('Preferences saved for [_1].', loc('summary rows'));
-}
-else {
-    $ARGS{SummaryRows} = $user->Preferences('SummaryRows', $RT::DefaultSummaryRows);
-}
-
-
->>>>>>> 561dafb5
 my $portlets = $session{'my_rt_portlets'};
 
 my %seen;
