--- conflicted
+++ resolved
@@ -60,12 +60,9 @@
         path  => 'Tools/Reports/index.html',
     },
 };
-<<<<<<< HEAD
-=======
 
 $m->comp('/Elements/Callback', tabs => $tabs, %ARGS);
 
->>>>>>> 29bacdbb
 foreach my $tab ( sort keys %{$tabs} ) {
     if ( $tabs->{$tab}->{'path'} eq $current_tab ) {
         $tabs->{$tab}->{"subtabs"}        = $subtabs;
