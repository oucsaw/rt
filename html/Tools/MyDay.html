--- conflicted
+++ resolved
@@ -47,12 +47,9 @@
 %# END BPS TAGGED BLOCK }}}
 <& /Elements/Header, Title => $title &>
 <& /Tools/Elements/Tabs, current_tab => "Tools/MyDay.html", Title => $title &>
-<<<<<<< HEAD
-=======
 
 <& /Elements/ListActions, actions => \@results &>
 
->>>>>>> 87e1d3f5
 (displaying new and open tickets for <%$session{'CurrentUser'}->Name%>)
 <form method="post" action="MyDay.html">
 <table width="100%" cellpadding="0" cellspacing="0">
@@ -116,8 +113,4 @@
 $Tickets->LimitStatus ( VALUE => 'new');
 $Tickets->OrderBy ( FIELD => 'Priority', ORDER => 'DESC');
 
-<<<<<<< HEAD
-=======
-
->>>>>>> 87e1d3f5
 </%INIT>