--- conflicted
+++ resolved
@@ -55,17 +55,13 @@
 <%init>
 $ARGS{SecondaryGroupBy} ||= '';
 
-<<<<<<< HEAD
 my $title = loc("Search results grouped by [_1]", $PrimaryGroupBy);
-=======
-my $title = loc( "Search results grouped by [_1]", $PrimaryGroupBy );
 
 my $saved_search = $m->comp( '/Widgets/SavedSearch:new',
     SearchType   => 'Chart',
     SearchFields => [qw(Query PrimaryGroupBy SecondaryGroupBy ChartStyle)] );
 
 my @actions = $m->comp( '/Widgets/SavedSearch:process', args => \%ARGS, self => $saved_search );
->>>>>>> 262fe5a2
 
 </%init>
 <& /Elements/Header, Title => $title &>
