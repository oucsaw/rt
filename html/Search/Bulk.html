%# BEGIN BPS TAGGED BLOCK {{{
%# 
%# COPYRIGHT:
%#  
%# This software is Copyright (c) 1996-2005 Best Practical Solutions, LLC 
%#                                          <jesse@bestpractical.com>
%# 
%# (Except where explicitly superseded by other copyright notices)
%# 
%# 
%# LICENSE:
%# 
%# This work is made available to you under the terms of Version 2 of
%# the GNU General Public License. A copy of that license should have
%# been provided with this software, but in any event can be snarfed
%# from www.gnu.org.
%# 
%# This work is distributed in the hope that it will be useful, but
%# WITHOUT ANY WARRANTY; without even the implied warranty of
%# MERCHANTABILITY or FITNESS FOR A PARTICULAR PURPOSE.  See the GNU
%# General Public License for more details.
%# 
%# You should have received a copy of the GNU General Public License
%# along with this program; if not, write to the Free Software
%# Foundation, Inc., 675 Mass Ave, Cambridge, MA 02139, USA.
%# 
%# 
%# CONTRIBUTION SUBMISSION POLICY:
%# 
%# (The following paragraph is not intended to limit the rights granted
%# to you to modify and distribute this software under the terms of
%# the GNU General Public License and is only of importance to you if
%# you choose to contribute your changes and enhancements to the
%# community by submitting them to Best Practical Solutions, LLC.)
%# 
%# By intentionally submitting any modifications, corrections or
%# derivatives to this work, or any other work intended for use with
%# Request Tracker, to Best Practical Solutions, LLC, you confirm that
%# you are the copyright holder for those contributions and you grant
%# Best Practical Solutions,  LLC a nonexclusive, worldwide, irrevocable,
%# royalty-free, perpetual, license to use, copy, create derivative
%# works based on those contributions, and sublicense and distribute
%# those contributions and any derivatives thereof.
%# 
%# END BPS TAGGED BLOCK }}}
<& /Elements/Header, Title => $title &>
<& /Ticket/Elements/Tabs, 
    current_tab => "Search/Bulk.html",
    Title => $title,
    Format => $ARGS{'Format'}, # we don't want the locally modified one
    Query => $Query,
    Rows => $Rows,
    OrderBy => $OrderBy,
    Order => $Order &>

<& /Elements/ListActions, actions => \@results &>
<<<<<<< HEAD
<form method="post" action="<%RT->Config->Get('WebPath')%>/Search/Bulk.html" enctype="multipart/form-data">
=======
<form method="post" action="<%$RT::WebPath%>/Search/Bulk.html" enctype="multipart/form-data">
>>>>>>> 6df439a8
% foreach my $var qw(Query Format OrderBy Order Rows Page) {
<input type="hidden" class="hidden" name="<%$var%>" value="<%$ARGS{$var}%>" />
%}
<& /Elements/TicketList, Query => $Query,
    DisplayFormat => $Format,
    Format => $ARGS{'Format'},
    Verbatim => 1,
    AllowSorting => 1,
    OrderBy => $OrderBy,
    Order => $Order,
    Rows => $Rows,
    Page => $Page,
    BaseURL => RT->Config->Get('WebPath')."/Search/Bulk.html?"
   &>

<hr>

<& /Elements/Submit, Label => loc('Update'), CheckAll => 1, ClearAll => 1 &>
<br />
<&|/Widgets/TitleBox, title => $title &>
<table>
<tr>
<td valign="top">
<table>
<tr><td class="label"> <&|/l&>Make Owner</&>: </td>
<td class="value"> <& /Elements/SelectOwner, Name => "Owner" &> (<input type="checkbox" class="checkbox" name="ForceOwnerChange" /> <&|/l&>Force change</&>) </td></tr>
<tr><td class="label"> <&|/l&>Add Requestor</&>: </td>
<td class="value"> <input name="AddRequestor" size="20" /> </td></tr>
<tr><td class="label"> <&|/l&>Remove Requestor</&>: </td>
<td class="value"> <input name="DeleteRequestor" size="20" /> </td></tr>
<tr><td class="label"> <&|/l&>Add Cc</&>: </td>
<td class="value"> <input name="AddCc" size="20" /> </td></tr>
<tr><td class="label"> <&|/l&>Remove Cc</&>: </td>
<td class="value"> <input name="DeleteCc" size="20" /> </td></tr>
<tr><td class="label"> <&|/l&>Add AdminCc</&>: </td>
<td class="value"> <input name="AddAdminCc" size="20" /> </td></tr>
<tr><td class="label"> <&|/l&>Remove AdminCc</&>: </td>
<td class="value"> <input name="DeleteAdminCc" size="20" /> </td></tr>
</table>
</td>
<td valign="top">
<table>
<tr><td class="label"> <&|/l&>Make subject</&>: </td>
<td class="value"> <input name="Subject" size="20" /> </td></tr>
<tr><td class="label"> <&|/l&>Make priority</&>: </td>
<td class="value"> <input name="Priority" size="4" /> </td></tr>
<tr><td class="label"> <&|/l&>Make queue</&>: </td>
<td class="value"> <& /Elements/SelectQueue, Name => "Queue" &> </td></tr>
<tr><td class="label"> <&|/l&>Make Status</&>: </td>
<td class="value"> <& /Elements/SelectStatus, Name => "Status" &> </td></tr>
<tr><td class="label"> <&|/l&>Make date Starts</&>: </td>
<td class="value"> <& /Elements/SelectDate, Name => "Starts_Date", ShowTime => 0, Default => '' &> </td></tr>
<tr><td class="label"> <&|/l&>Make date Started</&>: </td>
<td class="value"> <& /Elements/SelectDate, Name => "Started_Date", ShowTime => 0, Default => '' &> </td></tr>
<tr><td class="label"> <&|/l&>Make date Told</&>: </td>
<td class="value"> <& /Elements/SelectDate, Name => "Told_Date", ShowTime => 0, Default => '' &> </td></tr>
<tr><td class="label"> <&|/l&>Make date Due</&>: </td>
<td class="value"> <& /Elements/SelectDate, Name => "Due_Date", ShowTime => 0, Default => '' &> </td></tr>
<tr><td class="label"> <&|/l&>Make date Resolved</&>: </td>
<td class="value"> <& /Elements/SelectDate, Name => "Resolved_Date", ShowTime => 0, Default => '' &> </td></tr>
</table>

</td>
</tr>
</table>
</&>
<&| /Widgets/TitleBox, title => loc('Add comments or replies to selected tickets') &>
<table>
<tr><td align="right"><&|/l&>Update Type</&>:</td>
<td><select name="UpdateType">
  <option value="private" ><&|/l&>Comments (not sent to requestors)</&></option>
<option value="response" ><&|/l&>Reply to requestors</&></option>
</select> 
</td></tr>
<tr><td align="right"><&|/l&>Subject</&>:</td><td> <input name="UpdateSubject" size="60" value="" /></td></tr>
% while (my $CF = $TxnCFs->Next()) {
<tr>
<td align="right"><% $CF->Name %>:</td>
<td><& /Elements/EditCustomField, 
    CustomField => $CF, 
    NamePrefix => "Object-RT::Transaction--CustomField-"
    &><em><% $CF->FriendlyType %></em></td>
</td></tr>
% } # end if while
 <tr><td align="right"><&|/l&>Attach</&>:</td><td><input name="UpdateAttachment" type="file" /></td></tr>
 <tr><td class="labeltop"><&|/l&>Message</&>:</td><td>
 <& /Elements/MessageBox, Name=>"UpdateContent"&>
 </td></tr>
 </table>

</&>
<&|/Widgets/TitleBox, title => loc('Edit Custom Fields'), color => "#336633"&>
<%perl>
my $cfs = RT::CustomFields->new($session{'CurrentUser'});
$cfs->LimitToGlobal();
$cfs->LimitToQueue($_) for keys %$seen_queues;
</%perl>
<table>
<tr>
<th><&|/l&>Name</&></th>
<th><&|/l&>Add values</&></th>
<th><&|/l&>Delete values</&></th>
</tr>
% while (my $cf = $cfs->Next()) {
<tr>
<td class="label"><%$cf->Name%><br />
<em>(<%$cf->FriendlyType%>)</em></td>
% my $rows = 5;
% my @add = (NamePrefix => 'Bulk-Add-CustomField-', CustomField => $cf, Rows => $rows, Multiple => ($cf->MaxValues ==1 ? 0 : 1) , Cols => 25);
% my @del = (NamePrefix => 'Bulk-Delete-CustomField-', CustomField => $cf, Rows => $rows, Multiple => 1, Cols => 25);
% if ($cf->Type eq 'Select') {
<td><& /Elements/EditCustomFieldSelect, @add &></td>
<td><& /Elements/EditCustomFieldSelect, @del &></td>
% } elsif ($cf->Type eq 'Combobox') {
<td><& /Elements/EditCustomFieldCombobox, @add &></td>
<td><& /Elements/EditCustomFieldCombobox, @del &></td>
% } elsif ($cf->Type eq 'Freeform') {
<td><& /Elements/EditCustomFieldFreeform, @add &></td>
<td><& /Elements/EditCustomFieldFreeform, @del &></td>
% } elsif ($cf->Type eq 'Text') {
<td><& /Elements/EditCustomFieldText, @add &></td>
<td>&nbsp;</td>
% } else {
%   $RT::Logger->crit("Unknown CustomField type: " . $cf->Type);
% }
</tr>
% }
</table>
</&>

<&|/Widgets/TitleBox, title => loc('Edit Links'), color => "#336633"&>
<em><&|/l&>Enter tickets or URIs to link tickets to. Separate multiple entries with spaces.</&></em><br />
<& /Ticket/Elements/BulkLinks &>
</&>

<& /Elements/Submit, Label => loc('Update') &>


</form>


<%INIT>
my $title = loc("Update multiple tickets");

# Iterate through the ARGS hash and remove anything with a null value.
map ( $ARGS{$_} =~ /^$/ && ( delete $ARGS{$_} ), keys %ARGS );

my (@results);

$Page ||= 1;

$Format ||= RT->Config->Get('DefaultSearchResultFormat');

# inject _CHECKBOX to the first field.
$Format =~ s/'?([^']+)'?,/'___CHECKBOX__$1',/;

my $Tickets = RT::Tickets->new( $session{'CurrentUser'} );
$Tickets->FromSQL($Query);
$Tickets->OrderBy( FIELD => $OrderBy, ORDER => $Order );
$Tickets->RowsPerPage($Rows) if ($Rows);
$Tickets->GotoPage( $Page - 1 );    # SB uses page 0 as the first page

Abort( loc("No search to operate on.") ) unless ($Tickets);

# build up a list of all custom fields for tickets that we're displaying, so
# we can display sane edit widgets.

my $fields      = {};
my $seen_queues = {};
while ( my $ticket = $Tickets->Next ) {
    next if $seen_queues->{ $ticket->Queue }++;

    my $custom_fields = $ticket->QueueObj->TicketCustomFields;
    while ( my $field = $custom_fields->Next ) {
        $fields->{ $field->id } = $field;
    }
}

<<<<<<< HEAD
=======
my $do_comment_reply = 0;

# Prepare for ticket updates
if ($ARGS{'UpdateContent'}) {
    $ARGS{'UpdateContent'} =~ s/\r\n/\n/g;
    chomp( $ARGS{'UpdateContent'} );

    if ($ARGS{'UpdateContent'} ne ''
        && $ARGS{'UpdateContent'} ne "-- \n"
        . $session{'CurrentUser'}->UserObj->Signature ) {
        $do_comment_reply = 1;
    }
}

>>>>>>> 6df439a8
#Iterate through each ticket we've been handed
my @linkresults;
my %queues;

$Tickets->RedoSearch();

# pull out the labels for any custom fields we want to update

my $cf_del_keys;
@$cf_del_keys = grep { /^Bulk-Delete-CustomField/ } keys %ARGS;
my $cf_add_keys;
@$cf_add_keys = grep { /^Bulk-Add-CustomField/ } keys %ARGS;


while ( my $Ticket = $Tickets->Next ) {
    next unless ( $ARGS{ "UpdateTicket" . $Ticket->Id } );

    #Update the links
    $ARGS{'id'} = $Ticket->id;
    $queues{ $Ticket->QueueObj->Id }++;

    my @updateresults, ProcessUpdateMessage(
            TicketObj => $Ticket,
            ARGSRef   => \%ARGS,
        );

    #Update the basics.
    my @basicresults =
      ProcessTicketBasics( TicketObj => $Ticket, ARGSRef => \%ARGS );
    my @dateresults =
      ProcessTicketDates( TicketObj => $Ticket, ARGSRef => \%ARGS );

    #Update the watchers
    my @watchresults =
      ProcessTicketWatchers( TicketObj => $Ticket, ARGSRef => \%ARGS );

    foreach my $type qw(MergeInto DependsOn MemberOf RefersTo) {
        $ARGS{ $Ticket->id . "-" . $type } = $ARGS{"Ticket-$type"};
        $ARGS{ $type . "-" . $Ticket->id } = $ARGS{"$type-Ticket"};
    }
    @linkresults =
      ProcessTicketLinks( TicketObj => $Ticket, ARGSRef => \%ARGS );
    foreach my $type qw(MergeInto DependsOn MemberOf RefersTo) {
        delete $ARGS{ $type . "-" . $Ticket->id };
        delete $ARGS{ $Ticket->id . "-" . $type };
    }

    my @cfresults;

    foreach my $list ( $cf_add_keys, $cf_del_keys ) {
        next unless $list->[0];


        my $op;
        if ( $list->[0] =~ /Add/ ) {
            $op = 'add';

        }
        elsif ( $list->[0] =~ /Del/ ) {
            $op = 'del';
        }
        else {
            $RT::Logger->crit(
                "Got an op that was neither add nor delete. can never happen"
                  . $list->[0] );
            last;
        }

        foreach my $key (@$list) {
            my ( $cfid, $cf );
            if ( $key =~ /CustomField-(\d+)-/ ) {
                $cfid = $1;
                $cf   = RT::CustomField->new( $session{'CurrentUser'} );
                $cf->Load($cfid);
            }
            else {next}
            my @values =
              ref( $ARGS{$key} ) eq 'ARRAY'
              ? @{ $ARGS{$key} }
              : ( $ARGS{$key} );
            map { s/(\r\n|\r)/\n/g; } @values;    # fix the newlines
                 # now break the multiline values into multivalues
            @values = map { split( /\n/, $_ ) } @values
              unless ( $cf->SingleValue );

            my $current_values = $Ticket->CustomFieldValues($cfid);
            foreach my $value (@values) {
                if ( $op eq 'del' && $current_values->HasEntry($value) ) {
                    my ( $id, $msg ) = $Ticket->DeleteCustomFieldValue(
                        Field => $cfid,
                        Value => $value
                    );
                    push @cfresults, $msg;
                }

                elsif ( $op eq 'add' && !$current_values->HasEntry($value) ) {
                    my ( $id, $msg ) = $Ticket->AddCustomFieldValue(
                        Field => $cfid,
                        Value => $value
                    );
                    push @cfresults, $msg;
                }
            }
        }
    }
    my @tempresults = (
        @watchresults,  @basicresults, @dateresults,
        @updateresults, @linkresults,  @cfresults
    );

    @tempresults =
      map { loc( "Ticket [_1]: [_2]", $Ticket->Id, $_ ) } @tempresults;

    @results = ( @results, @tempresults );
}

my $TxnCFs = RT::CustomFields->new( $session{CurrentUser} );
$TxnCFs->LimitToLookupType( RT::Transaction->CustomFieldLookupType );
$TxnCFs->LimitToGlobalOrObjectId( sort keys %queues );

</%INIT>
<%args>
$Format => undef
$Page => 1
$Rows => undef
$Order => 'ASC'
$OrderBy => 'id'
$Query => undef
</%args><|MERGE_RESOLUTION|>--- conflicted
+++ resolved
@@ -54,11 +54,7 @@
     Order => $Order &>
 
 <& /Elements/ListActions, actions => \@results &>
-<<<<<<< HEAD
-<form method="post" action="<%RT->Config->Get('WebPath')%>/Search/Bulk.html" enctype="multipart/form-data">
-=======
-<form method="post" action="<%$RT::WebPath%>/Search/Bulk.html" enctype="multipart/form-data">
->>>>>>> 6df439a8
+<form method="post" action="<% RT->Config->Get('WebPath') %>/Search/Bulk.html" enctype="multipart/form-data">
 % foreach my $var qw(Query Format OrderBy Order Rows Page) {
 <input type="hidden" class="hidden" name="<%$var%>" value="<%$ARGS{$var}%>" />
 %}
@@ -237,23 +233,6 @@
     }
 }
 
-<<<<<<< HEAD
-=======
-my $do_comment_reply = 0;
-
-# Prepare for ticket updates
-if ($ARGS{'UpdateContent'}) {
-    $ARGS{'UpdateContent'} =~ s/\r\n/\n/g;
-    chomp( $ARGS{'UpdateContent'} );
-
-    if ($ARGS{'UpdateContent'} ne ''
-        && $ARGS{'UpdateContent'} ne "-- \n"
-        . $session{'CurrentUser'}->UserObj->Signature ) {
-        $do_comment_reply = 1;
-    }
-}
-
->>>>>>> 6df439a8
 #Iterate through each ticket we've been handed
 my @linkresults;
 my %queues;
