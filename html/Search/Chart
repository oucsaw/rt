--- conflicted
+++ resolved
@@ -124,18 +124,12 @@
     @values = (0);
 }
 
-<<<<<<< HEAD
-my $plot = $chart->plot( [ [@keys], [@values] ] ) or die $chart->error;
-=======
 my %data;
 foreach my $key (@keys) { $data{$key} = shift @values; }
 my @sorted_keys = sort @keys;
 my @sorted_values = map { $data{$_}} @sorted_keys;
 
-
-
 my $plot = $chart->plot( [ [@sorted_keys], [@sorted_values] ] ) or die $chart->error;
->>>>>>> 262fe5a2
 
 if ( $plot->can('png') ) {
     $r->content_type('image/png');
