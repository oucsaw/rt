--- conflicted
+++ resolved
@@ -66,11 +66,7 @@
 <input type="submit" class="button" name="SavedSearchRevert" value="<%loc('Revert')%>" />
 % }
 <input type="submit" class="button" name="SavedSearchDelete" value="<%loc('Delete')%>" />
-<<<<<<< HEAD
 % if ( $AllowCopy ) {
-=======
-% if ($AllowCopy) {
->>>>>>> 87e1d3f5
 <input type="submit" class="button" name="SavedSearchCopy"   value="<%loc('Copy')%>" />
 % }
 </nobr>
@@ -81,11 +77,7 @@
 <br />
 
 <&|/l&>Load saved search:</&>
-<<<<<<< HEAD
 <& SelectSearchesForObjects, Name => 'SavedSearchLoad', Objects => \@Objects, SearchType => $Type &>
-=======
-<& SelectSearchesForObjects, Name => 'SavedSearchLoad', Objects => \@Objects, SearchType => $SearchType &>
->>>>>>> 87e1d3f5
 <input type="submit" value="<% loc('Load') %>" class="button" />
 
 </&>
@@ -107,16 +99,11 @@
 my @Objects = RT::SavedSearches->new($session{CurrentUser})->_PrivacyObjects;
 push @Objects, RT::System->new( $session{'CurrentUser'} )
     if $session{'CurrentUser'}->HasRight( Object=> $RT::System,
-<<<<<<< HEAD
-					                      Right => 'SuperUser' );
-=======
                                           Right => 'SuperUser' );
->>>>>>> 87e1d3f5
-
-</%INIT>
-
-<%ARGS>
-$SearchType => 'Ticket'
+
+</%INIT>
+
+<%ARGS>
 $Id => 'new'
 $Object => undef
 $Type => 'Ticket'
