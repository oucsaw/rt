--- conflicted
+++ resolved
@@ -42,12 +42,8 @@
 %# works based on those contributions, and sublicense and distribute
 %# those contributions and any derivatives thereof.
 %# 
-<<<<<<< HEAD
-%# END LICENSE BLOCK
+%# END BPS TAGGED BLOCK
 <table cellspacing=0 border=0>
-=======
-%# END BPS TAGGED BLOCK
->>>>>>> 08fa69b7
 <tr><td>
 % foreach my $field (@fields) {
 <tr><td align=right>
