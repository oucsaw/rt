--- conflicted
+++ resolved
@@ -1,5 +1,4 @@
 %# BEGIN BPS TAGGED BLOCK {{{
-<<<<<<< HEAD
 %#
 %# COPYRIGHT:
 %#
@@ -11,63 +10,31 @@
 %#
 %# LICENSE:
 %#
-=======
-%# 
-%# COPYRIGHT:
-%#  
-%# This software is Copyright (c) 1996-2009 Best Practical Solutions, LLC 
-%#                                          <sales@bestpractical.com>
-%# 
-%# (Except where explicitly superseded by other copyright notices)
-%# 
-%# 
-%# LICENSE:
-%# 
->>>>>>> 5d98f8bd
 %# This work is made available to you under the terms of Version 2 of
 %# the GNU General Public License. A copy of that license should have
 %# been provided with this software, but in any event can be snarfed
 %# from www.gnu.org.
-<<<<<<< HEAD
 %#
-=======
-%# 
->>>>>>> 5d98f8bd
 %# This work is distributed in the hope that it will be useful, but
 %# WITHOUT ANY WARRANTY; without even the implied warranty of
 %# MERCHANTABILITY or FITNESS FOR A PARTICULAR PURPOSE.  See the GNU
 %# General Public License for more details.
-<<<<<<< HEAD
 %#
-=======
-%# 
->>>>>>> 5d98f8bd
 %# You should have received a copy of the GNU General Public License
 %# along with this program; if not, write to the Free Software
 %# Foundation, Inc., 51 Franklin Street, Fifth Floor, Boston, MA
 %# 02110-1301 or visit their web page on the internet at
 %# http://www.gnu.org/copyleft/gpl.html.
-<<<<<<< HEAD
 %#
 %#
 %# CONTRIBUTION SUBMISSION POLICY:
 %#
-=======
-%# 
-%# 
-%# CONTRIBUTION SUBMISSION POLICY:
-%# 
->>>>>>> 5d98f8bd
 %# (The following paragraph is not intended to limit the rights granted
 %# to you to modify and distribute this software under the terms of
 %# the GNU General Public License and is only of importance to you if
 %# you choose to contribute your changes and enhancements to the
 %# community by submitting them to Best Practical Solutions, LLC.)
-<<<<<<< HEAD
 %#
-=======
-%# 
->>>>>>> 5d98f8bd
 %# By intentionally submitting any modifications, corrections or
 %# derivatives to this work, or any other work intended for use with
 %# Request Tracker, to Best Practical Solutions, LLC, you confirm that
@@ -76,12 +43,7 @@
 %# royalty-free, perpetual, license to use, copy, create derivative
 %# works based on those contributions, and sublicense and distribute
 %# those contributions and any derivatives thereof.
-<<<<<<< HEAD
-%#%# END BPS TAGGED BLOCK }}}
-<&|/l&>RTFM Article searches cannot be displayed inline, you can view the results</&>
-<a href="<%$RT::WebPath%>/RTFM/Article/Search.html<%$QueryString%>"><&|/l&>here</&></a>
-=======
-%# 
+%#
 %# END BPS TAGGED BLOCK }}}
 <& /Elements/CollectionList, %ARGS, 
     Collection => $articles, 
@@ -95,7 +57,6 @@
     '__Summary__',
     '__Topics__', }
     &>
->>>>>>> 5d98f8bd
 <%INIT>
 my $QueryString = "?".$m->comp('/Elements/QueryString', %{$ARGS{args}});
 my $articles = RT::FM::ArticleCollection->new( $session{CurrentUser} );
