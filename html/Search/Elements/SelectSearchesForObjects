%# BEGIN BPS TAGGED BLOCK {{{
%# 
%# COPYRIGHT:
%#  
%# This software is Copyright (c) 1996-2005 Best Practical Solutions, LLC 
%#                                          <jesse@bestpractical.com>
%# 
%# (Except where explicitly superseded by other copyright notices)
%# 
%# 
%# LICENSE:
%# 
%# This work is made available to you under the terms of Version 2 of
%# the GNU General Public License. A copy of that license should have
%# been provided with this software, but in any event can be snarfed
%# from www.gnu.org.
%# 
%# This work is distributed in the hope that it will be useful, but
%# WITHOUT ANY WARRANTY; without even the implied warranty of
%# MERCHANTABILITY or FITNESS FOR A PARTICULAR PURPOSE.  See the GNU
%# General Public License for more details.
%# 
%# You should have received a copy of the GNU General Public License
%# along with this program; if not, write to the Free Software
%# Foundation, Inc., 675 Mass Ave, Cambridge, MA 02139, USA.
%# 
%# 
%# CONTRIBUTION SUBMISSION POLICY:
%# 
%# (The following paragraph is not intended to limit the rights granted
%# to you to modify and distribute this software under the terms of
%# the GNU General Public License and is only of importance to you if
%# you choose to contribute your changes and enhancements to the
%# community by submitting them to Best Practical Solutions, LLC.)
%# 
%# By intentionally submitting any modifications, corrections or
%# derivatives to this work, or any other work intended for use with
%# Request Tracker, to Best Practical Solutions, LLC, you confirm that
%# you are the copyright holder for those contributions and you grant
%# Best Practical Solutions,  LLC a nonexclusive, worldwide, irrevocable,
%# royalty-free, perpetual, license to use, copy, create derivative
%# works based on those contributions, and sublicense and distribute
%# those contributions and any derivatives thereof.
%# 
%# END BPS TAGGED BLOCK }}}
<%args>
@Objects => undef
$Name => undef
</%args>
<select name="<%$Name%>">
% foreach my $object (@Objects) {
% if (ref($object) eq 'RT::User' && $object->id == $session{'CurrentUser'}->Id) {
<option value=""><&|/l&>My saved searches</&></option>
% } else {
<option value=""></option>
<option value=""><&|/l, $object->Name&>[_1]'s saved searches</&></option>
% }
<<<<<<< HEAD
% foreach ($m->comp("SearchesForObject", Object => $object)) { 
% my ($desc, $search) = @$_;
<option value="<%ref($object).'-'.$object->Id.'-SavedSearch-'.$search->Id%>"> -<%$desc||loc('Unnamed search')%></option>
=======
% my @searches = $object->Attributes->Named('SavedSearch');
% foreach my $search (@searches) { 
%     # Skip it if it is not a ticket search.
%     next if ($search->SubValue('SearchType')
%              && $search->SubValue('SearchType') ne 'Ticket');
<option value="<%ref($object)%>-<%$object->id%>-SavedSearch-<%$search->Id%>"> -<%$search->Description||loc('Unnamed search')%></option>
>>>>>>> 15409c88
% }
% }
</select><|MERGE_RESOLUTION|>--- conflicted
+++ resolved
@@ -55,18 +55,11 @@
 <option value=""></option>
 <option value=""><&|/l, $object->Name&>[_1]'s saved searches</&></option>
 % }
-<<<<<<< HEAD
-% foreach ($m->comp("SearchesForObject", Object => $object)) { 
-% my ($desc, $search) = @$_;
-<option value="<%ref($object).'-'.$object->Id.'-SavedSearch-'.$search->Id%>"> -<%$desc||loc('Unnamed search')%></option>
-=======
-% my @searches = $object->Attributes->Named('SavedSearch');
 % foreach my $search (@searches) { 
 %     # Skip it if it is not a ticket search.
 %     next if ($search->SubValue('SearchType')
 %              && $search->SubValue('SearchType') ne 'Ticket');
 <option value="<%ref($object)%>-<%$object->id%>-SavedSearch-<%$search->Id%>"> -<%$search->Description||loc('Unnamed search')%></option>
->>>>>>> 15409c88
 % }
 % }
 </select>