%# BEGIN BPS TAGGED BLOCK {{{
%# 
%# COPYRIGHT:
%#  
%# This software is Copyright (c) 1996-2005 Best Practical Solutions, LLC 
%#                                          <jesse@bestpractical.com>
%# 
%# (Except where explicitly superseded by other copyright notices)
%# 
%# 
%# LICENSE:
%# 
%# This work is made available to you under the terms of Version 2 of
%# the GNU General Public License. A copy of that license should have
%# been provided with this software, but in any event can be snarfed
%# from www.gnu.org.
%# 
%# This work is distributed in the hope that it will be useful, but
%# WITHOUT ANY WARRANTY; without even the implied warranty of
%# MERCHANTABILITY or FITNESS FOR A PARTICULAR PURPOSE.  See the GNU
%# General Public License for more details.
%# 
%# You should have received a copy of the GNU General Public License
%# along with this program; if not, write to the Free Software
%# Foundation, Inc., 675 Mass Ave, Cambridge, MA 02139, USA.
%# 
%# 
%# CONTRIBUTION SUBMISSION POLICY:
%# 
%# (The following paragraph is not intended to limit the rights granted
%# to you to modify and distribute this software under the terms of
%# the GNU General Public License and is only of importance to you if
%# you choose to contribute your changes and enhancements to the
%# community by submitting them to Best Practical Solutions, LLC.)
%# 
%# By intentionally submitting any modifications, corrections or
%# derivatives to this work, or any other work intended for use with
%# Request Tracker, to Best Practical Solutions, LLC, you confirm that
%# you are the copyright holder for those contributions and you grant
%# Best Practical Solutions,  LLC a nonexclusive, worldwide, irrevocable,
%# royalty-free, perpetual, license to use, copy, create derivative
%# works based on those contributions, and sublicense and distribute
%# those contributions and any derivatives thereof.
%# 
%# END BPS TAGGED BLOCK }}}
<& /Elements/Header, Title => $title &>
<& /Ticket/Elements/Tabs, 
    current_tab => "Search/Build.html".$QueryString, 
    Title => $title,
    Format => $Format,
    Query => $Query,
    Order => $Order,
    OrderBy => $OrderBy,
    Rows => $RowsPerPage
&>

<form method="POST" action="Build.html" name="BuildQuery">
<input type="hidden" name="SearchId" value="<%$SearchId%>">
<input type="hidden" name="Query" value="<%$Query%>">
<input type="hidden" name="Format" value="<%$Format%>">
<table width="100%" border="0" cellpadding="5">
<tr valign="top">
<td class="boxcontainer" rowspan="2" width="65%">
<& Elements/PickCriteria, query => $Query, cfqueues => \%queues &>
<<<<<<< HEAD
<& /Elements/Submit, Caption => loc('Add these terms to your search'), Label => loc('Refine'), Name => 'AddClause'&>
=======
<& /Elements/Submit, Caption => loc('Add these terms to your search'), Label => loc('Add'), Name => 'AddClause'&>
>>>>>>> 4470a684
</td>

<td>
<& Elements/EditQuery,
    %ARGS,
    actions => \@actions,
    optionlist => $optionlist,
    Description => $Description &>
<<<<<<< HEAD
<& /Elements/Submit, Label => loc('Search'), Name => 'DoSearch'&>
=======
<& /Elements/Submit, Label => loc('Add and Search'), Name => 'DoSearch'&>
>>>>>>> 4470a684
</td>
</tr>

<tr valign="top">
<td>
<& Elements/EditSearches, CurrentSearch => $search_hash, Dirty => $dirty, SearchId => $SearchId &>
</td>
</tr>

<tr>
<td colspan="2" class="boxcontainer">

<& Elements/DisplayOptions, %ARGS, Format=> $Format,
AvailableColumns => $AvailableColumns,  CurrentFormat => $CurrentFormat, RowsPerPage => $RowsPerPage, OrderBy => $OrderBy, Order => $Order &>
<<<<<<< HEAD
=======
<& /Elements/Submit, Label => loc('Add and Search'), Name => 'DoSearch'&>
>>>>>>> 4470a684
</td>
</tr>
</table>
</form>

<%INIT>
use Tree::Simple;

my $search_hash = {};
my $search;
my $title = loc("Query Builder");

# {{{ Clear out unwanted data
if ( $NewQuery or $ARGS{'Delete'} ) {

    # Wipe all data-carrying variables clear if we want a new
    # search, or we're deleting an old one..
    $Query       = '';
    $Format      = '';
    $Description = '';
    $SearchId    = '';
    $Order       = '';
    $OrderBy     = '';
    $RowsPerPage = '';

    # ($search hasn't been set yet; no need to clear)

    # ..then wipe the session out..
    undef $session{'CurrentSearchHash'};

    # ..and the search results.
    $session{'tickets'}->CleanSlate() if defined $session{'tickets'};
}

# }}}

# {{{ Attempt to load what we can from the session, set defaults

# We don't read or write to the session again until the end
$search_hash = $session{'CurrentSearchHash'};

# Read from user preferences
my $prefs = $session{'CurrentUser'}->UserObj->Preferences("SearchDisplay") || {};

# These variables are what define a search_hash; this is also
# where we give sane defaults.
$Query       ||= $search_hash->{'Query'};
$Format      ||= $search_hash->{'Format'} || $prefs->{'Format'};
$Description ||= $search_hash->{'Description'};
$SearchId    ||= $search_hash->{'SearchId'} || 'new';
$Order       ||= $search_hash->{'Order'} || $prefs->{'Order'} || 'ASC';
$OrderBy     ||= $search_hash->{'OrderBy'} || $prefs->{'OrderBy'} || 'id';
<<<<<<< HEAD
$RowsPerPage = ( $search_hash->{'RowsPerPage'} || $prefs->{'RowsPerPage'} 
                                               || 50 )
  unless defined($RowsPerPage);
$search ||= $search_hash->{'Object'};
=======

unless ( defined $RowsPerPage ) {
    if ( defined $search_hash->{'RowsPerPage'} ) {
        $RowsPerPage = $search_hash->{'RowsPerPage'};
    }
    elsif ( defined $prefs->{'RowsPerPage'} ) {
        $RowsPerPage = $prefs->{'RowsPerPage'};
    }
    else {
        $RowsPerPage = 50;
    }
}

  $search ||= $search_hash->{'Object'};
>>>>>>> 4470a684

# }}}

my @actions = ();
my %queues;

# Clean unwanted junk from the format
$Format = $m->comp( '/Elements/ScrubHTML', Content => $Format ) if ($Format);

# {{{ If we're asked to delete the current search, make it go away and reset the search parameters
if ( $ARGS{'Delete'} ) {

    # We set $SearchId to 'new' above already, so peek into the %ARGS
    my ($container_object, $search_id) = _parse_saved_search ($ARGS{'SearchId'});
    if ($container_object && $container_object->id) {
	# We have the object the entry is an attribute on; delete the
	# entry..
	$container_object->Attributes->DeleteEntry(
            Name => 'SavedSearch',
	    id   => $search_id
            );
    }
}

# }}}

# {{{ If the user wants to copy a search, uncouple from the one that this was based on, but don't erase the $Query or $Format
if ( $ARGS{'CopySearch'} ) {
    $SearchId    = 'new';
    $search      = undef;
    $Description = loc( "[_1] copy", $Description );
}

# }}}

# {{{ if we're asked to revert the current search, we just want to load it
if ( $ARGS{'Revert'} ) {
    $ARGS{'LoadSavedSearch'} = $SearchId;
}

# }}}

# {{{ if we're asked to load a search, load it.

if ( my ($container_object, $search_id ) = _parse_saved_search ($ARGS{'LoadSavedSearch'})) {
    $search = $container_object->Attributes->WithId($search_id);

    # We have a $search and now; import the others
    $SearchId    = $ARGS{'LoadSavedSearch'};
    $Description = $search->Description;
    $Format      = $search->SubValue('Format');
    $Query       = $search->SubValue('Query');
    $Order       = $search->SubValue('Order');
    $OrderBy     = $search->SubValue('OrderBy');
    $RowsPerPage = $search->SubValue('RowsPerPage');
}

# }}}

# {{{ Parse the query
my $tree;
ParseQuery( $Query, \$tree, \@actions );

# if parsing went poorly, send them to the edit page to fix it
if ( $actions[0] ) {
    $m->comp( "Edit.html", Query => $Query, actions => \@actions );
    $m->comp('/Elements/Footer');
    $m->abort();
}

my @options;
my $optionlist;
$Query  = "";
%queues = ();

# Build the optionlist from the tree, so we can do additions and movements based on it
$optionlist = build_array( \$Query, \@clauses, $tree, \@options, \%queues );

my @current_values = @options[@clauses];

# {{{ Try to find if we're adding a clause
foreach my $arg ( keys %ARGS ) {
    if (
        $arg =~ m/^ValueOf(.+)/
        && ( ref $ARGS{$arg} eq "ARRAY"
            ? grep { $_ ne "" } @{ $ARGS{$arg} }
            : $ARGS{$arg} ne "" )
      )
    {

        # We're adding a $1 clause
        my $field = $1;
        my ( $keyword, $op, $value );

        #figure out if it's a grouping
        if ( $ARGS{ $field . "Field" } ) {
            $keyword = $ARGS{ $field . "Field" };
        }
        else {
            $keyword = $field;
        }

        my ( @ops, @values );
        if ( ref $ARGS{ 'ValueOf' . $field } eq "ARRAY" ) {

            # we have many keys/values to iterate over, because there is
            # more than one CF with the same name.
            @ops    = @{ $ARGS{ $field . 'Op' } };
            @values = @{ $ARGS{ 'ValueOf' . $field } };
        }
        else {
            @ops    = ( $ARGS{ $field . 'Op' } );
            @values = ( $ARGS{ 'ValueOf' . $field } );
        }
        $RT::Logger->error("Bad Parameters passed into Query Builder")
          unless @ops == @values;

        for my $i ( 0 .. @ops - 1 ) {
            my ( $op, $value ) = ( $ops[$i], $values[$i] );
            next if $value eq "";

            if ( $value eq 'NULL' && $op =~ /=/ ) {
                if ( $op eq '=' ) {
                    $op = "IS";
                }
                elsif ( $op eq '!=' ) {
                    $op = "IS NOT";
                }

                # This isn't "right", but...
                # It has to be this way until #5182 is fixed
                $value = "'NULL'";
            }
            else {
                $value = "'$value'";
            }

            my $clause = {
                Key   => $keyword,
                Op    => $op,
                Value => $value
            };

            my $newnode = Tree::Simple->new($clause);
            if (@current_values) {
                foreach my $value (@current_values) {
                    my $newindex = $value->getIndex() + 1;
                    $value->insertSibling( $newindex, $newnode );
                    $value = $newnode;
                }
            }
            else {
                $tree->getChild(0)->addChild($newnode);
                @current_values = $newnode;
            }
            $newnode->getParent()->setNodeValue( $ARGS{'AndOr'} );
        }
    }
}

# }}}

# {{{ Move things around
if ( $ARGS{"Up"} ) {
    if (@current_values) {
        foreach my $value (@current_values) {
            my $index = $value->getIndex();
            if ( $value->getIndex() > 0 ) {
                my $parent = $value->getParent();
                $parent->removeChild($index);
                $parent->insertChild( $index - 1, $value );
                $value = $parent->getChild( $index - 1 );
            }
            else {
                push( @actions, [ loc("error: can't move up"), -1 ] );
            }
        }
    }
    else {
        push( @actions, [ loc("error: nothing to move"), -1 ] );
    }
}
elsif ( $ARGS{"Down"} ) {
    if (@current_values) {
        foreach my $value (@current_values) {
            my $index  = $value->getIndex();
            my $parent = $value->getParent();
            if ( $value->getIndex() < ( $parent->getChildCount - 1 ) ) {
                $parent->removeChild($index);
                $parent->insertChild( $index + 1, $value );
                $value = $parent->getChild( $index + 1 );
            }
            else {
                push( @actions, [ loc("error: can't move down"), -1 ] );
            }
        }
    }
    else {
        push( @actions, [ loc("error: nothing to move"), -1 ] );
    }
}
elsif ( $ARGS{"Left"} ) {
    if (@current_values) {
        foreach my $value (@current_values) {
            my $parent      = $value->getParent();
            my $grandparent = $parent->getParent();
            if ( !$grandparent->isRoot ) {
                my $index = $parent->getIndex();
                $parent->removeChild($value);
                $grandparent->insertChild( $index, $value );
                if ( $parent->isLeaf() ) {
                    $grandparent->removeChild($parent);
                }
            }
            else {
                push( @actions, [ loc("error: can't move left"), -1 ] );
            }
        }
    }
    else {
        push( @actions, [ loc("error: nothing to move"), -1 ] );
    }
}
elsif ( $ARGS{"Right"} ) {
    if (@current_values) {
        foreach my $value (@current_values) {
            my $parent = $value->getParent();
            my $index  = $value->getIndex();
            my $newparent;
            if ( $index > 0 ) {
                my $sibling = $parent->getChild( $index - 1 );
                if ( ref( $sibling->getNodeValue ) ) {
                    $parent->removeChild($value);
                    my $newtree = Tree::Simple->new( 'AND', $parent );
                    $newtree->addChild($value);
                }
                else {
                    $parent->removeChild($index);
                    $sibling->addChild($value);
                }
            }
            else {
                $parent->removeChild($value);
                $newparent = Tree::Simple->new( 'AND', $parent );
                $newparent->addChild($value);
            }
        }
    }
    else {
        push( @actions, [ loc("error: nothing to move"), -1 ] );
    }
}
elsif ( $ARGS{"DeleteClause"} ) {
    if (@current_values) {
        $_->getParent()->removeChild($_) for @current_values;
    }
    else {
        push( @actions, [ loc("error: nothing to delete"), -1 ] );
    }
}
elsif ( $ARGS{"Toggle"} ) {
    my $ea;
    if (@current_values) {
        foreach my $value (@current_values) {
            my $parent = $value->getParent();

            if ( $parent->getNodeValue eq 'AND' ) {
                $parent->setNodeValue('OR');
            }
            else {
                $parent->setNodeValue('AND');
            }
        }
    }
    else {
        push( @actions, [ loc("error: nothing to toggle"), -1 ] );
    }
}
elsif ( $ARGS{"Clear"} ) {
    $tree = Tree::Simple->new( Tree::Simple->ROOT );
}

# }}}

# {{{ Rebuild $Query based on the additions / movements
$Query      = "";
@options    = ();
%queues     = ();
$optionlist =
  build_array( \$Query, \@current_values, $tree, \@options, \%queues );

sub build_array {
    my $Query      = shift;
    my $values_ref = shift;
    my $tree       = shift;
    my ( $keys, $queues ) = @_;
    my $i = 0;
    my $optionlist;
    my $depth = 0;
    my %parens;

    $tree->traverse(
        sub {
            my ($_tree) = @_;

            return if $_tree->getParent->isRoot();

            push @$keys, $_tree;
            my $clause = $_tree->getNodeValue();
            my $str;
            my $ea = $_tree->getParent()->getNodeValue();
            if ( ref($clause) ) {
                $str .= $ea . " " if $_tree->getIndex() > 0;
                $str .=
                  $clause->{Key} . " " . $clause->{Op} . " " . $clause->{Value};

                if ( $clause->{Key} eq "Queue" ) {
                    $queues->{ $clause->{Value} } = 1;
                }
            }
            else {
                $str = $ea if $_tree->getIndex() > 0;
            }

            my $selected;
            if ( grep { $_ == $_tree } @$values_ref ) {
                $selected = "selected";
            }
            else {
                $selected = "";
            }

            foreach my $p ( keys %parens ) {
                if ( $p > $_tree->getDepth ) {
                    $$Query .= ')' x $parens{$p};
                    $parens{$p}--;
                }
            }

            $optionlist .=
                "<option value=\"$i\" $selected>"
              . ( "&nbsp;" x 5 x ( $_tree->getDepth() - 1 ) )
              . $m->interp->apply_escapes( $str, 'h' )
              . "</option>\n";
            my $parent = $_tree->getParent();
            if (   !( $parent->isRoot || $parent->getParent()->isRoot )
                && !ref( $parent->getNodeValue() ) )
            {
                if ( $_tree->getIndex() == 0 ) {
                    $$Query .= '(';
                    $parens{ $_tree->getDepth }++;
                }
            }
            $$Query .= " " . $str . " ";

            if ( $_tree->getDepth < $depth ) {
                $$Query .= ')';
                $parens{$depth}--;
            }

            $i++;
        }
    );

    foreach my $p ( keys %parens ) {
        $$Query .= ") " x $parens{$p};
    }

    return $optionlist;

}

use Regexp::Common qw /delimited/;

# States
use constant VALUE   => 1;
use constant AGGREG  => 2;
use constant OP      => 4;
use constant PAREN   => 8;
use constant KEYWORD => 16;

sub ParseQuery {
    my $string  = shift;
    my $tree    = shift;
    my @actions = shift;
    my $want    = KEYWORD | PAREN;
    my $last    = undef;

    my $depth = 1;

    # make a tree root
    $$tree = Tree::Simple->new( Tree::Simple->ROOT );
    my $root       = Tree::Simple->new( 'AND', $$tree );
    my $lastnode   = $root;
    my $parentnode = $root;

    # get the FIELDS from Tickets_Overlay
    my $tickets = new RT::Tickets( $session{'CurrentUser'} );
    my %FIELDS  = %{ $tickets->FIELDS };

    # Lower Case version of FIELDS, for case insensitivity
    my %lcfields = map { ( lc($_) => $_ ) } ( keys %FIELDS );

    my @tokens     = qw[VALUE AGGREG OP PAREN KEYWORD];
    my $re_aggreg  = qr[(?i:AND|OR)];
    my $re_value   = qr[$RE{delimited}{-delim=>qq{\'\"}}|\d+];
    my $re_keyword = qr[$RE{delimited}{-delim=>qq{\'\"}}|(?:\{|\}|\w|\.)+];
    my $re_op      =
      qr[=|!=|>=|<=|>|<|(?i:IS NOT)|(?i:IS)|(?i:NOT LIKE)|(?i:LIKE)]
      ;    # long to short
    my $re_paren = qr'\(|\)';

    # assume that $ea is AND if it is not set
    my ( $ea, $key, $op, $value ) = ( "AND", "", "", "" );

    # order of matches in the RE is important.. op should come early,
    # because it has spaces in it.  otherwise "NOT LIKE" might be parsed
    # as a keyword or value.

    while (
        $string =~ /(
                      $re_aggreg
                      |$re_op
                      |$re_keyword
                      |$re_value
                      |$re_paren
                     )/igx
      )
    {
        my $val     = $1;
        my $current = 0;

        # Highest priority is last
        $current = OP    if _match( $re_op,    $val );
        $current = VALUE if _match( $re_value, $val );
        $current = KEYWORD
          if _match( $re_keyword, $val ) && ( $want & KEYWORD );
        $current = AGGREG if _match( $re_aggreg, $val );
        $current = PAREN  if _match( $re_paren,  $val );

        unless ( $current && $want & $current ) {

            # Error
            # FIXME: I will only print out the highest $want value
            my $token = $tokens[ ( ( log $want ) / ( log 2 ) ) ];
            push @actions,
              [
                loc(
"current: $current, want $want, Error near ->$val<- expecting a "
                      . $token
                      . " in '$string'\n"
                ),
                -1
              ];
        }

        # State Machine:
        my $parentdepth = $depth;

        # Parens are highest priority
        if ( $current & PAREN ) {
            if ( $val eq "(" ) {
                $depth++;

                # make a new node that the clauses can be children of
                $parentnode = Tree::Simple->new( $ea, $parentnode );
            }
            else {
                $depth--;
                $parentnode = $parentnode->getParent();
                $lastnode   = $parentnode;
            }

            $want = KEYWORD | PAREN | AGGREG;
        }
        elsif ( $current & AGGREG ) {
            $ea   = $val;
            $want = KEYWORD | PAREN;
        }
        elsif ( $current & KEYWORD ) {
            $key  = $val;
            $want = OP;
        }
        elsif ( $current & OP ) {
            $op   = $val;
            $want = VALUE;
        }
        elsif ( $current & VALUE ) {
            $value = $val;

            # Remove surrounding quotes from $key, $val
            # (in future, simplify as for($key,$val) { action on $_ })
            if ( $key =~ /$RE{delimited}{-delim=>qq{\'\"}}/ ) {
                substr( $key, 0,  1 ) = "";
                substr( $key, -1, 1 ) = "";
            }
            if ( $val =~ /$RE{delimited}{-delim=>qq{\'\"}}/ ) {
                substr( $val, 0,  1 ) = "";
                substr( $val, -1, 1 ) = "";
            }

            # Unescape escaped characters
            $key =~ s!\\(.)!$1!g;
            $val =~ s!\\(.)!$1!g;

            my $class;
            if ( exists $lcfields{ lc $key } ) {
                $key   = $lcfields{ lc $key };
                $class = $FIELDS{$key}->[0];
            }
            if ( $class ne 'INT' ) {
                $val = "'$val'";
            }

            push @actions, [ loc("Unknown field: $key"), -1 ] unless $class;

            $want = PAREN | AGGREG;
        }
        else {
            push @actions, [ loc("I'm lost"), -1 ];
        }

        if ( $current & VALUE ) {
            if ( $key =~ /^CF./ ) {
                $key = "'" . $key . "'";
            }
            my $clause = {
                Key   => $key,
                Op    => $op,
                Value => $val
            };

            # explicity add a child to it
            $lastnode = Tree::Simple->new( $clause, $parentnode );
            $lastnode->getParent()->setNodeValue($ea);

            ( $ea, $key, $op, $value ) = ( "", "", "", "" );
        }

        $last = $current;
    }    # while

    push @actions, [ loc("Incomplete query"), -1 ]
      unless ( ( $want | PAREN ) || ( $want | KEYWORD ) );

    push @actions, [ loc("Incomplete Query"), -1 ]
      unless ( $last && ( $last | PAREN ) || ( $last || VALUE ) );

    # This will never happen, because the parser will complain
    push @actions, [ loc("Mismatched parentheses"), -1 ]
      unless $depth == 1;
}

sub _match {

    # Case insensitive equality
    my ( $y, $x ) = @_;
    return 1 if $x =~ /^$y$/i;

    #  return 1 if ((lc $x) eq (lc $y)); # Why isnt this equiv?
    return 0;
}

sub debug {
    my $message = shift;
    $m->print( $message . "<br/>" );
}

# }}}

# }}}

# {{{ Deal with format changes
my ( $AvailableColumns, $CurrentFormat );
( $Format, $AvailableColumns, $CurrentFormat ) = $m->comp(
    'Elements/BuildFormatString',
    cfqueues => \%queues,
    %ARGS, Format => $Format
);

# }}}

# {{{ if we're asked to save the current search, save it
if ( $ARGS{'Save'} ) {
    if ( $search && $search->id ) {
	# permission check
	if ($search->Object->isa('RT::System')) {
	    unless ($session{'CurrentUser'}->HasRight( Object=> $RT::System, Right => 'SuperUser')) {
		Abort("No permission to save system-wide searches");
	    }
	}

        # This search is based on a previously loaded search -- so
        # just update the current search object with new values
        $search->SetSubValues(
            Format      => $Format,
            Query       => $Query,
            Order       => $Order,
            OrderBy     => $OrderBy,
            RowsPerPage => $RowsPerPage,
        );
        $search->SetDescription($Description);

    }
    elsif ( $SearchId eq 'new' && $ARGS{'Owner'} =~ /^(.*?)-(\d+)$/ ) {
        # We're saving a new search
        my $obj_type = $1;
        my $obj_id   = $2;

        # Find out if we're saving on the user, or a group
        my $container_object = _load_container_object ($obj_type, $obj_id);

        if ( $container_object->id ) {
	    # permission check
	    if ($container_object->isa('RT::System')) {
		unless ($session{'CurrentUser'}->HasRight( Object=> $RT::System, Right => 'SuperUser')) {
		    Abort("No permission to save system-wide searches");
		}
	    }

	    my $name = $obj_type eq 'RT::System' ? "Search - $Description" : 'SavedSearch';
            # If we got one or the other, add the saerch
            my ( $search_id, $search_msg ) = $container_object->AddAttribute(
                Name        => $name,
                Description => $Description,
                Content     => {
                    Format      => $Format,
                    Query       => $Query,
                    Order       => $Order,
                    OrderBy     => $OrderBy,
                    RowsPerPage => $RowsPerPage,
                }
            );
	    if ( $search_id ) {
		$search =
		    $session{'CurrentUser'}->UserObj->Attributes->WithId($search_id);
		# Build new SearchId
		$SearchId =
		    ref( $session{'CurrentUser'}->UserObj ) . '-'
			. $session{'CurrentUser'}->UserObj->Id
			. '-SavedSearch-'
			. $search->Id;
	    }
	    else {
		push @actions, [ loc("Can't find a saved search to work with").': '.loc($search_msg), 0 ];
	    }

	}
    }
    else {
        push @actions, [ loc("Can't save this search"), 0 ];
    }

}

# }}}

# {{{ If we're modifying an old query, check if it has changed
my $dirty = 0;
$dirty = 1
  if defined $search
  and ($search->SubValue('Format') ne $Format
    or $search->SubValue('Query')       ne $Query
    or $search->SubValue('Order')       ne $Order
    or $search->SubValue('OrderBy')     ne $OrderBy
    or $search->SubValue('RowsPerPage') ne $RowsPerPage );

# }}}

# {{{ Push the updates into the session so we don't loose 'em
$search_hash->{'SearchId'}    = $SearchId;
$search_hash->{'Format'}      = $Format;
$search_hash->{'Query'}       = $Query;
$search_hash->{'Description'} = $Description;
$search_hash->{'Object'}      = $search;
$search_hash->{'Order'}       = $Order;
$search_hash->{'OrderBy'}     = $OrderBy;
$search_hash->{'RowsPerPage'} = $RowsPerPage;

$session{'CurrentSearchHash'} = $search_hash;

# }}}

# {{{ Show the results, if we were asked.
if ( $ARGS{"DoSearch"}) {
    $m->comp(
        "Results.html",
        Query   => $Query,
        Format  => $Format,
        Order   => $Order,
        OrderBy => $OrderBy,
        Rows    => $RowsPerPage
    );
    $m->comp('/Elements/Footer');
    $m->abort();
}

# }}}

# {{{ Build a querystring for the tabs

my $QueryString;
if ($NewQuery) {
    $QueryString = '?NewQuery=1';
}
else {
    $QueryString = '?'
      . $m->comp(
        '/Elements/QueryString',
        Query   => $Query,
        Format  => $Format,
        Order   => $Order,
        OrderBy => $OrderBy,
        Rows    => $RowsPerPage
      )
      if ($Query);
}

# }}}

</%INIT>

<%ARGS>
$NewQuery => 0
$SearchId => undef
$Query => undef
$Format => undef 
$Description => undef
$Order => undef
$OrderBy => undef
$RowsPerPage => undef
$HideResults => 0
@clauses => ()
</%ARGS>
<|MERGE_RESOLUTION|>--- conflicted
+++ resolved
@@ -62,11 +62,7 @@
 <tr valign="top">
 <td class="boxcontainer" rowspan="2" width="65%">
 <& Elements/PickCriteria, query => $Query, cfqueues => \%queues &>
-<<<<<<< HEAD
-<& /Elements/Submit, Caption => loc('Add these terms to your search'), Label => loc('Refine'), Name => 'AddClause'&>
-=======
 <& /Elements/Submit, Caption => loc('Add these terms to your search'), Label => loc('Add'), Name => 'AddClause'&>
->>>>>>> 4470a684
 </td>
 
 <td>
@@ -75,11 +71,7 @@
     actions => \@actions,
     optionlist => $optionlist,
     Description => $Description &>
-<<<<<<< HEAD
-<& /Elements/Submit, Label => loc('Search'), Name => 'DoSearch'&>
-=======
 <& /Elements/Submit, Label => loc('Add and Search'), Name => 'DoSearch'&>
->>>>>>> 4470a684
 </td>
 </tr>
 
@@ -94,10 +86,7 @@
 
 <& Elements/DisplayOptions, %ARGS, Format=> $Format,
 AvailableColumns => $AvailableColumns,  CurrentFormat => $CurrentFormat, RowsPerPage => $RowsPerPage, OrderBy => $OrderBy, Order => $Order &>
-<<<<<<< HEAD
-=======
 <& /Elements/Submit, Label => loc('Add and Search'), Name => 'DoSearch'&>
->>>>>>> 4470a684
 </td>
 </tr>
 </table>
@@ -150,12 +139,6 @@
 $SearchId    ||= $search_hash->{'SearchId'} || 'new';
 $Order       ||= $search_hash->{'Order'} || $prefs->{'Order'} || 'ASC';
 $OrderBy     ||= $search_hash->{'OrderBy'} || $prefs->{'OrderBy'} || 'id';
-<<<<<<< HEAD
-$RowsPerPage = ( $search_hash->{'RowsPerPage'} || $prefs->{'RowsPerPage'} 
-                                               || 50 )
-  unless defined($RowsPerPage);
-$search ||= $search_hash->{'Object'};
-=======
 
 unless ( defined $RowsPerPage ) {
     if ( defined $search_hash->{'RowsPerPage'} ) {
@@ -170,7 +153,7 @@
 }
 
   $search ||= $search_hash->{'Object'};
->>>>>>> 4470a684
+
 
 # }}}
 
