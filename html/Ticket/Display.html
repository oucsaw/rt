--- conflicted
+++ resolved
@@ -155,13 +155,6 @@
     @Actions = @{ delete $session{"Actions"} || [] };
 }
 
-<<<<<<< HEAD
-$m->comp('/Elements/Callback', _CallbackName => 'BeforeDisplay',
-         TicketObj => \$TicketObj, Tickets => \$Tickets, ARGSRef => \%ARGS);
-
-
-=======
->>>>>>> 83bed6f4
 my $attachments = $m->comp('Elements/FindAttachments', Ticket => $TicketObj, Tickets => $Tickets);
 my $attachment_content = $m->comp('Elements/LoadTextAttachments', Ticket => $TicketObj);
 
