--- conflicted
+++ resolved
@@ -118,32 +118,16 @@
         }
     }
 
+    # XXX: Most probably we delete atachments here!
     $ARGS{UpdateAttachments} = delete $session{'Attachments'};
     push @Actions, ProcessUpdateMessage( ARGSRef => \%ARGS, TicketObj => $TicketObj );
     push @Actions, ProcessTicketBasics(  ARGSRef => \%ARGS, TicketObj => $TicketObj );
     push @Actions, ProcessTicketLinks(   ARGSRef => \%ARGS, TicketObj => $TicketObj );
 
-<<<<<<< HEAD
     # XXX: we shouldn't block actions here if user has no right to see the ticket,
     # but we should allow him to see actions he has done
     unless ($TicketObj->CurrentUserHasRight('ShowTicket')) {
         Abort("No permission to view ticket");
-=======
-    $ARGS{'UpdateContent'} =~ s/\r\n/\n/g if defined $ARGS{'UpdateContent'};
-    if ( $ARGS{'UpdateTimeWorked'} || (
-        defined $ARGS{'UpdateContent'}
-        && $ARGS{'UpdateContent'} ne ''
-	    && $ARGS{'UpdateContent'} ne "-- \n"
-	       . $session{'CurrentUser'}->UserObj->Signature ) )
-    {
-	    $ARGS{UpdateAttachments} = $session{'Attachments'};
-	    ProcessUpdateMessage(
-            ARGSRef   => \%ARGS,
-			Actions   => \@Actions,
-			TicketObj => $TicketObj,
-        );
-	    delete $session{'Attachments'};
->>>>>>> a44c64ff
     }
 }
 
