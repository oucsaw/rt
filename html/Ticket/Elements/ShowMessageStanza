%# BEGIN BPS TAGGED BLOCK {{{
%# 
%# COPYRIGHT:
%#  
%# This software is Copyright (c) 1996-2007 Best Practical Solutions, LLC 
%#                                          <jesse@bestpractical.com>
%# 
%# (Except where explicitly superseded by other copyright notices)
%# 
%# 
%# LICENSE:
%# 
%# This work is made available to you under the terms of Version 2 of
%# the GNU General Public License. A copy of that license should have
%# been provided with this software, but in any event can be snarfed
%# from www.gnu.org.
%# 
%# This work is distributed in the hope that it will be useful, but
%# WITHOUT ANY WARRANTY; without even the implied warranty of
%# MERCHANTABILITY or FITNESS FOR A PARTICULAR PURPOSE.  See the GNU
%# General Public License for more details.
%# 
%# You should have received a copy of the GNU General Public License
%# along with this program; if not, write to the Free Software
%# Foundation, Inc., 51 Franklin Street, Fifth Floor, Boston, MA
%# 02110-1301 or visit their web page on the internet at
%# http://www.gnu.org/copyleft/gpl.html.
%# 
%# 
%# CONTRIBUTION SUBMISSION POLICY:
%# 
%# (The following paragraph is not intended to limit the rights granted
%# to you to modify and distribute this software under the terms of
%# the GNU General Public License and is only of importance to you if
%# you choose to contribute your changes and enhancements to the
%# community by submitting them to Best Practical Solutions, LLC.)
%# 
%# By intentionally submitting any modifications, corrections or
%# derivatives to this work, or any other work intended for use with
%# Request Tracker, to Best Practical Solutions, LLC, you confirm that
%# you are the copyright holder for those contributions and you grant
%# Best Practical Solutions,  LLC a nonexclusive, worldwide, irrevocable,
%# royalty-free, perpetual, license to use, copy, create derivative
%# works based on those contributions, and sublicense and distribute
%# those contributions and any derivatives thereof.
%# 
%# END BPS TAGGED BLOCK }}}
% if ( ref $Message ) {
<div class="message-stanza-depth-<% $Depth %>">
<%perl>
my $para = '';
foreach my $stanza ( @$Message) {
    if ( ref $stanza eq "ARRAY" ) {
        $print_content->( \$para ); $para = '';
        $m->comp( 'ShowMessageStanza',
                  Depth   => $Depth + 1,
                  Transaction => $Transaction,
                  Message => $stanza );
    }
    elsif ( ref $stanza eq "HASH" ) {
<<<<<<< HEAD
        $para .= ($stanza->{raw}||'')."\n";
=======
        $para .= ($stanza->{raw}||'') ."\n";
>>>>>>> 0d61541e
    }
}
$print_content->( \$para ) if length $para;
</%perl>
</div>
% } else {
%       $print_content->( \$Message );
% }
<%INIT>
my $ticket = $Transaction ? $Transaction->TicketObj : undef;

my $print_content = sub {
    my $ref = shift;
    return unless defined $$ref && length $$ref;

    $m->callback( content => $ref, %ARGS );
    $m->comp('/Elements/MakeClicky', content => $ref, ticket => $ticket, %ARGS);
    $$ref =~ s{$}{<br />}mg if defined $$ref;
    $m->out( $$ref );
};
</%INIT>
<%ARGS>
$Message => undef
$Depth => 0
$Transaction => undef
</%ARGS><|MERGE_RESOLUTION|>--- conflicted
+++ resolved
@@ -58,11 +58,7 @@
                   Message => $stanza );
     }
     elsif ( ref $stanza eq "HASH" ) {
-<<<<<<< HEAD
-        $para .= ($stanza->{raw}||'')."\n";
-=======
         $para .= ($stanza->{raw}||'') ."\n";
->>>>>>> 0d61541e
     }
 }
 $print_content->( \$para ) if length $para;
