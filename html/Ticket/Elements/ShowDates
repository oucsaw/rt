%# BEGIN BPS TAGGED BLOCK {{{
%# 
%# COPYRIGHT:
%#  
%# This software is Copyright (c) 1996-2007 Best Practical Solutions, LLC 
%#                                          <jesse@bestpractical.com>
%# 
%# (Except where explicitly superseded by other copyright notices)
%# 
%# 
%# LICENSE:
%# 
%# This work is made available to you under the terms of Version 2 of
%# the GNU General Public License. A copy of that license should have
%# been provided with this software, but in any event can be snarfed
%# from www.gnu.org.
%# 
%# This work is distributed in the hope that it will be useful, but
%# WITHOUT ANY WARRANTY; without even the implied warranty of
%# MERCHANTABILITY or FITNESS FOR A PARTICULAR PURPOSE.  See the GNU
%# General Public License for more details.
%# 
%# You should have received a copy of the GNU General Public License
%# along with this program; if not, write to the Free Software
%# Foundation, Inc., 51 Franklin Street, Fifth Floor, Boston, MA
%# 02110-1301 or visit their web page on the internet at
%# http://www.gnu.org/copyleft/gpl.html.
%# 
%# 
%# CONTRIBUTION SUBMISSION POLICY:
%# 
%# (The following paragraph is not intended to limit the rights granted
%# to you to modify and distribute this software under the terms of
%# the GNU General Public License and is only of importance to you if
%# you choose to contribute your changes and enhancements to the
%# community by submitting them to Best Practical Solutions, LLC.)
%# 
%# By intentionally submitting any modifications, corrections or
%# derivatives to this work, or any other work intended for use with
%# Request Tracker, to Best Practical Solutions, LLC, you confirm that
%# you are the copyright holder for those contributions and you grant
%# Best Practical Solutions,  LLC a nonexclusive, worldwide, irrevocable,
%# royalty-free, perpetual, license to use, copy, create derivative
%# works based on those contributions, and sublicense and distribute
%# those contributions and any derivatives thereof.
%# 
%# END BPS TAGGED BLOCK }}}
<table>
  <tr>
    <td class="label date created"><&|/l&>Created</&>:</td>
    <td class="value date created"><% $Ticket->CreatedObj->AsString %></td>
  </tr>
  <tr>
    <td class="label date starts"><&|/l&>Starts</&>:</td>
    <td class="value date starts"><% $Ticket->StartsObj->AsString %></td>
  </tr>
  <tr>
    <td class="label date started"><&|/l&>Started</&>:</td>
    <td class="value date started"><% $Ticket->StartedObj->AsString %></td>
  </tr>
  <tr>
<<<<<<< HEAD
    <td class="label date told"><a href="<%RT->Config->Get('WebPath')%>/Ticket/Display.html?id=<%$Ticket->id%>&Action=SetTold"><&|/l&>Last Contact</&></a>:</td>
=======
    <td class="label date told"><a href="<% RT->Config->Get('WebPath') %>/Ticket/Display.html?id=<% $Ticket->id %>&Action=SetTold"><&|/l&>Last Contact</&></a>:</td>
>>>>>>> 87e1d3f5
    <td class="value date told"><% $Ticket->ToldObj->AsString %></td>
  </tr>
  <tr>
    <td class="label date due"><&|/l&>Due</&>:</td>
    <td class="value date due"><% $Ticket->DueObj->AsString  %></td>
  </tr>
  <tr>
    <td class="label date resolved"><&|/l&>Closed</&>:</td>
    <td class="value date resolved"><% $Ticket->ResolvedObj->AsString  %></td>
  </tr>
  <tr>
    <td class="label date updated"><&|/l&>Updated</&>:</td>
% my $UpdatedString = $Ticket->LastUpdated ? loc("[_1] by [_2]", $Ticket->LastUpdatedAsString, $Ticket->LastUpdatedByObj->Name) : loc("Never");
% if ($UpdatedLink) {
    <td class="value date updated"><A HREF="#lasttrans"><% $UpdatedString | h %></a></td>
% } else {
    <td class="value date updated"><% $UpdatedString | h %></td>
% }
  </tr>
</table>
<%ARGS>
$Ticket => undef
$UpdatedLink => 1
</%ARGS><|MERGE_RESOLUTION|>--- conflicted
+++ resolved
@@ -59,11 +59,7 @@
     <td class="value date started"><% $Ticket->StartedObj->AsString %></td>
   </tr>
   <tr>
-<<<<<<< HEAD
-    <td class="label date told"><a href="<%RT->Config->Get('WebPath')%>/Ticket/Display.html?id=<%$Ticket->id%>&Action=SetTold"><&|/l&>Last Contact</&></a>:</td>
-=======
     <td class="label date told"><a href="<% RT->Config->Get('WebPath') %>/Ticket/Display.html?id=<% $Ticket->id %>&Action=SetTold"><&|/l&>Last Contact</&></a>:</td>
->>>>>>> 87e1d3f5
     <td class="value date told"><% $Ticket->ToldObj->AsString %></td>
   </tr>
   <tr>
