--- conflicted
+++ resolved
@@ -60,14 +60,7 @@
       <td class="value"><%$SelectQueue|n%></td>
     </tr>
   <tr>
-<<<<<<< HEAD
     <td class="label"><&|/l&>Owner</&>:</td>
-    <td class="value">
-<& /Elements/SelectOwner, Name => 'Owner', QueueObj => $TicketObj->QueueObj, TicketObj => $TicketObj, Default => $TicketObj->OwnerObj->Id, DefaultValue => 0&>
-    </td>
-  </tr>
-=======
-      <td class="label"><&|/l&>Owner</&>:</td>
       <td class="value"><& /Elements/SelectOwner,
           Name         => 'Owner',
           QueueObj     => $TicketObj->QueueObj,
@@ -75,8 +68,7 @@
           Default      => $TicketObj->OwnerObj->Id,
           DefaultValue => 0,
       &></td>
-    </tr>
->>>>>>> 262fe5a2
+  </tr>
 
   <tr>
       <td class="label"><&|/l&>Time Estimated</&>:</td>
