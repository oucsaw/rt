%# BEGIN BPS TAGGED BLOCK {{{
%# 
%# COPYRIGHT:
%#  
%# This software is Copyright (c) 1996-2006 Best Practical Solutions, LLC 
%#                                          <jesse@bestpractical.com>
%# 
%# (Except where explicitly superseded by other copyright notices)
%# 
%# 
%# LICENSE:
%# 
%# This work is made available to you under the terms of Version 2 of
%# the GNU General Public License. A copy of that license should have
%# been provided with this software, but in any event can be snarfed
%# from www.gnu.org.
%# 
%# This work is distributed in the hope that it will be useful, but
%# WITHOUT ANY WARRANTY; without even the implied warranty of
%# MERCHANTABILITY or FITNESS FOR A PARTICULAR PURPOSE.  See the GNU
%# General Public License for more details.
%# 
%# You should have received a copy of the GNU General Public License
%# along with this program; if not, write to the Free Software
%# Foundation, Inc., 675 Mass Ave, Cambridge, MA 02139, USA.
%# 
%# 
%# CONTRIBUTION SUBMISSION POLICY:
%# 
%# (The following paragraph is not intended to limit the rights granted
%# to you to modify and distribute this software under the terms of
%# the GNU General Public License and is only of importance to you if
%# you choose to contribute your changes and enhancements to the
%# community by submitting them to Best Practical Solutions, LLC.)
%# 
%# By intentionally submitting any modifications, corrections or
%# derivatives to this work, or any other work intended for use with
%# Request Tracker, to Best Practical Solutions, LLC, you confirm that
%# you are the copyright holder for those contributions and you grant
%# Best Practical Solutions,  LLC a nonexclusive, worldwide, irrevocable,
%# royalty-free, perpetual, license to use, copy, create derivative
%# works based on those contributions, and sublicense and distribute
%# those contributions and any derivatives thereof.
%# 
%# END BPS TAGGED BLOCK }}}
<%args>
$TicketObj => undef

</%args>
<%init>

my $arg = 'Ticket-'.$TicketObj->Id.'-SquelchMailTo';
my @squelchto = ref($ARGS{$arg}) eq 'ARRAY' ? @{$ARGS{$arg}} : ($ARGS{$arg});

foreach my $address (@squelchto) {
        $TicketObj->SquelchMailTo($address) if ($address);
}


$arg = 'Ticket-'.$TicketObj->Id.'-UnsquelchMailTo';
my @unsquelchto = ref($ARGS{$arg}) eq 'ARRAY' ? @{$ARGS{$arg}} : ($ARGS{$arg});

foreach my $address (@unsquelchto) {
        $TicketObj->UnsquelchMailTo($address) if ($address);
}


my $action;

if (( $ARGS{'UpdateType'} eq 'response' ) || ($ARGS{'Action'} eq 'Respond' )) {
    $action = 'Correspond';
}
else {
    $action = 'Comment';
}

my $Message = MakeMIMEEntity(
    Subject => $ARGS{'UpdateSubject'},
    Body    => $ARGS{'UpdateContent'},
);

my ( $Transaction, $Description, $Object ) = $TicketObj->$action(
    CcMessageTo  => $ARGS{'UpdateCc'},
    BccMessageTo => $ARGS{'UpdateBcc'},
    MIMEObj      => $Message,
    TimeTaken    => $ARGS{'UpdateTimeWorked'},
    DryRun       => 1
);
unless ( $Transaction ) {
    $RT::Logger->error("Coulfn't fire '$action' action: $Description");
}


my @non_recipients = $TicketObj->SquelchMailTo;
</%init>
<h2><&|/l&>This message will be sent to...</&></h2>
<<<<<<< HEAD
<i><&|/l&>(Check boxes to disable notifications to the listed recipients)</&></i><br />
% if ($Object) {
% foreach my $scrip (@{$Object->Scrips->Prepared}) {
% next unless $scrip->ActionObj->Action->isa('RT::Action::SendEmail');
<b><%$scrip->Description%></b><br />
=======
% if ( $Object ) {
<i><&|/l&>(Check boxes to disable notifications to the listed recipients)</&></i><br>
% foreach my $scrip (@{$Object->Scrips->Prepared}) {
% next unless $scrip->ActionObj->Action->isa('RT::Action::SendEmail');
<b><% $scrip->Description %></b><br>
>>>>>>> f7a26fd3
<&|/l, loc($scrip->ConditionObj->Name), loc($scrip->ActionObj->Name), loc($scrip->TemplateObj->Name)&>[_1] [_2] with template [_3]</&>
<br />
%foreach my $type qw(To Cc Bcc) {
%my @addresses =  $scrip->ActionObj->Action->$type();
<ul>
%foreach my $addr (@addresses) {
<li> <b><%loc($type)%></b>: <input type="checkbox" class="checkbox" name="Ticket-<%$TicketObj->id%>-SquelchMailTo" value="<%$addr->address%>" /> <%$addr->address%>
% }
</ul>
% }
% if ($RT::PreviewScripMessages) {
<textarea cols="80" rows="5">
<%$scrip->ActionObj->TemplateObj->MIMEObj->as_string%>
</textarea>
% }
<<<<<<< HEAD
%}
%}
<br />
=======
% }
% }
<br />

>>>>>>> f7a26fd3
<h2><&|/l&>Messages about this ticket will not be sent to...</&></h2>
<i><&|/l&>(Check boxes to enable notifications to the listed recipients)</&></i>
<br />
<ul>
% foreach my $recipient (@non_recipients) {
<li><input type="checkbox" class="checkbox" name="Ticket-<%$TicketObj->id%>-UnsquelchMailTo" value="<%$recipient->Content%>" />
<% $recipient->Content %>
% }
</ul>
<& /Elements/Submit, Value => 'UpdatePreview', Label => loc('Save changes')&>  <|MERGE_RESOLUTION|>--- conflicted
+++ resolved
@@ -94,19 +94,11 @@
 my @non_recipients = $TicketObj->SquelchMailTo;
 </%init>
 <h2><&|/l&>This message will be sent to...</&></h2>
-<<<<<<< HEAD
 <i><&|/l&>(Check boxes to disable notifications to the listed recipients)</&></i><br />
 % if ($Object) {
 % foreach my $scrip (@{$Object->Scrips->Prepared}) {
 % next unless $scrip->ActionObj->Action->isa('RT::Action::SendEmail');
 <b><%$scrip->Description%></b><br />
-=======
-% if ( $Object ) {
-<i><&|/l&>(Check boxes to disable notifications to the listed recipients)</&></i><br>
-% foreach my $scrip (@{$Object->Scrips->Prepared}) {
-% next unless $scrip->ActionObj->Action->isa('RT::Action::SendEmail');
-<b><% $scrip->Description %></b><br>
->>>>>>> f7a26fd3
 <&|/l, loc($scrip->ConditionObj->Name), loc($scrip->ActionObj->Name), loc($scrip->TemplateObj->Name)&>[_1] [_2] with template [_3]</&>
 <br />
 %foreach my $type qw(To Cc Bcc) {
@@ -122,16 +114,9 @@
 <%$scrip->ActionObj->TemplateObj->MIMEObj->as_string%>
 </textarea>
 % }
-<<<<<<< HEAD
 %}
 %}
 <br />
-=======
-% }
-% }
-<br />
-
->>>>>>> f7a26fd3
 <h2><&|/l&>Messages about this ticket will not be sent to...</&></h2>
 <i><&|/l&>(Check boxes to enable notifications to the listed recipients)</&></i>
 <br />
