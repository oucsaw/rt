%# BEGIN BPS TAGGED BLOCK {{{
%# 
%# COPYRIGHT:
%#  
%# This software is Copyright (c) 1996-2005 Best Practical Solutions, LLC 
%#                                          <jesse@bestpractical.com>
%# 
%# (Except where explicitly superseded by other copyright notices)
%# 
%# 
%# LICENSE:
%# 
%# This work is made available to you under the terms of Version 2 of
%# the GNU General Public License. A copy of that license should have
%# been provided with this software, but in any event can be snarfed
%# from www.gnu.org.
%# 
%# This work is distributed in the hope that it will be useful, but
%# WITHOUT ANY WARRANTY; without even the implied warranty of
%# MERCHANTABILITY or FITNESS FOR A PARTICULAR PURPOSE.  See the GNU
%# General Public License for more details.
%# 
%# You should have received a copy of the GNU General Public License
%# along with this program; if not, write to the Free Software
%# Foundation, Inc., 675 Mass Ave, Cambridge, MA 02139, USA.
%# 
%# 
%# CONTRIBUTION SUBMISSION POLICY:
%# 
%# (The following paragraph is not intended to limit the rights granted
%# to you to modify and distribute this software under the terms of
%# the GNU General Public License and is only of importance to you if
%# you choose to contribute your changes and enhancements to the
%# community by submitting them to Best Practical Solutions, LLC.)
%# 
%# By intentionally submitting any modifications, corrections or
%# derivatives to this work, or any other work intended for use with
%# Request Tracker, to Best Practical Solutions, LLC, you confirm that
%# you are the copyright holder for those contributions and you grant
%# Best Practical Solutions,  LLC a nonexclusive, worldwide, irrevocable,
%# royalty-free, perpetual, license to use, copy, create derivative
%# works based on those contributions, and sublicense and distribute
%# those contributions and any derivatives thereof.
%# 
%# END BPS TAGGED BLOCK }}}
<%PERL>
# Find all the attachments which have parent $Parent
# For each of these attachments
foreach my $message ( grep { $_->Parent == $Parent } @$Attachments ) {
    $m->comp( 'ShowMessageHeaders',
              Message        => $message,
              DisplayHeaders => \@DisplayHeaders,
            );

    my $size = $message->ContentLength;
    if ( $size ) {
</%PERL>
<div class="downloadattachment">
<a href="<% $AttachPath %>/<% $Transaction->Id %>/<% $message->Id %>/<% $message->Filename | u%>">
<&|/l&>Download</&> <% $message->Filename || loc('(untitled)') %></a>
% if ( !$message->Filename && $message->ContentType =~ /text/ ) {
<span>[<a href="<% $AttachPath %>/WithHeaders/<% $message->Id %>"><% loc('with headers') %></a>]</span>
% }
<span class="downloadcontenttype">[<% $message->ContentType %> <% $size_to_str->( $size ) %>]</span>
</div>
%   }

<div class="messagebody">
<<<<<<< HEAD
<%PERL>
# {{{ if it has a content-disposition: attachment, don't show inline
unless ( $message->GetHeader('Content-Disposition') =~ /attachment/i ) {
=======
<%perl>
# {{{   if it has a content-disposition: attachment, don't show inline
unless ( ($message->GetHeader('Content-Disposition')||"") =~ /attachment/i ) {
>>>>>>> 6df439a8

    my $content;

    # If it's text
    if (   $message->ContentType =~ m{^(text|message)}i
<<<<<<< HEAD
        && (!RT->Config->Get('MaxInlineBody') || $size <= RT->Config->Get('MaxInlineBody')) )
=======
        && $message->ContentLength <= $RT::MaxInlineBody )
>>>>>>> 6df439a8
    {

        if (

            # it's a toplevel object
            !$ParentObj

            # or its parent isn't a multipart alternative
            || ( $ParentObj->ContentType !~ m{^multipart/alternative$}i )

            # or it's of our prefered alterative type
            || (
                (
                    RT->Config->Get('PreferRichText')
                    && ( $message->ContentType =~ m{^text/(?:html|enriched)$} )
                )
                || ( !RT->Config->Get('PreferRichText')
                    && ( $message->ContentType !~ m{^text/(?:html|enriched)$} )
                )
            )
          )
        {

            if ( $AttachmentContent->{ $message->id } ) {
                $content = $AttachmentContent->{ $message->id }->Content;
            }
            else {
                $content = $message->Content;
            }

            # if it's a text/html clean the body and show it
            if ( $message->ContentType =~ m{^text/(?:html|enriched)$}i ) {
                $m->out( $m->comp( '/Elements/ScrubHTML', Content => $content ) );
            }

            # if it's a text/plain show the body
            elsif ( $message->ContentType =~ m{^(text|message)}i ) {

                eval { $content = Text::Quoted::extract($content); };
                if ($@) { 1; }

                $m->comp(
                    'ShowMessageStanza',
                    Depth       => 0,
                    Message     => $content,
                    Transaction => $Transaction
                );
            }
        }
    }

    # if it's an image, show it as an image
    elsif ( $message->ContentType =~ /^image\//i ) {
        $m->out('<img src="'
              . $AttachPath . '/'
              . $Transaction->Id . '/'
              . $message->Id
              . '/" />' );
<<<<<<< HEAD
=======
    }
    elsif ( $message->ContentLength > 0 ) {
        $m->out(
            loc( 'Message body not shown because it is too large or is not plain text.' )
        );
>>>>>>> 6df439a8
    }
}

# }}}

$m->comp(
    'ShowTransactionAttachments', %ARGS,
    Parent    => $message->id,
    ParentObj => $message
);

}
</%PERL>
</div>
<%ARGS>
$Ticket => undef
$Transaction => undef
$ShowHeaders => 0
$Collapsed => undef
$ShowTitleBarCommands => 1
$RowNum => 1
$AttachPath => RT->Config->Get('WebPath')."/Ticket/Attachment"
$UpdatePath => RT->Config->Get('WebPath')."/Ticket/Update.html"
$EmailRecordPath => RT->Config->Get('WebPath')."/Ticket/ShowEmailRecord.html"
$Attachments => undef
$AttachmentContent => {}
$ShowBody => 1
$Parent => 0
$ParentObj => undef
</%ARGS>
<%INIT>
my @DisplayHeaders=qw( _all);
if ( $Transaction->Type =~ /EmailRecord$/ ) {
    @DisplayHeaders = qw(To Cc Bcc);
}

# If the transaction has anything attached to it at all
elsif (!$ShowHeaders)  {
        @DisplayHeaders = qw(To From RT-Send-Cc Cc Bcc Date Subject);
}

my $size_to_str = sub {
    my $size = shift;
    # show a download link
    if ( $size > 1024*1024 ) {
        $size = loc( "[_1]b", int( $size / 1024 / 102.4 ) / 10 );
    }
    elsif ( $size > 1024 ) {
        $size = loc( "[_1]k", int( $size / 102.4 ) / 10 );
    }
    else {
        $size = loc( "[_1]b", $size );
    }
    return $size;
};
</%INIT><|MERGE_RESOLUTION|>--- conflicted
+++ resolved
@@ -66,25 +66,15 @@
 %   }
 
 <div class="messagebody">
-<<<<<<< HEAD
 <%PERL>
 # {{{ if it has a content-disposition: attachment, don't show inline
-unless ( $message->GetHeader('Content-Disposition') =~ /attachment/i ) {
-=======
-<%perl>
-# {{{   if it has a content-disposition: attachment, don't show inline
 unless ( ($message->GetHeader('Content-Disposition')||"") =~ /attachment/i ) {
->>>>>>> 6df439a8
 
     my $content;
 
     # If it's text
     if (   $message->ContentType =~ m{^(text|message)}i
-<<<<<<< HEAD
         && (!RT->Config->Get('MaxInlineBody') || $size <= RT->Config->Get('MaxInlineBody')) )
-=======
-        && $message->ContentLength <= $RT::MaxInlineBody )
->>>>>>> 6df439a8
     {
 
         if (
@@ -143,14 +133,11 @@
               . $Transaction->Id . '/'
               . $message->Id
               . '/" />' );
-<<<<<<< HEAD
-=======
     }
     elsif ( $message->ContentLength > 0 ) {
         $m->out(
             loc( 'Message body not shown because it is too large or is not plain text.' )
         );
->>>>>>> 6df439a8
     }
 }
 
