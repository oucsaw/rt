%# BEGIN BPS TAGGED BLOCK {{{
%# 
%# COPYRIGHT:
%#  
%# This software is Copyright (c) 1996-2007 Best Practical Solutions, LLC 
%#                                          <jesse@bestpractical.com>
%# 
%# (Except where explicitly superseded by other copyright notices)
%# 
%# 
%# LICENSE:
%# 
%# This work is made available to you under the terms of Version 2 of
%# the GNU General Public License. A copy of that license should have
%# been provided with this software, but in any event can be snarfed
%# from www.gnu.org.
%# 
%# This work is distributed in the hope that it will be useful, but
%# WITHOUT ANY WARRANTY; without even the implied warranty of
%# MERCHANTABILITY or FITNESS FOR A PARTICULAR PURPOSE.  See the GNU
%# General Public License for more details.
%# 
%# You should have received a copy of the GNU General Public License
%# along with this program; if not, write to the Free Software
%# Foundation, Inc., 51 Franklin Street, Fifth Floor, Boston, MA
%# 02110-1301 or visit their web page on the internet at
%# http://www.gnu.org/copyleft/gpl.html.
%# 
%# 
%# CONTRIBUTION SUBMISSION POLICY:
%# 
%# (The following paragraph is not intended to limit the rights granted
%# to you to modify and distribute this software under the terms of
%# the GNU General Public License and is only of importance to you if
%# you choose to contribute your changes and enhancements to the
%# community by submitting them to Best Practical Solutions, LLC.)
%# 
%# By intentionally submitting any modifications, corrections or
%# derivatives to this work, or any other work intended for use with
%# Request Tracker, to Best Practical Solutions, LLC, you confirm that
%# you are the copyright holder for those contributions and you grant
%# Best Practical Solutions,  LLC a nonexclusive, worldwide, irrevocable,
%# royalty-free, perpetual, license to use, copy, create derivative
%# works based on those contributions, and sublicense and distribute
%# those contributions and any derivatives thereof.
%# 
%# END BPS TAGGED BLOCK }}}
<div class="ticket-transaction <% $type_class %> <% $RowNum % 2 ? 'odd' : 'even' %>">
<table width="100%" cellspacing="0" cellpadding="2" border="0">
  <tr>
    <td rowspan="2" valign="top" class="type">
      <a name="txn-<% $Transaction->Id %>" href="<% $DisplayPath %>#txn-<% $Transaction->Id %>">#</a>
      <% $LastTransaction ? '<a name="lasttrans">&nbsp;</a>' : '&nbsp;' |n %>
    </td>
    <td class="date"><% $transdate|n %></td>
% my $desc = $Transaction->BriefDescription;
% $m->callback( text => \$desc, Transaction => $Transaction, %ARGS, CallbackName => 'ModifyDisplay' );
    <td class="description">
      <% $Transaction->CreatorObj->Name %> - <% $TicketString %> <% $desc %>
    </td>
    <td class="time-taken"><% $TimeTaken %></td>
    <td class="actions"><% $titlebar_commands |n %></td>
  </tr>

  <tr>
    <td colspan="4" class="content">
% if ( $Attachments->[0] && $Attachments->[0]->id ) {
%   if (RT->Config->Get('GnuPG')->{'Enable'}) {
        <& ShowGnuPGStatus, Attachment => $Attachments->[0], WarnUnsigned => $WarnUnsigned &>
%   }
% }
% if ( $Transaction->CustomFieldValues->Count ) {
      <& /Elements/ShowCustomFields, Object => $Transaction &>
% }
% $m->comp('ShowTransactionAttachments', %ARGS, Parent => 0) unless ($Collapsed ||!$ShowBody);
    </td>
  </tr>
</table>
</div>

<%ARGS>
$Ticket => undef
$Transaction => undef
$ShowHeaders => 0
$Collapsed => undef
$ShowTitleBarCommands => 1
$RowNum => 1
$DisplayPath => RT->Config->Get('WebPath')."/Ticket/Display.html?id=".$Ticket->id
$AttachPath => RT->Config->Get('WebPath')."/Ticket/Attachment"
$UpdatePath => RT->Config->Get('WebPath')."/Ticket/Update.html"
$ForwardPath => RT->Config->Get('WebPath')."/Ticket/Forward.html"
$EncryptionPath => RT->Config->Get('WebPath')."/Ticket/GnuPG.html"
$EmailRecordPath => RT->Config->Get('WebPath')."/Ticket/ShowEmailRecord.html"
$Attachments => undef
$AttachmentContent => undef
$ShowBody => 1
$LastTransaction => 0
$WarnUnsigned => undef
</%ARGS>
<%ONCE>

my %class = (
    Create     => 'message',
    Correspond => 'message',
    Comment    => 'message',

    AddWatcher => 'people',
    DelWatcher => 'people',
    Take       => 'people',
    Untake     => 'people',
    Force      => 'people',
    Steal      => 'people',
    Give       => 'people',

    AddLink    => 'links',
    DeleteLink => 'links',
);

</%ONCE>
<%INIT>

my $transdate = $Transaction->CreatedAsString();
$transdate =~ s/\s/&nbsp;/g;

my ($type, $field) = ($Transaction->Type, $Transaction->Field || '');
my $type_class = $class{ $type };

unless ( $type_class ) {
    if ( $field eq 'Owner' ) {
        $type_class = 'people';
    }
    elsif ( $type =~ /^(Status|Set|Told)$/ ) {
        if ( $field =~ /^(Told|Starts|Started|Due)$/ ) {
            $type_class = 'dates';
        }
        else {
            $type_class = 'basics';
        }
    }
    else {
        $type_class = 'other';
    }
}

my $TicketString = '';
if ( $Ticket->Id != $Transaction->Ticket ) {
    $TicketString = "Ticket " . $Transaction->Ticket . ": ";
}

my $TimeTaken = '';
$TimeTaken = $Transaction->TimeTaken . " min"
    if $Transaction->TimeTaken;

unless ($Attachments) { 
    my $attachments = $Transaction->Attachments;
    $attachments->Columns( qw( Id Filename ContentType Headers Subject Parent ContentEncoding ContentType TransactionId) );
    $Attachments = $attachments->ItemsArrayRef();
}
my $titlebar_commands = '&nbsp;';

if ( $type =~ /EmailRecord$/ ) {
<<<<<<< HEAD
    @DisplayHeaders = qw(To Cc Bcc);
=======
>>>>>>> b468bf04

    $titlebar_commands .=
        "[<a target=\"_blank\" href=\"$EmailRecordPath?id="
      . $Transaction->Ticket
      . "&Transaction="
      . $Transaction->Id
      . "&Attachment="
      . ( $Attachments->[0] && $Attachments->[0]->id )
      . '">' . loc('Show') . "</a>]&nbsp;";
    $ShowBody = 0;
}


# If the transaction has anything attached to it at all
else {

    if ( $Attachments->[0] && $ShowTitleBarCommands ) {
        my $ticket = $Transaction->TicketObj;
        my $can_modify = $ticket->CurrentUserHasRight('ModifyTicket');
        if ( $can_modify || $ticket->CurrentUserHasRight('ReplyToTicket') ) {
            $titlebar_commands .=
                "[<a href=\"".$UpdatePath
              . "?id=" . $Transaction->Ticket
              . "&QuoteTransaction=" . $Transaction->Id
              . "&Action=Respond\">"
              . loc('Reply')
              . "</a>]&nbsp;";
        }
        if ( $can_modify || $ticket->CurrentUserHasRight('CommentOnTicket') ) {
            $titlebar_commands .=
                "[<a href=\"".$UpdatePath."?id="
              . $Transaction->Ticket
              . "&QuoteTransaction="
              . $Transaction->Id
              . "&Action=Comment\">"
              . loc('Comment') . "</a>]";
        }
        if ( $ticket->CurrentUserHasRight('ForwardMessage') ) {
            $titlebar_commands .=
                "[<a href=\"". $ForwardPath
              . "?id=". $Transaction->Ticket
              . "&QuoteTransaction=". $Transaction->Id
              . "\">". loc('Forward') . "</a>]";
        }
        if ( $can_modify
            && RT->Config->Get('GnuPG')->{'Enable'}
            && RT->Config->Get('GnuPG')->{'AllowEncryptDataInDB'}
            && $ticket->CurrentUserHasRight('ForwardMessage')
        ) {
            $titlebar_commands .=
                "[<a href=\"". $EncryptionPath
              . "?id=". $Transaction->Id
              . "\">". loc('Ecnrypt/Decrypt') . "</a>]";
        }
    }
}
</%INIT><|MERGE_RESOLUTION|>--- conflicted
+++ resolved
@@ -159,10 +159,6 @@
 my $titlebar_commands = '&nbsp;';
 
 if ( $type =~ /EmailRecord$/ ) {
-<<<<<<< HEAD
-    @DisplayHeaders = qw(To Cc Bcc);
-=======
->>>>>>> b468bf04
 
     $titlebar_commands .=
         "[<a target=\"_blank\" href=\"$EmailRecordPath?id="
