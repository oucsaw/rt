--- conflicted
+++ resolved
@@ -57,11 +57,7 @@
   </td>
 %   }
   <td valign="top">
-<<<<<<< HEAD
-    <a href="<%RT->Config->Get('WebPath')%>/Admin/CustomFields/Modify.html?id=<%$CustomFieldObj->id()%>">
-=======
-    <a href="<%$RT::WebPath%>/Admin/CustomFields/Modify.html?id=<%$CustomFieldObj->id()%>">
->>>>>>> 6df439a8
+    <a href="<% RT->Config->Get('WebPath') %>/Admin/CustomFields/Modify.html?id=<%$CustomFieldObj->id()%>">
 % if ($CustomFieldObj->Name) {
 <b><%$CustomFieldObj->Name%></b>
 % } else {
@@ -76,11 +72,7 @@
 %  # show 'move up' unless it's the first item
 %  if ($count++ and $Checked) {
   <td valign="top">
-<<<<<<< HEAD
     [<a href="<%RT->Config->Get('WebPath')%><% $m->request_comp->path |n %>?id=<%$id%>&SubType=<%$SubType%>&CustomField=<%$CustomFieldObj->id%>&Move=-1"><&|/l&>Move up</&></a>]
-=======
-    [<a href="<%$RT::WebPath%><% $m->request_comp->path |n %>?id=<%$id%>&SubType=<%$SubType%>&CustomField=<%$CustomFieldObj->id%>&Move=-1"><&|/l&>Move up</&></a>]
->>>>>>> 6df439a8
 %  } else {
   <td valign="top" align="right">
 %  }
