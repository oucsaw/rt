--- conflicted
+++ resolved
@@ -108,10 +108,6 @@
 <& /Elements/TitleBoxEnd &>
 
 <& /Elements/Submit, Label => loc('Create'), Reset => 1 &>
-<<<<<<< HEAD
-
-=======
->>>>>>> 1f90778d
 
 </FORM>
 <%init>
