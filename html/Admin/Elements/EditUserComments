--- conflicted
+++ resolved
@@ -46,11 +46,7 @@
 <& /Elements/Header, Title => "Comments about $name" &>
 <&|/l&>These comments aren't generally visible to the user</&>:<br />
 <input type="hidden" class="hidden" name="id" value="<%$id%>" />
-<<<<<<< HEAD
-<textarea cols="60" rows="15" wrap="SOFT" name="Comments"><% $UserObj->Comments %></textarea>
-=======
 <textarea cols="60" rows="15" wrap="soft" name="Comments"><% $UserObj->Comments %></textarea>
->>>>>>> 6df439a8
 </form>
 
 <%ARGS>
