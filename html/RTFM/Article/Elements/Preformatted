%# BEGIN BPS TAGGED BLOCK {{{
%# 
%# COPYRIGHT:
%#  
%# This software is Copyright (c) 1996-2008 Best Practical Solutions, LLC 
%#                                          <sales@bestpractical.com>
%# 
%# (Except where explicitly superseded by other copyright notices)
%# 
%# 
%# LICENSE:
%# 
%# This work is made available to you under the terms of Version 2 of
%# the GNU General Public License. A copy of that license should have
%# been provided with this software, but in any event can be snarfed
%# from www.gnu.org.
%# 
%# This work is distributed in the hope that it will be useful, but
%# WITHOUT ANY WARRANTY; without even the implied warranty of
%# MERCHANTABILITY or FITNESS FOR A PARTICULAR PURPOSE.  See the GNU
%# General Public License for more details.
%# 
%# You should have received a copy of the GNU General Public License
%# along with this program; if not, write to the Free Software
%# Foundation, Inc., 51 Franklin Street, Fifth Floor, Boston, MA
%# 02110-1301 or visit their web page on the internet at
%# http://www.gnu.org/copyleft/gpl.html.
%# 
%# 
%# CONTRIBUTION SUBMISSION POLICY:
%# 
%# (The following paragraph is not intended to limit the rights granted
%# to you to modify and distribute this software under the terms of
%# the GNU General Public License and is only of importance to you if
%# you choose to contribute your changes and enhancements to the
%# community by submitting them to Best Practical Solutions, LLC.)
%# 
%# By intentionally submitting any modifications, corrections or
%# derivatives to this work, or any other work intended for use with
%# Request Tracker, to Best Practical Solutions, LLC, you confirm that
%# you are the copyright holder for those contributions and you grant
%# Best Practical Solutions,  LLC a nonexclusive, worldwide, irrevocable,
%# royalty-free, perpetual, license to use, copy, create derivative
%# works based on those contributions, and sublicense and distribute
%# those contributions and any derivatives thereof.
%# 
%# END BPS TAGGED BLOCK }}}
% if ($include{Name}) {
#<%$Article->Id%>: <%$Article->Name || loc('(no name)')%>
<%'-' x length("#".$Article->Id.": ".($Article->Name || loc('(no name)'))) %>
% }
% if ($Article->Summary =~ /\S/ and $include{Summary}) {
<% $Article->Summary %>
% }
% while (my $cf = $cfs->Next) {
%   next unless $include{"CF-Title-".$cf->Id} or $include{"CF-Value-".$cf->Id};
%   my $values = $Article->CustomFieldValues($cf->Id);
%   if ($values->Count == 1) {
%     my $value = $values->First; 
%     if ($include{"CF-Title-".$cf->Id}) {
<%      $cf->Name%>:
<%      '-' x length($cf->Name) %>
%     }
%     if ($value && $include{"CF-Value-".$cf->Id}) {
<%      $get_content->( $value ) %>
%     }
%   } else {
%     my $val = $values->Next;
%     if ($include{"CF-Title-".$cf->Id}) {
<%      $cf->Name%>: \
%     }
%     if ($val && $include{"CF-Value-".$cf->Id}) {
<%      $get_content->( $val ) %>
%     }
%     while ($val = $values->Next) { 
%       if ($include{"CF-Title-".$cf->Id}) {
<%        ' ' x length($cf->Name)%>  \
%       }
%       if ($include{"CF-Value-".$cf->Id}) {
<%        $get_content->( $val ) %>
%       }
%     } 
%   }
% }
<%init>
my $class = $Article->ClassObj;
my %include = (Name => 1, Summary => 1);
my $cfs = $class->ArticleCustomFields;
$include{"CF-Title-".$_->Id} = $include{"CF-Value-".$_->Id} = 1 while $_ = $cfs->Next;
$include{$_} = not $class->FirstAttribute("Skip-$_") for keys %include;

my $de_htmlify = sub {
    my $content = shift;
    require HTML::TreeBuilder;
    my $tree = HTML::TreeBuilder->new;
    $tree->parse($content);
    $tree->eof();

    require HTML::FormatText;
    my $formatter = HTML::FormatText->new(leftmargin => 0, rightmargin => 50);
    $content = $formatter->format($tree);
    return $content;
};

my $get_content = sub {
    my $value = shift;
    return '' unless $value;

    my $content = $value->Content;
    return '' unless defined $content && length $content;

<<<<<<< HEAD
=======
    $$m->comp('/Elements/Callback', _CallbackName => 'UpdateLogic', 
              content => \$content, %ARGS );

>>>>>>> b679383e
    if ( $content =~ /<.{1,5}>/ ) {
        $content = $de_htmlify->( $content );
    }
    return $content;
};

</%init>
<%args>
$Article
</%args><|MERGE_RESOLUTION|>--- conflicted
+++ resolved
@@ -109,12 +109,9 @@
     my $content = $value->Content;
     return '' unless defined $content && length $content;
 
-<<<<<<< HEAD
-=======
     $$m->comp('/Elements/Callback', _CallbackName => 'UpdateLogic', 
               content => \$content, %ARGS );
 
->>>>>>> b679383e
     if ( $content =~ /<.{1,5}>/ ) {
         $content = $de_htmlify->( $content );
     }
