%# BEGIN BPS TAGGED BLOCK {{{
%# 
%# COPYRIGHT:
%#  
%# This software is Copyright (c) 1996-2007 Best Practical Solutions, LLC 
%#                                          <jesse@bestpractical.com>
%# 
%# (Except where explicitly superseded by other copyright notices)
%# 
%# 
%# LICENSE:
%# 
%# This work is made available to you under the terms of Version 2 of
%# the GNU General Public License. A copy of that license should have
%# been provided with this software, but in any event can be snarfed
%# from www.gnu.org.
%# 
%# This work is distributed in the hope that it will be useful, but
%# WITHOUT ANY WARRANTY; without even the implied warranty of
%# MERCHANTABILITY or FITNESS FOR A PARTICULAR PURPOSE.  See the GNU
%# General Public License for more details.
%# 
%# You should have received a copy of the GNU General Public License
%# along with this program; if not, write to the Free Software
%# Foundation, Inc., 51 Franklin Street, Fifth Floor, Boston, MA
%# 02110-1301 or visit their web page on the internet at
%# http://www.gnu.org/copyleft/gpl.html.
%# 
%# 
%# CONTRIBUTION SUBMISSION POLICY:
%# 
%# (The following paragraph is not intended to limit the rights granted
%# to you to modify and distribute this software under the terms of
%# the GNU General Public License and is only of importance to you if
%# you choose to contribute your changes and enhancements to the
%# community by submitting them to Best Practical Solutions, LLC.)
%# 
%# By intentionally submitting any modifications, corrections or
%# derivatives to this work, or any other work intended for use with
%# Request Tracker, to Best Practical Solutions, LLC, you confirm that
%# you are the copyright holder for those contributions and you grant
%# Best Practical Solutions,  LLC a nonexclusive, worldwide, irrevocable,
%# royalty-free, perpetual, license to use, copy, create derivative
%# works based on those contributions, and sublicense and distribute
%# those contributions and any derivatives thereof.
%# 
%# END BPS TAGGED BLOCK }}}
<div class="approval">
  <div class="name">
<<<<<<< HEAD
    <a href="<%RT->Config->Get('WebPath')%>/Approvals/Display.html?id=<%$ticket->Id%>"><% loc("#[_1]: [_2]", $ticket->Id, $ticket->Subject) %></a> (<%loc($ticket->Status)%>)</font>
=======
    <a href="<%$RT::WebPath%>/Approvals/Display.html?id=<%$ticket->Id%>"><% loc("#[_1]: [_2]", $ticket->Id, $ticket->Subject) %></a> (<%loc($ticket->Status)%>)
>>>>>>> 262fe5a2
  </div>
% if ($ShowApproving) {
%     foreach my $approving ( $ticket->AllDependedOnBy( Type => 'ticket' ) ) {
  <div class="originating-ticket">
    <span class="link"><a href="<%RT->Config->Get('WebPath')%>/Ticket/Display.html?id=<% $approving->Id %>"><&|/l, $approving->Id, $approving->Subject &>Originating ticket: #[_1]</&></a></span>
    <div class="info">
% if ($ShowCustomFields) {
      <& /Ticket/Elements/ShowCustomFields, Ticket => $approving &>
% }
% if ($ShowHistory) {
      <& /Ticket/Elements/ShowHistory, Ticket => $approving, Collapsed => 0, ShowTitle => 0, ShowHeaders => 0, ShowDisplayModes => 0, ShowTitleBarCommands => 0 &>
% }
    </div>
  </div>
%     }
% }
  <div class="form">
    <div class="action">
      <div>
        <input type="radio" class="radio" id="Approval-<%$ticket->Id%>-Action-approve" name="Approval-<%$ticket->Id%>-Action" value="approve" />
        <label for="Approval-<%$ticket->Id%>-Action-approve"><&|/l&>Approve</&></label>
      </div>
      <div>
        <input type="radio" class="radio" id="Approval-<%$ticket->Id%>-Action-deny" name="Approval-<%$ticket->Id%>-Action" value="deny" />
        <label for="Approval-<%$ticket->Id%>-Action-deny"><&|/l&>Deny</&></label>
      </div>
      <div>
        <input type="radio" class="radio" id="Approval-<%$ticket->Id%>-Action-none" name="Approval-<%$ticket->Id%>-Action" value="none" checked="checked" />
        <label for="Approval-<%$ticket->Id%>-Action-none"><&|/l&>No action</&></label>
      </div>
    </div>
    <div class="notes">
      <label for="Approval-<%$ticket->Id%>-Notes"><&|/l&>Notes</&></label>
      <textarea name="Approval-<%$ticket->Id%>-Notes" id="Approval-<%$ticket->Id%>-Notes" rows="2" cols="70"></textarea>
    </div>
    <div class="clear"></div>
  </div>
</div>
<%ARGS>
$ShowApproving => 1
$ShowCustomFields => 1
$ShowHistory => 1
$ticket => undef
</%ARGS><|MERGE_RESOLUTION|>--- conflicted
+++ resolved
@@ -47,11 +47,7 @@
 %# END BPS TAGGED BLOCK }}}
 <div class="approval">
   <div class="name">
-<<<<<<< HEAD
-    <a href="<%RT->Config->Get('WebPath')%>/Approvals/Display.html?id=<%$ticket->Id%>"><% loc("#[_1]: [_2]", $ticket->Id, $ticket->Subject) %></a> (<%loc($ticket->Status)%>)</font>
-=======
-    <a href="<%$RT::WebPath%>/Approvals/Display.html?id=<%$ticket->Id%>"><% loc("#[_1]: [_2]", $ticket->Id, $ticket->Subject) %></a> (<%loc($ticket->Status)%>)
->>>>>>> 262fe5a2
+    <a href="<%RT->Config->Get('WebPath')%>/Approvals/Display.html?id=<%$ticket->Id%>"><% loc("#[_1]: [_2]", $ticket->Id, $ticket->Subject) %></a> (<%loc($ticket->Status)%>)
   </div>
 % if ($ShowApproving) {
 %     foreach my $approving ( $ticket->AllDependedOnBy( Type => 'ticket' ) ) {
