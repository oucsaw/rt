%# BEGIN BPS TAGGED BLOCK {{{
%# 
%# COPYRIGHT:
%#  
%# This software is Copyright (c) 1996-2007 Best Practical Solutions, LLC 
%#                                          <jesse@bestpractical.com>
%# 
%# (Except where explicitly superseded by other copyright notices)
%# 
%# 
%# LICENSE:
%# 
%# This work is made available to you under the terms of Version 2 of
%# the GNU General Public License. A copy of that license should have
%# been provided with this software, but in any event can be snarfed
%# from www.gnu.org.
%# 
%# This work is distributed in the hope that it will be useful, but
%# WITHOUT ANY WARRANTY; without even the implied warranty of
%# MERCHANTABILITY or FITNESS FOR A PARTICULAR PURPOSE.  See the GNU
%# General Public License for more details.
%# 
%# You should have received a copy of the GNU General Public License
%# along with this program; if not, write to the Free Software
%# Foundation, Inc., 51 Franklin Street, Fifth Floor, Boston, MA
%# 02110-1301 or visit their web page on the internet at
%# http://www.gnu.org/copyleft/gpl.html.
%# 
%# 
%# CONTRIBUTION SUBMISSION POLICY:
%# 
%# (The following paragraph is not intended to limit the rights granted
%# to you to modify and distribute this software under the terms of
%# the GNU General Public License and is only of importance to you if
%# you choose to contribute your changes and enhancements to the
%# community by submitting them to Best Practical Solutions, LLC.)
%# 
%# By intentionally submitting any modifications, corrections or
%# derivatives to this work, or any other work intended for use with
%# Request Tracker, to Best Practical Solutions, LLC, you confirm that
%# you are the copyright holder for those contributions and you grant
%# Best Practical Solutions,  LLC a nonexclusive, worldwide, irrevocable,
%# royalty-free, perpetual, license to use, copy, create derivative
%# works based on those contributions, and sublicense and distribute
%# those contributions and any derivatives thereof.
%# 
%# END BPS TAGGED BLOCK }}}
<%flags>
inherit => undef # inhibit UTF8 conversion done in /autohandler
</%flags>
<%ARGS>
$queue => 1
$action => "correspond"
$ticket => undef
</%ARGS>
<%init>
<<<<<<< HEAD
=======
$m->comp('/Elements/Callback', _CallbackName => 'Pre', %ARGS);
>>>>>>> 262fe5a2
use RT::Interface::Email ();    # It's an exporter, but we don't care
$r->content_type('text/plain; charset=utf-8');
$m->error_format('text');
my ( $status, $error, $Ticket ) = RT::Interface::Email::Gateway( \%ARGS );
if ( $status == 1 ) {
  $m->out('ok');
  if ( $Ticket->Id ) {
<<<<<<< HEAD
    $m->out( 'Ticket: ' . $Ticket->Id );
    $m->out( 'Queue: ' . $Ticket->QueueObj->Name );
    $m->out( 'Owner: ' . $Ticket->OwnerObj->Name );
    $m->out( 'Status: ' . $Ticket->Status );
    $m->out( 'Subject: ' . $Ticket->Subject );
    $m->out(
      'Requestor: ' . $Ticket->Requestors->MemberEmailAddressesAsString );
=======
    $m->out( 'Ticket: '  . ($Ticket->Id             || '') );
    $m->out( 'Queue: '   . ($Ticket->QueueObj->Name || '') );
    $m->out( 'Owner: '   . ($Ticket->OwnerObj->Name || '') );
    $m->out( 'Status: '  . ($Ticket->Status         || '') );
    $m->out( 'Subject: ' . ($Ticket->Subject        || '') );
    $m->out(
      'Requestor: ' . ($Ticket->Requestors->MemberEmailAddressesAsString || '') );
>>>>>>> 262fe5a2
  }
}
else {
  $RT::Logger->error( "Could not record email: " . $error );
  if ( $status == -75 ) {
    $m->out( "temporary failure - " . $error );
  }
  else {
    $m->out( 'not ok - ' . $error );
  }
}
$m->abort();
</%init><|MERGE_RESOLUTION|>--- conflicted
+++ resolved
@@ -54,10 +54,7 @@
 $ticket => undef
 </%ARGS>
 <%init>
-<<<<<<< HEAD
-=======
 $m->comp('/Elements/Callback', _CallbackName => 'Pre', %ARGS);
->>>>>>> 262fe5a2
 use RT::Interface::Email ();    # It's an exporter, but we don't care
 $r->content_type('text/plain; charset=utf-8');
 $m->error_format('text');
@@ -65,15 +62,6 @@
 if ( $status == 1 ) {
   $m->out('ok');
   if ( $Ticket->Id ) {
-<<<<<<< HEAD
-    $m->out( 'Ticket: ' . $Ticket->Id );
-    $m->out( 'Queue: ' . $Ticket->QueueObj->Name );
-    $m->out( 'Owner: ' . $Ticket->OwnerObj->Name );
-    $m->out( 'Status: ' . $Ticket->Status );
-    $m->out( 'Subject: ' . $Ticket->Subject );
-    $m->out(
-      'Requestor: ' . $Ticket->Requestors->MemberEmailAddressesAsString );
-=======
     $m->out( 'Ticket: '  . ($Ticket->Id             || '') );
     $m->out( 'Queue: '   . ($Ticket->QueueObj->Name || '') );
     $m->out( 'Owner: '   . ($Ticket->OwnerObj->Name || '') );
@@ -81,7 +69,6 @@
     $m->out( 'Subject: ' . ($Ticket->Subject        || '') );
     $m->out(
       'Requestor: ' . ($Ticket->Requestors->MemberEmailAddressesAsString || '') );
->>>>>>> 262fe5a2
   }
 }
 else {
