%# BEGIN BPS TAGGED BLOCK {{{
%# 
%# COPYRIGHT:
%#  
%# This software is Copyright (c) 1996-2005 Best Practical Solutions, LLC 
%#                                          <jesse@bestpractical.com>
%# 
%# (Except where explicitly superseded by other copyright notices)
%# 
%# 
%# LICENSE:
%# 
%# This work is made available to you under the terms of Version 2 of
%# the GNU General Public License. A copy of that license should have
%# been provided with this software, but in any event can be snarfed
%# from www.gnu.org.
%# 
%# This work is distributed in the hope that it will be useful, but
%# WITHOUT ANY WARRANTY; without even the implied warranty of
%# MERCHANTABILITY or FITNESS FOR A PARTICULAR PURPOSE.  See the GNU
%# General Public License for more details.
%# 
%# You should have received a copy of the GNU General Public License
%# along with this program; if not, write to the Free Software
%# Foundation, Inc., 675 Mass Ave, Cambridge, MA 02139, USA.
%# 
%# 
%# CONTRIBUTION SUBMISSION POLICY:
%# 
%# (The following paragraph is not intended to limit the rights granted
%# to you to modify and distribute this software under the terms of
%# the GNU General Public License and is only of importance to you if
%# you choose to contribute your changes and enhancements to the
%# community by submitting them to Best Practical Solutions, LLC.)
%# 
%# By intentionally submitting any modifications, corrections or
%# derivatives to this work, or any other work intended for use with
%# Request Tracker, to Best Practical Solutions, LLC, you confirm that
%# you are the copyright holder for those contributions and you grant
%# Best Practical Solutions,  LLC a nonexclusive, worldwide, irrevocable,
%# royalty-free, perpetual, license to use, copy, create derivative
%# works based on those contributions, and sublicense and distribute
%# those contributions and any derivatives thereof.
%# 
%# END BPS TAGGED BLOCK }}}
%# REST/1.0/Forms/ticket/history
%#
<%ARGS>
$id
$args => undef
$format => undef
$fields => undef
</%ARGS>
<%INIT>
my $ticket = new RT::Ticket $session{CurrentUser};
my ($c, $o, $k, $e) = ("", [], {}, "");

$ticket->Load($id);
unless ($ticket->Id) {
    return [ "# Ticket $id does not exist.", [], {}, 1 ];
}

my $trans = $ticket->Transactions();
my $total = $trans->Count();

chomp $args;
my @arglist = split('/', $args);
my ($type, $tid);

if ($arglist[0] eq 'type') {
    $type = $arglist[1];
} elsif ($arglist[0] eq 'id') {
    $tid = $arglist[1];
} else {
    $type = $args;
}

if ($type) {
    # Create, Set, Status, Correspond, Comment, Give, Steal, Take, Told
    # CustomField, AddLink, DeleteLink, AddWatcher, DelWatcher
    if ($args =~ /^links?$/) {
        $trans->Limit(FIELD => 'Type', OPERATOR => 'LIKE', VALUE => '%Link');
    }
    elsif ($args =~ /^watchers?$/) {
        $trans->Limit(FIELD => 'Type', OPERATOR => 'LIKE', VALUE => '%Watcher');
    }
    else {
        $trans->Limit(FIELD => 'Type', OPERATOR => '=', VALUE => $type);
    }
} elsif ($tid) {
    $trans->Limit(FIELD => 'Id', OPERATOR => '=', VALUE => $tid);
}

if ($tid) {
    my @data;
    my $t = new RT::Transaction $session{CurrentUser};
    $t->Load($tid);

    push @data, [ id    => $t->Id   ];
    push @data, [ Ticket    => $t->Ticket   ]
	if (!%$fields || exists $fields->{lc 'Ticket'});
    push @data, [ TimeTaken    => $t->TimeTaken   ]
	if (!%$fields || exists $fields->{lc 'TimeTaken'});
    push @data, [ Type    => $t->Type   ]
	if (!%$fields || exists $fields->{lc 'Type'});
    push @data, [ Field    => $t->Field   ]
	if (!%$fields || exists $fields->{lc 'Field'});
    push @data, [ OldValue    => $t->OldValue   ]
	if (!%$fields || exists $fields->{lc 'OldValue'});
    push @data, [ NewValue    => $t->NewValue   ]
	if (!%$fields || exists $fields->{lc 'NewValue'});
    push @data, [ Data    => $t->Data   ]
	if (!%$fields || exists $fields->{lc 'Data'});
    push @data, [ Description    => $t->Description   ]
	if (!%$fields || exists $fields->{lc 'Description'});
    push @data, [ Content    => $t->Content   ]
	if (!%$fields || exists $fields->{lc 'Content'});


    if (!%$fields || exists $fields->{lc 'Content'}) {    
	my $creator = new RT::User $session{CurrentUser};
	$creator->Load($t->Creator);
	push @data, [ Creator    => $creator->Name   ];
    }
    push @data, [ Created    => $t->Created   ]
	if (!%$fields || exists $fields->{lc 'Created'});

    if (!%$fields || exists $fields->{lc 'Attachments'}) {
	my $attachlist;
	my $attachments = $t->Attachments;
	while (my $a = $attachments->Next) {
	    my $size = length($a->Content);
	    if ($size > 1024) { $size  = int($size/102.4)/10 . "k" }
	    else              { $size .= "b" }
	    $attachlist .= "\n" . $a->Id.": ".($a->Filename || "untitled")." (".$size.")";
	}
	
	push @data, [Attachments => $attachlist];
    }

    my %k = map {@$_} @data;
    $o = [ map {$_->[0]} @data ];
    $k = \%k;

} else {
    my (@data, $tids);
    $format ||= "s";
    $format = "l" if (%$fields);

    while (my $t = $trans->Next) {
	my $tid = $t->Id;

	if ($format eq "l") {
	    $tids .= "," if $tids;
	    $tids .= $tid;
	} else {
	    push @$o, $tid;
	    $k->{$tid} = $t->Description;
	}
    }

    if ($format eq "l") {
	my @tid;
	push @tid, "ticket/$id/history/id/$tids";
	my $fieldstring;
	foreach my $key (keys %$fields) {
	    $fieldstring .= "," if $fieldstring;
	    $fieldstring .= $key;
	}
	my ($content, $forms);
<<<<<<< HEAD

	$m->subexec(RT->Config->Get('WebPath')."/REST/1.0/show", 
=======
	$m->subexec("/REST/1.0/show", 
>>>>>>> cfce9019
		    id => \@tid, 
		    format => $format,
                    fields => $fieldstring);
	return [ $c, $o, $k, $e ];
    }
}

if (!$c) {
    my $sub = $trans->Count();
    $c = "# $sub/$total ($args/total)";
}

return [ $c, $o, $k, $e ];

</%INIT><|MERGE_RESOLUTION|>--- conflicted
+++ resolved
@@ -168,12 +168,7 @@
 	    $fieldstring .= $key;
 	}
 	my ($content, $forms);
-<<<<<<< HEAD
-
-	$m->subexec(RT->Config->Get('WebPath')."/REST/1.0/show", 
-=======
 	$m->subexec("/REST/1.0/show", 
->>>>>>> cfce9019
 		    id => \@tid, 
 		    format => $format,
                     fields => $fieldstring);
